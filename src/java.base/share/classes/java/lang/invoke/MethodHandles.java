/*
 * Copyright (c) 2008, 2018, Oracle and/or its affiliates. All rights reserved.
 * DO NOT ALTER OR REMOVE COPYRIGHT NOTICES OR THIS FILE HEADER.
 *
 * This code is free software; you can redistribute it and/or modify it
 * under the terms of the GNU General Public License version 2 only, as
 * published by the Free Software Foundation.  Oracle designates this
 * particular file as subject to the "Classpath" exception as provided
 * by Oracle in the LICENSE file that accompanied this code.
 *
 * This code is distributed in the hope that it will be useful, but WITHOUT
 * ANY WARRANTY; without even the implied warranty of MERCHANTABILITY or
 * FITNESS FOR A PARTICULAR PURPOSE.  See the GNU General Public License
 * version 2 for more details (a copy is included in the LICENSE file that
 * accompanied this code).
 *
 * You should have received a copy of the GNU General Public License version
 * 2 along with this work; if not, write to the Free Software Foundation,
 * Inc., 51 Franklin St, Fifth Floor, Boston, MA 02110-1301 USA.
 *
 * Please contact Oracle, 500 Oracle Parkway, Redwood Shores, CA 94065 USA
 * or visit www.oracle.com if you need additional information or have any
 * questions.
 */

package java.lang.invoke;

<<<<<<< HEAD
import jdk.internal.misc.JavaLangAccess;
import jdk.internal.misc.SharedSecrets;
=======
import jdk.internal.access.SharedSecrets;
>>>>>>> 17773c31
import jdk.internal.module.IllegalAccessLogger;
import jdk.internal.org.objectweb.asm.ClassReader;
import jdk.internal.reflect.CallerSensitive;
import jdk.internal.reflect.Reflection;
import jdk.internal.vm.annotation.ForceInline;
import sun.invoke.util.ValueConversions;
import sun.invoke.util.VerifyAccess;
import sun.invoke.util.Wrapper;
import sun.reflect.misc.ReflectUtil;
import sun.security.util.SecurityConstants;

import java.lang.invoke.LambdaForm.BasicType;
import java.lang.reflect.Constructor;
import java.lang.reflect.Field;
import java.lang.reflect.Member;
import java.lang.reflect.Method;
import java.lang.reflect.Modifier;
import java.lang.reflect.ReflectPermission;
import java.nio.ByteOrder;
import java.security.ProtectionDomain;
import java.util.ArrayList;
import java.util.Arrays;
import java.util.BitSet;
import java.util.Iterator;
import java.util.List;
import java.util.Objects;
import java.util.Set;
import java.util.WeakHashMap;
import java.util.concurrent.ConcurrentHashMap;
import java.util.stream.Collectors;
import java.util.stream.Stream;

import static java.lang.invoke.MethodHandles.Lookup.ClassProperty.*;
import static java.lang.invoke.MethodHandleImpl.Intrinsic;
import static java.lang.invoke.MethodHandleNatives.Constants.*;
import static java.lang.invoke.MethodHandleStatics.newIllegalArgumentException;
import static java.lang.invoke.MethodType.methodType;

/**
 * This class consists exclusively of static methods that operate on or return
 * method handles. They fall into several categories:
 * <ul>
 * <li>Lookup methods which help create method handles for methods and fields.
 * <li>Combinator methods, which combine or transform pre-existing method handles into new ones.
 * <li>Other factory methods to create method handles that emulate other common JVM operations or control flow patterns.
 * </ul>
 * A lookup, combinator, or factory method will fail and throw an
 * {@code IllegalArgumentException} if the created method handle's type
 * would have <a href="MethodHandle.html#maxarity">too many parameters</a>.
 *
 * @author John Rose, JSR 292 EG
 * @since 1.7
 */
public class MethodHandles {

    private MethodHandles() { }  // do not instantiate

    static final MemberName.Factory IMPL_NAMES = MemberName.getFactory();

    // See IMPL_LOOKUP below.

    //// Method handle creation from ordinary methods.

    /**
     * Returns a {@link Lookup lookup object} with
     * full capabilities to emulate all supported bytecode behaviors of the caller.
     * These capabilities include <a href="MethodHandles.Lookup.html#privacc">private access</a> to the caller.
     * Factory methods on the lookup object can create
     * <a href="MethodHandleInfo.html#directmh">direct method handles</a>
     * for any member that the caller has access to via bytecodes,
     * including protected and private fields and methods.
     * This lookup object is a <em>capability</em> which may be delegated to trusted agents.
     * Do not store it in place where untrusted code can access it.
     * <p>
     * This method is caller sensitive, which means that it may return different
     * values to different callers.
     * @return a lookup object for the caller of this method, with private access
     */
    @CallerSensitive
    @ForceInline // to ensure Reflection.getCallerClass optimization
    public static Lookup lookup() {
        return new Lookup(Reflection.getCallerClass());
    }

    /**
     * This reflected$lookup method is the alternate implementation of
     * the lookup method when being invoked by reflection.
     */
    @CallerSensitive
    private static Lookup reflected$lookup() {
        Class<?> caller = Reflection.getCallerClass();
        if (caller.getClassLoader() == null) {
            throw newIllegalArgumentException("illegal lookupClass: "+caller);
        }
        return new Lookup(caller);
    }

    /**
     * Returns a {@link Lookup lookup object} which is trusted minimally.
     * The lookup has the {@code PUBLIC} and {@code UNCONDITIONAL} modes.
     * It can only be used to create method handles to public members of
     * public classes in packages that are exported unconditionally.
     * <p>
     * As a matter of pure convention, the {@linkplain Lookup#lookupClass() lookup class}
     * of this lookup object will be {@link java.lang.Object}.
     *
     * @apiNote The use of Object is conventional, and because the lookup modes are
     * limited, there is no special access provided to the internals of Object, its package
     * or its module. Consequently, the lookup context of this lookup object will be the
     * bootstrap class loader, which means it cannot find user classes.
     *
     * <p style="font-size:smaller;">
     * <em>Discussion:</em>
     * The lookup class can be changed to any other class {@code C} using an expression of the form
     * {@link Lookup#in publicLookup().in(C.class)}.
     * but may change the lookup context by virtue of changing the class loader.
     * A public lookup object is always subject to
     * <a href="MethodHandles.Lookup.html#secmgr">security manager checks</a>.
     * Also, it cannot access
     * <a href="MethodHandles.Lookup.html#callsens">caller sensitive methods</a>.
     * @return a lookup object which is trusted minimally
     *
     * @revised 9
     * @spec JPMS
     */
    public static Lookup publicLookup() {
        return Lookup.PUBLIC_LOOKUP;
    }

    /**
     * Returns a {@link Lookup lookup object} with full capabilities to emulate all
     * supported bytecode behaviors, including <a href="MethodHandles.Lookup.html#privacc">
     * private access</a>, on a target class.
     * This method checks that a caller, specified as a {@code Lookup} object, is allowed to
     * do <em>deep reflection</em> on the target class. If {@code m1} is the module containing
     * the {@link Lookup#lookupClass() lookup class}, and {@code m2} is the module containing
     * the target class, then this check ensures that
     * <ul>
     *     <li>{@code m1} {@link Module#canRead reads} {@code m2}.</li>
     *     <li>{@code m2} {@link Module#isOpen(String,Module) opens} the package containing
     *     the target class to at least {@code m1}.</li>
     *     <li>The lookup has the {@link Lookup#MODULE MODULE} lookup mode.</li>
     * </ul>
     * <p>
     * If there is a security manager, its {@code checkPermission} method is called to
     * check {@code ReflectPermission("suppressAccessChecks")}.
     * @apiNote The {@code MODULE} lookup mode serves to authenticate that the lookup object
     * was created by code in the caller module (or derived from a lookup object originally
     * created by the caller). A lookup object with the {@code MODULE} lookup mode can be
     * shared with trusted parties without giving away {@code PRIVATE} and {@code PACKAGE}
     * access to the caller.
     * @param targetClass the target class
     * @param lookup the caller lookup object
     * @return a lookup object for the target class, with private access
     * @throws IllegalArgumentException if {@code targetClass} is a primitive type or array class
     * @throws NullPointerException if {@code targetClass} or {@code caller} is {@code null}
     * @throws IllegalAccessException if the access check specified above fails
     * @throws SecurityException if denied by the security manager
     * @since 9
     * @spec JPMS
     * @see Lookup#dropLookupMode
     */
    public static Lookup privateLookupIn(Class<?> targetClass, Lookup lookup) throws IllegalAccessException {
        if (lookup.allowedModes == Lookup.TRUSTED) {
            return new Lookup(targetClass);
        }

        SecurityManager sm = System.getSecurityManager();
        if (sm != null) sm.checkPermission(ACCESS_PERMISSION);
        if (targetClass.isPrimitive())
            throw new IllegalArgumentException(targetClass + " is a primitive class");
        if (targetClass.isArray())
            throw new IllegalArgumentException(targetClass + " is an array class");
        Module targetModule = targetClass.getModule();
        Module callerModule = lookup.lookupClass().getModule();
        if (!callerModule.canRead(targetModule))
            throw new IllegalAccessException(callerModule + " does not read " + targetModule);
        if (targetModule.isNamed()) {
            String pn = targetClass.getPackageName();
            assert pn.length() > 0 : "unnamed package cannot be in named module";
            if (!targetModule.isOpen(pn, callerModule))
                throw new IllegalAccessException(targetModule + " does not open " + pn + " to " + callerModule);
        }
        if ((lookup.lookupModes() & Lookup.MODULE) == 0)
            throw new IllegalAccessException("lookup does not have MODULE lookup mode");
        if (!callerModule.isNamed() && targetModule.isNamed()) {
            IllegalAccessLogger logger = IllegalAccessLogger.illegalAccessLogger();
            if (logger != null) {
                logger.logIfOpenedForIllegalAccess(lookup, targetClass);
            }
        }
        return new Lookup(targetClass);
    }

    /**
     * Performs an unchecked "crack" of a
     * <a href="MethodHandleInfo.html#directmh">direct method handle</a>.
     * The result is as if the user had obtained a lookup object capable enough
     * to crack the target method handle, called
     * {@link java.lang.invoke.MethodHandles.Lookup#revealDirect Lookup.revealDirect}
     * on the target to obtain its symbolic reference, and then called
     * {@link java.lang.invoke.MethodHandleInfo#reflectAs MethodHandleInfo.reflectAs}
     * to resolve the symbolic reference to a member.
     * <p>
     * If there is a security manager, its {@code checkPermission} method
     * is called with a {@code ReflectPermission("suppressAccessChecks")} permission.
     * @param <T> the desired type of the result, either {@link Member} or a subtype
     * @param target a direct method handle to crack into symbolic reference components
     * @param expected a class object representing the desired result type {@code T}
     * @return a reference to the method, constructor, or field object
     * @exception SecurityException if the caller is not privileged to call {@code setAccessible}
     * @exception NullPointerException if either argument is {@code null}
     * @exception IllegalArgumentException if the target is not a direct method handle
     * @exception ClassCastException if the member is not of the expected type
     * @since 1.8
     */
    public static <T extends Member> T
    reflectAs(Class<T> expected, MethodHandle target) {
        SecurityManager smgr = System.getSecurityManager();
        if (smgr != null)  smgr.checkPermission(ACCESS_PERMISSION);
        Lookup lookup = Lookup.IMPL_LOOKUP;  // use maximally privileged lookup
        return lookup.revealDirect(target).reflectAs(expected, lookup);
    }
    // Copied from AccessibleObject, as used by Method.setAccessible, etc.:
    private static final java.security.Permission ACCESS_PERMISSION =
        new ReflectPermission("suppressAccessChecks");

    /**
     * A <em>lookup object</em> is a factory for creating method handles,
     * when the creation requires access checking.
     * Method handles do not perform
     * access checks when they are called, but rather when they are created.
     * Therefore, method handle access
     * restrictions must be enforced when a method handle is created.
     * The caller class against which those restrictions are enforced
     * is known as the {@linkplain #lookupClass() lookup class}.
     * <p>
     * A lookup class which needs to create method handles will call
     * {@link MethodHandles#lookup() MethodHandles.lookup} to create a factory for itself.
     * When the {@code Lookup} factory object is created, the identity of the lookup class is
     * determined, and securely stored in the {@code Lookup} object.
     * The lookup class (or its delegates) may then use factory methods
     * on the {@code Lookup} object to create method handles for access-checked members.
     * This includes all methods, constructors, and fields which are allowed to the lookup class,
     * even private ones.
     *
     * <h1><a id="lookups"></a>Lookup Factory Methods</h1>
     * The factory methods on a {@code Lookup} object correspond to all major
     * use cases for methods, constructors, and fields.
     * Each method handle created by a factory method is the functional
     * equivalent of a particular <em>bytecode behavior</em>.
     * (Bytecode behaviors are described in section 5.4.3.5 of the Java Virtual Machine Specification.)
     * Here is a summary of the correspondence between these factory methods and
     * the behavior of the resulting method handles:
     * <table class="striped">
     * <caption style="display:none">lookup method behaviors</caption>
     * <thead>
     * <tr>
     *     <th scope="col"><a id="equiv"></a>lookup expression</th>
     *     <th scope="col">member</th>
     *     <th scope="col">bytecode behavior</th>
     * </tr>
     * </thead>
     * <tbody>
     * <tr>
     *     <th scope="row">{@link java.lang.invoke.MethodHandles.Lookup#findGetter lookup.findGetter(C.class,"f",FT.class)}</th>
     *     <td>{@code FT f;}</td><td>{@code (T) this.f;}</td>
     * </tr>
     * <tr>
     *     <th scope="row">{@link java.lang.invoke.MethodHandles.Lookup#findStaticGetter lookup.findStaticGetter(C.class,"f",FT.class)}</th>
     *     <td>{@code static}<br>{@code FT f;}</td><td>{@code (T) C.f;}</td>
     * </tr>
     * <tr>
     *     <th scope="row">{@link java.lang.invoke.MethodHandles.Lookup#findSetter lookup.findSetter(C.class,"f",FT.class)}</th>
     *     <td>{@code FT f;}</td><td>{@code this.f = x;}</td>
     * </tr>
     * <tr>
     *     <th scope="row">{@link java.lang.invoke.MethodHandles.Lookup#findStaticSetter lookup.findStaticSetter(C.class,"f",FT.class)}</th>
     *     <td>{@code static}<br>{@code FT f;}</td><td>{@code C.f = arg;}</td>
     * </tr>
     * <tr>
     *     <th scope="row">{@link java.lang.invoke.MethodHandles.Lookup#findVirtual lookup.findVirtual(C.class,"m",MT)}</th>
     *     <td>{@code T m(A*);}</td><td>{@code (T) this.m(arg*);}</td>
     * </tr>
     * <tr>
     *     <th scope="row">{@link java.lang.invoke.MethodHandles.Lookup#findStatic lookup.findStatic(C.class,"m",MT)}</th>
     *     <td>{@code static}<br>{@code T m(A*);}</td><td>{@code (T) C.m(arg*);}</td>
     * </tr>
     * <tr>
     *     <th scope="row">{@link java.lang.invoke.MethodHandles.Lookup#findSpecial lookup.findSpecial(C.class,"m",MT,this.class)}</th>
     *     <td>{@code T m(A*);}</td><td>{@code (T) super.m(arg*);}</td>
     * </tr>
     * <tr>
     *     <th scope="row">{@link java.lang.invoke.MethodHandles.Lookup#findConstructor lookup.findConstructor(C.class,MT)}</th>
     *     <td>{@code C(A*);}</td><td>{@code new C(arg*);}</td>
     * </tr>
     * <tr>
     *     <th scope="row">{@link java.lang.invoke.MethodHandles.Lookup#unreflectGetter lookup.unreflectGetter(aField)}</th>
     *     <td>({@code static})?<br>{@code FT f;}</td><td>{@code (FT) aField.get(thisOrNull);}</td>
     * </tr>
     * <tr>
     *     <th scope="row">{@link java.lang.invoke.MethodHandles.Lookup#unreflectSetter lookup.unreflectSetter(aField)}</th>
     *     <td>({@code static})?<br>{@code FT f;}</td><td>{@code aField.set(thisOrNull, arg);}</td>
     * </tr>
     * <tr>
     *     <th scope="row">{@link java.lang.invoke.MethodHandles.Lookup#unreflect lookup.unreflect(aMethod)}</th>
     *     <td>({@code static})?<br>{@code T m(A*);}</td><td>{@code (T) aMethod.invoke(thisOrNull, arg*);}</td>
     * </tr>
     * <tr>
     *     <th scope="row">{@link java.lang.invoke.MethodHandles.Lookup#unreflectConstructor lookup.unreflectConstructor(aConstructor)}</th>
     *     <td>{@code C(A*);}</td><td>{@code (C) aConstructor.newInstance(arg*);}</td>
     * </tr>
     * <tr>
     *     <th scope="row">{@link java.lang.invoke.MethodHandles.Lookup#unreflect lookup.unreflect(aMethod)}</th>
     *     <td>({@code static})?<br>{@code T m(A*);}</td><td>{@code (T) aMethod.invoke(thisOrNull, arg*);}</td>
     * </tr>
     * <tr>
     *     <th scope="row">{@link java.lang.invoke.MethodHandles.Lookup#findClass lookup.findClass("C")}</th>
     *     <td>{@code class C { ... }}</td><td>{@code C.class;}</td>
     * </tr>
     * </tbody>
     * </table>
     *
     * Here, the type {@code C} is the class or interface being searched for a member,
     * documented as a parameter named {@code refc} in the lookup methods.
     * The method type {@code MT} is composed from the return type {@code T}
     * and the sequence of argument types {@code A*}.
     * The constructor also has a sequence of argument types {@code A*} and
     * is deemed to return the newly-created object of type {@code C}.
     * Both {@code MT} and the field type {@code FT} are documented as a parameter named {@code type}.
     * The formal parameter {@code this} stands for the self-reference of type {@code C};
     * if it is present, it is always the leading argument to the method handle invocation.
     * (In the case of some {@code protected} members, {@code this} may be
     * restricted in type to the lookup class; see below.)
     * The name {@code arg} stands for all the other method handle arguments.
     * In the code examples for the Core Reflection API, the name {@code thisOrNull}
     * stands for a null reference if the accessed method or field is static,
     * and {@code this} otherwise.
     * The names {@code aMethod}, {@code aField}, and {@code aConstructor} stand
     * for reflective objects corresponding to the given members.
     * <p>
     * The bytecode behavior for a {@code findClass} operation is a load of a constant class,
     * as if by {@code ldc CONSTANT_Class}.
     * The behavior is represented, not as a method handle, but directly as a {@code Class} constant.
     * <p>
     * In cases where the given member is of variable arity (i.e., a method or constructor)
     * the returned method handle will also be of {@linkplain MethodHandle#asVarargsCollector variable arity}.
     * In all other cases, the returned method handle will be of fixed arity.
     * <p style="font-size:smaller;">
     * <em>Discussion:</em>
     * The equivalence between looked-up method handles and underlying
     * class members and bytecode behaviors
     * can break down in a few ways:
     * <ul style="font-size:smaller;">
     * <li>If {@code C} is not symbolically accessible from the lookup class's loader,
     * the lookup can still succeed, even when there is no equivalent
     * Java expression or bytecoded constant.
     * <li>Likewise, if {@code T} or {@code MT}
     * is not symbolically accessible from the lookup class's loader,
     * the lookup can still succeed.
     * For example, lookups for {@code MethodHandle.invokeExact} and
     * {@code MethodHandle.invoke} will always succeed, regardless of requested type.
     * <li>If there is a security manager installed, it can forbid the lookup
     * on various grounds (<a href="MethodHandles.Lookup.html#secmgr">see below</a>).
     * By contrast, the {@code ldc} instruction on a {@code CONSTANT_MethodHandle}
     * constant is not subject to security manager checks.
     * <li>If the looked-up method has a
     * <a href="MethodHandle.html#maxarity">very large arity</a>,
     * the method handle creation may fail with an
     * {@code IllegalArgumentException}, due to the method handle type having
     * <a href="MethodHandle.html#maxarity">too many parameters.</a>
     * </ul>
     *
     * <h1><a id="access"></a>Access checking</h1>
     * Access checks are applied in the factory methods of {@code Lookup},
     * when a method handle is created.
     * This is a key difference from the Core Reflection API, since
     * {@link java.lang.reflect.Method#invoke java.lang.reflect.Method.invoke}
     * performs access checking against every caller, on every call.
     * <p>
     * All access checks start from a {@code Lookup} object, which
     * compares its recorded lookup class against all requests to
     * create method handles.
     * A single {@code Lookup} object can be used to create any number
     * of access-checked method handles, all checked against a single
     * lookup class.
     * <p>
     * A {@code Lookup} object can be shared with other trusted code,
     * such as a metaobject protocol.
     * A shared {@code Lookup} object delegates the capability
     * to create method handles on private members of the lookup class.
     * Even if privileged code uses the {@code Lookup} object,
     * the access checking is confined to the privileges of the
     * original lookup class.
     * <p>
     * A lookup can fail, because
     * the containing class is not accessible to the lookup class, or
     * because the desired class member is missing, or because the
     * desired class member is not accessible to the lookup class, or
     * because the lookup object is not trusted enough to access the member.
     * In any of these cases, a {@code ReflectiveOperationException} will be
     * thrown from the attempted lookup.  The exact class will be one of
     * the following:
     * <ul>
     * <li>NoSuchMethodException &mdash; if a method is requested but does not exist
     * <li>NoSuchFieldException &mdash; if a field is requested but does not exist
     * <li>IllegalAccessException &mdash; if the member exists but an access check fails
     * </ul>
     * <p>
     * In general, the conditions under which a method handle may be
     * looked up for a method {@code M} are no more restrictive than the conditions
     * under which the lookup class could have compiled, verified, and resolved a call to {@code M}.
     * Where the JVM would raise exceptions like {@code NoSuchMethodError},
     * a method handle lookup will generally raise a corresponding
     * checked exception, such as {@code NoSuchMethodException}.
     * And the effect of invoking the method handle resulting from the lookup
     * is <a href="MethodHandles.Lookup.html#equiv">exactly equivalent</a>
     * to executing the compiled, verified, and resolved call to {@code M}.
     * The same point is true of fields and constructors.
     * <p style="font-size:smaller;">
     * <em>Discussion:</em>
     * Access checks only apply to named and reflected methods,
     * constructors, and fields.
     * Other method handle creation methods, such as
     * {@link MethodHandle#asType MethodHandle.asType},
     * do not require any access checks, and are used
     * independently of any {@code Lookup} object.
     * <p>
     * If the desired member is {@code protected}, the usual JVM rules apply,
     * including the requirement that the lookup class must either be in the
     * same package as the desired member, or must inherit that member.
     * (See the Java Virtual Machine Specification, sections 4.9.2, 5.4.3.5, and 6.4.)
     * In addition, if the desired member is a non-static field or method
     * in a different package, the resulting method handle may only be applied
     * to objects of the lookup class or one of its subclasses.
     * This requirement is enforced by narrowing the type of the leading
     * {@code this} parameter from {@code C}
     * (which will necessarily be a superclass of the lookup class)
     * to the lookup class itself.
     * <p>
     * The JVM imposes a similar requirement on {@code invokespecial} instruction,
     * that the receiver argument must match both the resolved method <em>and</em>
     * the current class.  Again, this requirement is enforced by narrowing the
     * type of the leading parameter to the resulting method handle.
     * (See the Java Virtual Machine Specification, section 4.10.1.9.)
     * <p>
     * The JVM represents constructors and static initializer blocks as internal methods
     * with special names ({@code "<init>"} and {@code "<clinit>"}).
     * The internal syntax of invocation instructions allows them to refer to such internal
     * methods as if they were normal methods, but the JVM bytecode verifier rejects them.
     * A lookup of such an internal method will produce a {@code NoSuchMethodException}.
     * <p>
     * If the relationship between nested types is expressed directly through the
     * {@code NestHost} and {@code NestMembers} attributes
     * (see the Java Virtual Machine Specification, sections 4.7.28 and 4.7.29),
     * then the associated {@code Lookup} object provides direct access to
     * the lookup class and all of its nestmates
     * (see {@link java.lang.Class#getNestHost Class.getNestHost}).
     * Otherwise, access between nested classes is obtained by the Java compiler creating
     * a wrapper method to access a private method of another class in the same nest.
     * For example, a nested class {@code C.D}
     * can access private members within other related classes such as
     * {@code C}, {@code C.D.E}, or {@code C.B},
     * but the Java compiler may need to generate wrapper methods in
     * those related classes.  In such cases, a {@code Lookup} object on
     * {@code C.E} would be unable to access those private members.
     * A workaround for this limitation is the {@link Lookup#in Lookup.in} method,
     * which can transform a lookup on {@code C.E} into one on any of those other
     * classes, without special elevation of privilege.
     * <p>
     * The accesses permitted to a given lookup object may be limited,
     * according to its set of {@link #lookupModes lookupModes},
     * to a subset of members normally accessible to the lookup class.
     * For example, the {@link MethodHandles#publicLookup publicLookup}
     * method produces a lookup object which is only allowed to access
     * public members in public classes of exported packages.
     * The caller sensitive method {@link MethodHandles#lookup lookup}
     * produces a lookup object with full capabilities relative to
     * its caller class, to emulate all supported bytecode behaviors.
     * Also, the {@link Lookup#in Lookup.in} method may produce a lookup object
     * with fewer access modes than the original lookup object.
     *
     * <p style="font-size:smaller;">
     * <a id="privacc"></a>
     * <em>Discussion of private access:</em>
     * We say that a lookup has <em>private access</em>
     * if its {@linkplain #lookupModes lookup modes}
     * include the possibility of accessing {@code private} members
     * (which includes the private members of nestmates).
     * As documented in the relevant methods elsewhere,
     * only lookups with private access possess the following capabilities:
     * <ul style="font-size:smaller;">
     * <li>access private fields, methods, and constructors of the lookup class and its nestmates
     * <li>create method handles which invoke <a href="MethodHandles.Lookup.html#callsens">caller sensitive</a> methods,
     *     such as {@code Class.forName}
     * <li>create method handles which {@link Lookup#findSpecial emulate invokespecial} instructions
     * <li>avoid <a href="MethodHandles.Lookup.html#secmgr">package access checks</a>
     *     for classes accessible to the lookup class
     * <li>create {@link Lookup#in delegated lookup objects} which have private access to other classes
     *     within the same package member
     * </ul>
     * <p style="font-size:smaller;">
     * Each of these permissions is a consequence of the fact that a lookup object
     * with private access can be securely traced back to an originating class,
     * whose <a href="MethodHandles.Lookup.html#equiv">bytecode behaviors</a> and Java language access permissions
     * can be reliably determined and emulated by method handles.
     *
     * <h1><a id="secmgr"></a>Security manager interactions</h1>
     * Although bytecode instructions can only refer to classes in
     * a related class loader, this API can search for methods in any
     * class, as long as a reference to its {@code Class} object is
     * available.  Such cross-loader references are also possible with the
     * Core Reflection API, and are impossible to bytecode instructions
     * such as {@code invokestatic} or {@code getfield}.
     * There is a {@linkplain java.lang.SecurityManager security manager API}
     * to allow applications to check such cross-loader references.
     * These checks apply to both the {@code MethodHandles.Lookup} API
     * and the Core Reflection API
     * (as found on {@link java.lang.Class Class}).
     * <p>
     * If a security manager is present, member and class lookups are subject to
     * additional checks.
     * From one to three calls are made to the security manager.
     * Any of these calls can refuse access by throwing a
     * {@link java.lang.SecurityException SecurityException}.
     * Define {@code smgr} as the security manager,
     * {@code lookc} as the lookup class of the current lookup object,
     * {@code refc} as the containing class in which the member
     * is being sought, and {@code defc} as the class in which the
     * member is actually defined.
     * (If a class or other type is being accessed,
     * the {@code refc} and {@code defc} values are the class itself.)
     * The value {@code lookc} is defined as <em>not present</em>
     * if the current lookup object does not have
     * <a href="MethodHandles.Lookup.html#privacc">private access</a>.
     * The calls are made according to the following rules:
     * <ul>
     * <li><b>Step 1:</b>
     *     If {@code lookc} is not present, or if its class loader is not
     *     the same as or an ancestor of the class loader of {@code refc},
     *     then {@link SecurityManager#checkPackageAccess
     *     smgr.checkPackageAccess(refcPkg)} is called,
     *     where {@code refcPkg} is the package of {@code refc}.
     * <li><b>Step 2a:</b>
     *     If the retrieved member is not public and
     *     {@code lookc} is not present, then
     *     {@link SecurityManager#checkPermission smgr.checkPermission}
     *     with {@code RuntimePermission("accessDeclaredMembers")} is called.
     * <li><b>Step 2b:</b>
     *     If the retrieved class has a {@code null} class loader,
     *     and {@code lookc} is not present, then
     *     {@link SecurityManager#checkPermission smgr.checkPermission}
     *     with {@code RuntimePermission("getClassLoader")} is called.
     * <li><b>Step 3:</b>
     *     If the retrieved member is not public,
     *     and if {@code lookc} is not present,
     *     and if {@code defc} and {@code refc} are different,
     *     then {@link SecurityManager#checkPackageAccess
     *     smgr.checkPackageAccess(defcPkg)} is called,
     *     where {@code defcPkg} is the package of {@code defc}.
     * </ul>
     * Security checks are performed after other access checks have passed.
     * Therefore, the above rules presuppose a member or class that is public,
     * or else that is being accessed from a lookup class that has
     * rights to access the member or class.
     *
     * <h1><a id="callsens"></a>Caller sensitive methods</h1>
     * A small number of Java methods have a special property called caller sensitivity.
     * A <em>caller-sensitive</em> method can behave differently depending on the
     * identity of its immediate caller.
     * <p>
     * If a method handle for a caller-sensitive method is requested,
     * the general rules for <a href="MethodHandles.Lookup.html#equiv">bytecode behaviors</a> apply,
     * but they take account of the lookup class in a special way.
     * The resulting method handle behaves as if it were called
     * from an instruction contained in the lookup class,
     * so that the caller-sensitive method detects the lookup class.
     * (By contrast, the invoker of the method handle is disregarded.)
     * Thus, in the case of caller-sensitive methods,
     * different lookup classes may give rise to
     * differently behaving method handles.
     * <p>
     * In cases where the lookup object is
     * {@link MethodHandles#publicLookup() publicLookup()},
     * or some other lookup object without
     * <a href="MethodHandles.Lookup.html#privacc">private access</a>,
     * the lookup class is disregarded.
     * In such cases, no caller-sensitive method handle can be created,
     * access is forbidden, and the lookup fails with an
     * {@code IllegalAccessException}.
     * <p style="font-size:smaller;">
     * <em>Discussion:</em>
     * For example, the caller-sensitive method
     * {@link java.lang.Class#forName(String) Class.forName(x)}
     * can return varying classes or throw varying exceptions,
     * depending on the class loader of the class that calls it.
     * A public lookup of {@code Class.forName} will fail, because
     * there is no reasonable way to determine its bytecode behavior.
     * <p style="font-size:smaller;">
     * If an application caches method handles for broad sharing,
     * it should use {@code publicLookup()} to create them.
     * If there is a lookup of {@code Class.forName}, it will fail,
     * and the application must take appropriate action in that case.
     * It may be that a later lookup, perhaps during the invocation of a
     * bootstrap method, can incorporate the specific identity
     * of the caller, making the method accessible.
     * <p style="font-size:smaller;">
     * The function {@code MethodHandles.lookup} is caller sensitive
     * so that there can be a secure foundation for lookups.
     * Nearly all other methods in the JSR 292 API rely on lookup
     * objects to check access requests.
     *
     * @revised 9
     */
    public static final
    class Lookup {
        /** The class on behalf of whom the lookup is being performed. */
        private final Class<?> lookupClass;

        /** The allowed sorts of members which may be looked up (PUBLIC, etc.). */
        private final int allowedModes;

        static {
            Reflection.registerFieldsToFilter(Lookup.class, Set.of("lookupClass", "allowedModes"));
        }

        /** A single-bit mask representing {@code public} access,
         *  which may contribute to the result of {@link #lookupModes lookupModes}.
         *  The value, {@code 0x01}, happens to be the same as the value of the
         *  {@code public} {@linkplain java.lang.reflect.Modifier#PUBLIC modifier bit}.
         */
        public static final int PUBLIC = Modifier.PUBLIC;

        /** A single-bit mask representing {@code private} access,
         *  which may contribute to the result of {@link #lookupModes lookupModes}.
         *  The value, {@code 0x02}, happens to be the same as the value of the
         *  {@code private} {@linkplain java.lang.reflect.Modifier#PRIVATE modifier bit}.
         */
        public static final int PRIVATE = Modifier.PRIVATE;

        /** A single-bit mask representing {@code protected} access,
         *  which may contribute to the result of {@link #lookupModes lookupModes}.
         *  The value, {@code 0x04}, happens to be the same as the value of the
         *  {@code protected} {@linkplain java.lang.reflect.Modifier#PROTECTED modifier bit}.
         */
        public static final int PROTECTED = Modifier.PROTECTED;

        /** A single-bit mask representing {@code package} access (default access),
         *  which may contribute to the result of {@link #lookupModes lookupModes}.
         *  The value is {@code 0x08}, which does not correspond meaningfully to
         *  any particular {@linkplain java.lang.reflect.Modifier modifier bit}.
         */
        public static final int PACKAGE = Modifier.STATIC;

        /** A single-bit mask representing {@code module} access (default access),
         *  which may contribute to the result of {@link #lookupModes lookupModes}.
         *  The value is {@code 0x10}, which does not correspond meaningfully to
         *  any particular {@linkplain java.lang.reflect.Modifier modifier bit}.
         *  In conjunction with the {@code PUBLIC} modifier bit, a {@code Lookup}
         *  with this lookup mode can access all public types in the module of the
         *  lookup class and public types in packages exported by other modules
         *  to the module of the lookup class.
         *  @since 9
         *  @spec JPMS
         */
        public static final int MODULE = PACKAGE << 1;

        /** A single-bit mask representing {@code unconditional} access
         *  which may contribute to the result of {@link #lookupModes lookupModes}.
         *  The value is {@code 0x20}, which does not correspond meaningfully to
         *  any particular {@linkplain java.lang.reflect.Modifier modifier bit}.
         *  A {@code Lookup} with this lookup mode assumes {@linkplain
         *  java.lang.Module#canRead(java.lang.Module) readability}.
         *  In conjunction with the {@code PUBLIC} modifier bit, a {@code Lookup}
         *  with this lookup mode can access all public members of public types
         *  of all modules where the type is in a package that is {@link
         *  java.lang.Module#isExported(String) exported unconditionally}.
         *  @since 9
         *  @spec JPMS
         *  @see #publicLookup()
         */
        public static final int UNCONDITIONAL = PACKAGE << 2;

        private static final int ALL_MODES = (PUBLIC | PRIVATE | PROTECTED | PACKAGE | MODULE | UNCONDITIONAL);
        private static final int FULL_POWER_MODES = (ALL_MODES & ~UNCONDITIONAL);
        private static final int TRUSTED   = -1;

        private static int fixmods(int mods) {
            mods &= (ALL_MODES - PACKAGE - MODULE - UNCONDITIONAL);
            return (mods != 0) ? mods : (PACKAGE | MODULE | UNCONDITIONAL);
        }

        /** Tells which class is performing the lookup.  It is this class against
         *  which checks are performed for visibility and access permissions.
         *  <p>
         *  The class implies a maximum level of access permission,
         *  but the permissions may be additionally limited by the bitmask
         *  {@link #lookupModes lookupModes}, which controls whether non-public members
         *  can be accessed.
         *  @return the lookup class, on behalf of which this lookup object finds members
         */
        public Class<?> lookupClass() {
            return lookupClass;
        }

        // This is just for calling out to MethodHandleImpl.
        private Class<?> lookupClassOrNull() {
            return (allowedModes == TRUSTED) ? null : lookupClass;
        }

        /** Tells which access-protection classes of members this lookup object can produce.
         *  The result is a bit-mask of the bits
         *  {@linkplain #PUBLIC PUBLIC (0x01)},
         *  {@linkplain #PRIVATE PRIVATE (0x02)},
         *  {@linkplain #PROTECTED PROTECTED (0x04)},
         *  {@linkplain #PACKAGE PACKAGE (0x08)},
         *  {@linkplain #MODULE MODULE (0x10)},
         *  and {@linkplain #UNCONDITIONAL UNCONDITIONAL (0x20)}.
         *  <p>
         *  A freshly-created lookup object
         *  on the {@linkplain java.lang.invoke.MethodHandles#lookup() caller's class} has
         *  all possible bits set, except {@code UNCONDITIONAL}.
         *  A lookup object on a new lookup class
         *  {@linkplain java.lang.invoke.MethodHandles.Lookup#in created from a previous lookup object}
         *  may have some mode bits set to zero.
         *  Mode bits can also be
         *  {@linkplain java.lang.invoke.MethodHandles.Lookup#dropLookupMode directly cleared}.
         *  Once cleared, mode bits cannot be restored from the downgraded lookup object.
         *  The purpose of this is to restrict access via the new lookup object,
         *  so that it can access only names which can be reached by the original
         *  lookup object, and also by the new lookup class.
         *  @return the lookup modes, which limit the kinds of access performed by this lookup object
         *  @see #in
         *  @see #dropLookupMode
         *
         *  @revised 9
         *  @spec JPMS
         */
        public int lookupModes() {
            return allowedModes & ALL_MODES;
        }

        /** Embody the current class (the lookupClass) as a lookup class
         * for method handle creation.
         * Must be called by from a method in this package,
         * which in turn is called by a method not in this package.
         */
        Lookup(Class<?> lookupClass) {
            this(lookupClass, FULL_POWER_MODES);
        }

        private Lookup(Class<?> lookupClass, int allowedModes) {
            this.lookupClass = lookupClass;
            this.allowedModes = allowedModes;
            assert !lookupClass.isPrimitive() && !lookupClass.isArray();
        }

        /**
         * Creates a lookup on the specified new lookup class.
         * The resulting object will report the specified
         * class as its own {@link #lookupClass() lookupClass}.
         * <p>
         * However, the resulting {@code Lookup} object is guaranteed
         * to have no more access capabilities than the original.
         * In particular, access capabilities can be lost as follows:<ul>
         * <li>If the old lookup class is in a {@link Module#isNamed() named} module, and
         * the new lookup class is in a different module {@code M}, then no members, not
         * even public members in {@code M}'s exported packages, will be accessible.
         * The exception to this is when this lookup is {@link #publicLookup()
         * publicLookup}, in which case {@code PUBLIC} access is not lost.
         * <li>If the old lookup class is in an unnamed module, and the new lookup class
         * is a different module then {@link #MODULE MODULE} access is lost.
         * <li>If the new lookup class differs from the old one then {@code UNCONDITIONAL} is lost.
         * <li>If the new lookup class is in a different package
         * than the old one, protected and default (package) members will not be accessible.
         * <li>If the new lookup class is not within the same package member
         * as the old one, private members will not be accessible, and protected members
         * will not be accessible by virtue of inheritance.
         * (Protected members may continue to be accessible because of package sharing.)
         * <li>If the new lookup class is not accessible to the old lookup class,
         * then no members, not even public members, will be accessible.
         * (In all other cases, public members will continue to be accessible.)
         * </ul>
         * <p>
         * The resulting lookup's capabilities for loading classes
         * (used during {@link #findClass} invocations)
         * are determined by the lookup class' loader,
         * which may change due to this operation.
         *
         * @param requestedLookupClass the desired lookup class for the new lookup object
         * @return a lookup object which reports the desired lookup class, or the same object
         * if there is no change
         * @throws IllegalArgumentException if {@code requestedLookupClass} is
         * a primitive type or array class
         * @throws NullPointerException if the argument is null
         *
         * @revised 9
         * @spec JPMS
         */
        public Lookup in(Class<?> requestedLookupClass) {
            Objects.requireNonNull(requestedLookupClass);
            if (requestedLookupClass.isPrimitive())
                throw new IllegalArgumentException(requestedLookupClass + " is a primitive class");
            if (requestedLookupClass.isArray())
                throw new IllegalArgumentException(requestedLookupClass + " is an array class");

            if (allowedModes == TRUSTED)  // IMPL_LOOKUP can make any lookup at all
                return new Lookup(requestedLookupClass, FULL_POWER_MODES);
            if (requestedLookupClass == this.lookupClass)
                return this;  // keep same capabilities
            int newModes = (allowedModes & FULL_POWER_MODES);
            if (!VerifyAccess.isSameModule(this.lookupClass, requestedLookupClass)) {
                // Need to drop all access when teleporting from a named module to another
                // module. The exception is publicLookup where PUBLIC is not lost.
                if (this.lookupClass.getModule().isNamed()
                    && (this.allowedModes & UNCONDITIONAL) == 0)
                    newModes = 0;
                else
                    newModes &= ~(MODULE|PACKAGE|PRIVATE|PROTECTED);
            }
            if ((newModes & PACKAGE) != 0
                && !VerifyAccess.isSamePackage(this.lookupClass, requestedLookupClass)) {
                newModes &= ~(PACKAGE|PRIVATE|PROTECTED);
            }
            // Allow nestmate lookups to be created without special privilege:
            if ((newModes & PRIVATE) != 0
                && !VerifyAccess.isSamePackageMember(this.lookupClass, requestedLookupClass)) {
                newModes &= ~(PRIVATE|PROTECTED);
            }
            if ((newModes & PUBLIC) != 0
                && !VerifyAccess.isClassAccessible(requestedLookupClass, this.lookupClass, allowedModes)) {
                // The requested class it not accessible from the lookup class.
                // No permissions.
                newModes = 0;
            }

            checkUnprivilegedlookupClass(requestedLookupClass);
            return new Lookup(requestedLookupClass, newModes);
        }


        /**
         * Creates a lookup on the same lookup class which this lookup object
         * finds members, but with a lookup mode that has lost the given lookup mode.
         * The lookup mode to drop is one of {@link #PUBLIC PUBLIC}, {@link #MODULE
         * MODULE}, {@link #PACKAGE PACKAGE}, {@link #PROTECTED PROTECTED} or {@link #PRIVATE PRIVATE}.
         * {@link #PROTECTED PROTECTED} and {@link #UNCONDITIONAL UNCONDITIONAL} are always
         * dropped and so the resulting lookup mode will never have these access capabilities.
         * When dropping {@code PACKAGE} then the resulting lookup will not have {@code PACKAGE}
         * or {@code PRIVATE} access. When dropping {@code MODULE} then the resulting lookup will
         * not have {@code MODULE}, {@code PACKAGE}, or {@code PRIVATE} access. If {@code PUBLIC}
         * is dropped then the resulting lookup has no access.
         * @param modeToDrop the lookup mode to drop
         * @return a lookup object which lacks the indicated mode, or the same object if there is no change
         * @throws IllegalArgumentException if {@code modeToDrop} is not one of {@code PUBLIC},
         * {@code MODULE}, {@code PACKAGE}, {@code PROTECTED}, {@code PRIVATE} or {@code UNCONDITIONAL}
         * @see MethodHandles#privateLookupIn
         * @since 9
         */
        public Lookup dropLookupMode(int modeToDrop) {
            int oldModes = lookupModes();
            int newModes = oldModes & ~(modeToDrop | PROTECTED | UNCONDITIONAL);
            switch (modeToDrop) {
                case PUBLIC: newModes &= ~(ALL_MODES); break;
                case MODULE: newModes &= ~(PACKAGE | PRIVATE); break;
                case PACKAGE: newModes &= ~(PRIVATE); break;
                case PROTECTED:
                case PRIVATE:
                case UNCONDITIONAL: break;
                default: throw new IllegalArgumentException(modeToDrop + " is not a valid mode to drop");
            }
            if (newModes == oldModes) return this;  // return self if no change
            return new Lookup(lookupClass(), newModes);
        }

        /**
         * Defines a class to the same class loader and in the same runtime package and
         * {@linkplain java.security.ProtectionDomain protection domain} as this lookup's
         * {@linkplain #lookupClass() lookup class}.
         *
         * This method is equivalent to calling
         * {@link #defineClass(byte[], ClassProperty[])
         * defineClass(bytes, (ClassProperty[])null)}.
         *
         * <p> The {@linkplain #lookupModes() lookup modes} for this lookup must include
         * {@link #PACKAGE PACKAGE} access as default (package) members will be
         * accessible to the class. The {@code PACKAGE} lookup mode serves to authenticate
         * that the lookup object was created by a caller in the runtime package (or derived
         * from a lookup originally created by suitably privileged code to a target class in
         * the runtime package). </p>
         *
         * <p> The {@code bytes} parameter is the class bytes of a valid class file (as defined
         * by the <em>The Java Virtual Machine Specification</em>) with a class name in the
         * same package as the lookup class. </p>
         *
         * <p> This method does not run the class initializer. The class initializer may
         * run at a later time, as detailed in section 12.4 of the <em>The Java Language
         * Specification</em>. </p>
         *
         * <p> If there is a security manager, its {@code checkPermission} method is first called
         * to check {@code RuntimePermission("defineClass")}. </p>
         *
         * @param bytes the class bytes
         * @return the {@code Class} object for the class
         * @throws IllegalArgumentException the bytes are for a class in a different package
         * to the lookup class
         * @throws IllegalAccessException if this lookup does not have {@code PACKAGE} access
         * @throws LinkageError if the class is malformed ({@code ClassFormatError}), cannot be
         * verified ({@code VerifyError}), is already defined, or another linkage error occurs
         * @throws SecurityException if denied by the security manager
         * @throws NullPointerException if {@code bytes} is {@code null}
         * @since 9
         * @spec JPMS
         * @see Lookup#privateLookupIn
         * @see Lookup#dropLookupMode
         * @see ClassLoader#defineClass(String,byte[],int,int,ProtectionDomain)
         */
        public Class<?> defineClass(byte[] bytes) throws IllegalAccessException {
            return defineClass(bytes, (ClassProperty[])null);
        }

        /**
         * Defines a class to the same class loader and in the same runtime package
         * and {@linkplain java.security.ProtectionDomain protection domain} as
         * this lookup's {@linkplain #lookupClass() lookup class}.
         * The {@code props} parameter specifies the properties of the class.
         *
         * <p> A class can be defined with the following properties:
         * <ul>
         * <li>A {@linkplain ClassProperty#NESTMATE <em>nestmate</em>} of the lookup class,
         *     i.e. in the same {@linkplain Class#getNestHost nest}
         *     of the lookup class.  The class will have access to the private members
         *     of all classes and interfaces in the same nest.
         *     </li>
         * <li>A {@linkplain ClassProperty#HIDDEN <em>hidden</em>} class,
         *     i.e. a class cannot be referenced by other classes.
         *     A hidden class has the following properties:
         *     <ul>
         *     <li>Naming:
         *     The name of this class is derived from the name of
         *     the class in the class bytes so that the class name does not
         *     collide with other classes defined to the same class loader.
         *     <li>Class resolution:
         *     The Java virtual machine does not find a hidden class with
         *     its name.  A hidden class can reference its members
         *     locally with the name of the class in the class bytes as if
         *     a non-hidden class. The name returned by {@link Class#getName()}
         *     is not known when the class bytes are generated.
         *     <li>Class retransformation:
         *     The class is not modifiable by Java agents or tool agents using
         *     the <a href="{@docRoot}/../specs/jvmti.html">JVM Tool Interface</a>.
         *     </ul>
         *     </li>
         * <li>A {@linkplain ClassProperty#WEAK <em>weak</em>} class,
         *     i.e. a class may be unloaded even if its defining class loader is
         *     <a href="../ref/package.html#reachability">reachable</a>,
         *     as if the defining class loader would only hold a
         *     {@linkplain java.lang.ref.WeakReference weak reference} of
         *     the class.
         *     A weak class is hidden.  If the {@code WEAK} property is set,
         *     then it implies that {@code HIDDEN} property is also set.</li>
         * </ul>
         *
         * <p> The {@linkplain #lookupModes() lookup modes} for this lookup must
         * include {@link #PACKAGE PACKAGE} access as default (package) members
         * will be accessible to the class. The {@code PACKAGE} lookup mode serves
         * to authenticate that the lookup object was created by a caller in
         * the runtime package (or derived from a lookup originally created by
         * suitably privileged code to a target class in the runtime package).
         * If the class is defined as a {@linkplain ClassProperty#NESTMATE nestmate}
         * then the {@linkplain #lookupModes() lookup modes} for this lookup must
         * include {@link #PRIVATE PRIVATE} access. </p>
         *
         * <p> The {@code bytes} parameter is the class bytes of a valid class file
         * (as defined by the <em>The Java Virtual Machine Specification</em>)
         * with a class name in the same package as the lookup class.
         * The class bytes of a nestmate class must not contain
         * the {@code NestHost} attribute nor the {@code NestMembers} attribute. </p>
         *
         * <p> If there is a security manager, its {@code checkPermission} method is first called
         * to check {@code RuntimePermission("defineClass")}. </p>
         *
         * <p> This method does not run the class initializer. The class initializer
         * may run at a later time, as detailed in section 12.4 of the The Java Language Specification.
         *
         * <p> The class can obtain {@code classData} by calling
         * the {@link Lookup#classData()} method of its {@code Lookup} object.
         *
         * @apiNote  An implementation of the Java Progamming Language may
         * unload classes as specified in section 12.7 of the Java Language Specification.
         * A class or interface may be unloaded if and only if
         * its defining class loader may be reclaimed by the garbage collector.
         * If the implementation supports class loading, a weak class
         * may become weakly reachable as if the defining class loader would
         * only hold a {@linkplain java.lang.ref.WeakReference weak reference}
         * of the class.
         *
         * @param bytes      the class bytes
         * @param props {@linkplain ClassProperty class properties}
         * @return the {@code Class} object for the class
         *
         * @throws IllegalArgumentException the bytes are for a class in a different package
         *                                  to the lookup class
         * @throws IllegalAccessException   if this lookup does not have {@code PACKAGE} access, or
         *                                  if {@code properties} contains {@code NESTMATE} but this lookup
         *                                  does not have {@code PRIVATE} access
         * @throws LinkageError             if the class is malformed ({@code ClassFormatError}), cannot be
         *                                  verified ({@code VerifyError}), is already defined,
         *                                  or another linkage error occurs
         * @throws SecurityException        if denied by the security manager
         * @throws NullPointerException     if {@code bytes} is {@code null}
         *
         * @since 12
         * @jls 12.7 Unloading of Classes and Interfaces
         * @see Lookup#privateLookupIn(Class, Lookup)
         * @see Lookup#dropLookupMode(int)
         */
        public Class<?> defineClass(byte[] bytes, ClassProperty... props) throws IllegalAccessException {
            Objects.requireNonNull(bytes);

            // clone the properties before access
            Set<ClassProperty> properties;
            if (props == null || props.length == 0) {
                properties = EMPTY_PROPS;
            } else {
                properties = Set.of(props);
            }

            // Is it ever possible to create Lookup for int.class or Object[].class?
            assert !lookupClass.isPrimitive() && !lookupClass.isArray();

            if ((lookupModes() & PACKAGE) == 0){
                throw new IllegalAccessException("Lookup does not have PACKAGE access");
            }

            if (properties.contains(NESTMATE) && (lookupModes() & PRIVATE) == 0){
                throw new IllegalAccessException("Lookup does not have PRIVATE access");
            }

            assert (lookupModes() & (MODULE | PUBLIC)) != 0;

            SecurityManager sm = System.getSecurityManager();
            if (sm != null)
                sm.checkPermission(new RuntimePermission("defineClass"));

            return defineClassWithNoCheck(bytes, classPropertiesToFlags(properties));
        }

        /**
         * Defines a class to the same class loader and in the same runtime package
         * and {@linkplain java.security.ProtectionDomain protection domain} as
         * this lookup's {@linkplain #lookupClass() lookup class} with
         * the given class properties and {@code classData}.
         *
         * <p> This method defines a class as if calling
         * {@link #defineClass(byte[], ClassProperty...) defineClass(bytes, props)}
         * and then the class initializer with an injected the {@code classData}
         * as a pre-initialized static unnamed field.
         * The injected pre-initialized static unnamed field can be
         * obtained by calling the {@link Lookup#classData()} method of
         * its {@code Lookup} object.
         *
         * <p> If there is a security manager, its {@code checkPermission} method is first called
         * to check {@code RuntimePermission("defineClass")}. </p>
         *
         * @apiNote
         * This method initializes the class, as opposed to the {@link #defineClass(byte[], ClassProperty...)}
         * method which does not invoke {@code <clinit>}, because the returned {@code Class}
         * is as if it contains a private static unnamed field that is initialized to
         * the given {@code classData} along with other declared static fields
         * via {@code <clinit>}.
         *
         * @param bytes      the class bytes
         * @param classData pre-initialized class data
         * @param props {@linkplain ClassProperty class properties}
         * @return the {@code Class} object for the class
         *
         * @throws IllegalArgumentException the bytes are for a class in a different package
         *                                  to the lookup class
         * @throws IllegalAccessException   if this lookup does not have {@code PACKAGE} access, or
         *                                  if {@code properties} contains {@code NESTMATE} but this lookup
         *                                  does not have {@code PRIVATE} access
         * @throws LinkageError             if the class is malformed ({@code ClassFormatError}), cannot be
         *                                  verified ({@code VerifyError}), is already defined,
         *                                  or another linkage error occurs
         * @throws SecurityException        if denied by the security manager
         * @throws NullPointerException     if {@code bytes} or {@code classData} is {@code null}
         *
         * @since 12
         * @jls 12.7 Unloading of Classes and Interfaces
         * @see Lookup#privateLookupIn(Class, Lookup)
         * @see Lookup#dropLookupMode(int)
         */
        public Class<?> defineClassWithClassData(byte[] bytes, Object classData, ClassProperty... props)
                throws IllegalAccessException
        {
            Objects.requireNonNull(bytes);
            Objects.requireNonNull(classData);

            // Is it ever possible to create Lookup for int.class or Object[].class?
            assert !lookupClass.isPrimitive() && !lookupClass.isArray();

            if ((lookupModes() & PACKAGE) == 0){
                throw new IllegalAccessException("Lookup does not have PACKAGE access");
            }

            Set<ClassProperty> properties;
            if (props == null || props.length == 0) {
                properties = EMPTY_PROPS;
            } else {
                properties = Set.of(props);
            }

            if (properties.contains(NESTMATE) && (lookupModes() & PRIVATE) == 0){
                throw new IllegalAccessException("Lookup does not have PRIVATE access");
            }

            assert (lookupModes() & (MODULE | PUBLIC)) != 0;

            SecurityManager sm = System.getSecurityManager();
            if (sm != null)
                sm.checkPermission(new RuntimePermission("defineClass"));

            return defineClassWithNoCheck(bytes, classPropertiesToFlags(properties), classData);
        }

        private static int classPropertiesToFlags(Set<ClassProperty> props) {
            if (props.isEmpty()) return 0;

            int flags = 0;
            for (ClassProperty cp : props) {
                flags |= cp.flag;
                if (cp == WEAK) {
                    // weak class property implies hidden
                    flags |= HIDDEN.flag;
                }
            }
            return flags;
        }

        /**
         * Returns the class data associated with this lookup class.
         * If this lookup class was defined via
         * {@link #defineClassWithClassData(byte[], Object, ClassProperty...)
         * defineClassWithClassData(bytes, classData, properties)}
         * then the supplied {@code classData} object is returned; otherwise,
         * {@code null}.
         *
         * <p> This method will invoke the static class initializer of
         * this lookup class if it has not been initialized.
         *
         * @apiNote
         * A class data can be considered as
         * private static unnamed field that has been pre-initialized
         * and supplied at define class time.
         *
         * <p> For example a class can pack one or more pre-initialized objects
         * in a {@code List} as the class data and at class initialization
         * time unpack them for subsequent access.
         * The class data is {@code List.of(o1, o2, o3....)}
         * passed to {@link #defineClassWithClassData(byte[], Object, ClassProperty...)} where
         * {@code <clinit>} of the class bytes does the following:
         *
         * <pre>{@code
         *     private static final T t;
         *     private static final R r;
         *     static {
         *        List<Object> data = (List<Object>) MethodHandles.lookup().classData();
         *        t = (T)data.get(0);
         *        r = (R)data.get(1);
         *     }
         *}</pre>
         *
         * @return the class data if this lookup class was defined via
         * {@link #defineClassWithClassData(byte[], Object, ClassProperty...)}; otherwise {@code null}.
         *
         * @throws IllegalAccessException if this lookup does not have {@code PRIVATE} access
         * @since 12
         */
        public Object classData() throws IllegalAccessException {
            if ((lookupModes() & PRIVATE) == 0){
                throw new IllegalAccessException("Lookup does not have PRIVATE access");
            }

            // should we allow clearing?  getAndClearClassData
            return MethodHandleNatives.classData(lookupClass);
        }

        // package-private
        static final int HIDDEN_NESTMATE = NESTMATE_CLASS|NONFINDABLE_CLASS|ACCESS_VM_ANNOTATIONS;
        static final int WEAK_HIDDEN_NESTMATE =  WEAK_CLASS|NESTMATE_CLASS|NONFINDABLE_CLASS|ACCESS_VM_ANNOTATIONS;
        static final Set<ClassProperty> EMPTY_PROPS = Set.of();

        Class<?> defineClassWithNoCheck(byte[] bytes, int flags) {
            return defineClassWithNoCheck(bytes, flags, null);
        }

        Class<?> defineClassWithNoCheck(byte[] bytes, int flags, Object classData) {
            // Can't use lambda during bootstrapping
            // parse class bytes to get class name (in internal form)
            bytes = bytes.clone();
            String name;
            try {
                ClassReader reader = new ClassReader(bytes);
                name = reader.getClassName();
            } catch (RuntimeException e) {
                // ASM exceptions are poorly specified
                ClassFormatError cfe = new ClassFormatError();
                cfe.initCause(e);
                throw cfe;
            }

            // get package and class name in binary form
            String cn, pn;
            int index = name.lastIndexOf('/');
            if (index == -1) {
                cn = name;
                pn = "";
            } else {
                cn = name.replace('/', '.');
                pn = cn.substring(0, index);
            }
            if (!pn.equals(lookupClass.getPackageName())) {
                throw new IllegalArgumentException(cn + " not in same package as lookup class: " + lookupClass.getName());
            }

            if ((flags & NONFINDABLE_CLASS) != 0) {
                // ## TODO use '/' as in the name of the VM anonymous class.
                cn = cn + '\\' + ++seq;
            }

            // invoke the class loader's defineClass method
            ClassLoader loader = lookupClass.getClassLoader();
            ProtectionDomain pd = (loader != null) ? lookupClassProtectionDomain() : null;
            Class<?> clazz = JLA.defineClass(loader, lookupClass, cn, bytes, pd, flags, classData);
            assert clazz.getClassLoader() == lookupClass.getClassLoader()
                   && clazz.getPackageName().equals(lookupClass.getPackageName());

            return clazz;
        }

        private static volatile int seq = 0;

        private ProtectionDomain lookupClassProtectionDomain() {
            ProtectionDomain pd = cachedProtectionDomain;
            if (pd == null) {
                cachedProtectionDomain = pd = JLA.protectionDomain(lookupClass);
            }
            return pd;
        }

        // cached protection domain
        private volatile ProtectionDomain cachedProtectionDomain;

        // Make sure outer class is initialized first.
        static { IMPL_NAMES.getClass(); }

        /** Package-private version of lookup which is trusted. */
        static final Lookup IMPL_LOOKUP = new Lookup(Object.class, TRUSTED);

        /** Version of lookup which is trusted minimally.
         *  It can only be used to create method handles to publicly accessible
         *  members in packages that are exported unconditionally.
         */
        static final Lookup PUBLIC_LOOKUP = new Lookup(Object.class, (PUBLIC|UNCONDITIONAL));

        static final JavaLangAccess JLA = SharedSecrets.getJavaLangAccess();

        private static void checkUnprivilegedlookupClass(Class<?> lookupClass) {
            String name = lookupClass.getName();
            if (name.startsWith("java.lang.invoke."))
                throw newIllegalArgumentException("illegal lookupClass: "+lookupClass);
        }

        /**
         * Displays the name of the class from which lookups are to be made.
         * (The name is the one reported by {@link java.lang.Class#getName() Class.getName}.)
         * If there are restrictions on the access permitted to this lookup,
         * this is indicated by adding a suffix to the class name, consisting
         * of a slash and a keyword.  The keyword represents the strongest
         * allowed access, and is chosen as follows:
         * <ul>
         * <li>If no access is allowed, the suffix is "/noaccess".
         * <li>If only public access to types in exported packages is allowed, the suffix is "/public".
         * <li>If only public access and unconditional access are allowed, the suffix is "/publicLookup".
         * <li>If only public and module access are allowed, the suffix is "/module".
         * <li>If only public, module and package access are allowed, the suffix is "/package".
         * <li>If only public, module, package, and private access are allowed, the suffix is "/private".
         * </ul>
         * If none of the above cases apply, it is the case that full
         * access (public, module, package, private, and protected) is allowed.
         * In this case, no suffix is added.
         * This is true only of an object obtained originally from
         * {@link java.lang.invoke.MethodHandles#lookup MethodHandles.lookup}.
         * Objects created by {@link java.lang.invoke.MethodHandles.Lookup#in Lookup.in}
         * always have restricted access, and will display a suffix.
         * <p>
         * (It may seem strange that protected access should be
         * stronger than private access.  Viewed independently from
         * package access, protected access is the first to be lost,
         * because it requires a direct subclass relationship between
         * caller and callee.)
         * @see #in
         *
         * @revised 9
         * @spec JPMS
         */
        @Override
        public String toString() {
            String cname = lookupClass.getName();
            switch (allowedModes) {
            case 0:  // no privileges
                return cname + "/noaccess";
            case PUBLIC:
                return cname + "/public";
            case PUBLIC|UNCONDITIONAL:
                return cname  + "/publicLookup";
            case PUBLIC|MODULE:
                return cname + "/module";
            case PUBLIC|MODULE|PACKAGE:
                return cname + "/package";
            case FULL_POWER_MODES & ~PROTECTED:
                return cname + "/private";
            case FULL_POWER_MODES:
                return cname;
            case TRUSTED:
                return "/trusted";  // internal only; not exported
            default:  // Should not happen, but it's a bitfield...
                cname = cname + "/" + Integer.toHexString(allowedModes);
                assert(false) : cname;
                return cname;
            }
        }

        /**
         * Produces a method handle for a static method.
         * The type of the method handle will be that of the method.
         * (Since static methods do not take receivers, there is no
         * additional receiver argument inserted into the method handle type,
         * as there would be with {@link #findVirtual findVirtual} or {@link #findSpecial findSpecial}.)
         * The method and all its argument types must be accessible to the lookup object.
         * <p>
         * The returned method handle will have
         * {@linkplain MethodHandle#asVarargsCollector variable arity} if and only if
         * the method's variable arity modifier bit ({@code 0x0080}) is set.
         * <p>
         * If the returned method handle is invoked, the method's class will
         * be initialized, if it has not already been initialized.
         * <p><b>Example:</b>
         * <blockquote><pre>{@code
import static java.lang.invoke.MethodHandles.*;
import static java.lang.invoke.MethodType.*;
...
MethodHandle MH_asList = publicLookup().findStatic(Arrays.class,
  "asList", methodType(List.class, Object[].class));
assertEquals("[x, y]", MH_asList.invoke("x", "y").toString());
         * }</pre></blockquote>
         * @param refc the class from which the method is accessed
         * @param name the name of the method
         * @param type the type of the method
         * @return the desired method handle
         * @throws NoSuchMethodException if the method does not exist
         * @throws IllegalAccessException if access checking fails,
         *                                or if the method is not {@code static},
         *                                or if the method's variable arity modifier bit
         *                                is set and {@code asVarargsCollector} fails
         * @exception SecurityException if a security manager is present and it
         *                              <a href="MethodHandles.Lookup.html#secmgr">refuses access</a>
         * @throws NullPointerException if any argument is null
         */
        public
        MethodHandle findStatic(Class<?> refc, String name, MethodType type) throws NoSuchMethodException, IllegalAccessException {
            MemberName method = resolveOrFail(REF_invokeStatic, refc, name, type);
            return getDirectMethod(REF_invokeStatic, refc, method, findBoundCallerClass(method));
        }

        /**
         * Produces a method handle for a virtual method.
         * The type of the method handle will be that of the method,
         * with the receiver type (usually {@code refc}) prepended.
         * The method and all its argument types must be accessible to the lookup object.
         * <p>
         * When called, the handle will treat the first argument as a receiver
         * and, for non-private methods, dispatch on the receiver's type to determine which method
         * implementation to enter.
         * For private methods the named method in {@code refc} will be invoked on the receiver.
         * (The dispatching action is identical with that performed by an
         * {@code invokevirtual} or {@code invokeinterface} instruction.)
         * <p>
         * The first argument will be of type {@code refc} if the lookup
         * class has full privileges to access the member.  Otherwise
         * the member must be {@code protected} and the first argument
         * will be restricted in type to the lookup class.
         * <p>
         * The returned method handle will have
         * {@linkplain MethodHandle#asVarargsCollector variable arity} if and only if
         * the method's variable arity modifier bit ({@code 0x0080}) is set.
         * <p>
         * Because of the general <a href="MethodHandles.Lookup.html#equiv">equivalence</a> between {@code invokevirtual}
         * instructions and method handles produced by {@code findVirtual},
         * if the class is {@code MethodHandle} and the name string is
         * {@code invokeExact} or {@code invoke}, the resulting
         * method handle is equivalent to one produced by
         * {@link java.lang.invoke.MethodHandles#exactInvoker MethodHandles.exactInvoker} or
         * {@link java.lang.invoke.MethodHandles#invoker MethodHandles.invoker}
         * with the same {@code type} argument.
         * <p>
         * If the class is {@code VarHandle} and the name string corresponds to
         * the name of a signature-polymorphic access mode method, the resulting
         * method handle is equivalent to one produced by
         * {@link java.lang.invoke.MethodHandles#varHandleInvoker} with
         * the access mode corresponding to the name string and with the same
         * {@code type} arguments.
         * <p>
         * <b>Example:</b>
         * <blockquote><pre>{@code
import static java.lang.invoke.MethodHandles.*;
import static java.lang.invoke.MethodType.*;
...
MethodHandle MH_concat = publicLookup().findVirtual(String.class,
  "concat", methodType(String.class, String.class));
MethodHandle MH_hashCode = publicLookup().findVirtual(Object.class,
  "hashCode", methodType(int.class));
MethodHandle MH_hashCode_String = publicLookup().findVirtual(String.class,
  "hashCode", methodType(int.class));
assertEquals("xy", (String) MH_concat.invokeExact("x", "y"));
assertEquals("xy".hashCode(), (int) MH_hashCode.invokeExact((Object)"xy"));
assertEquals("xy".hashCode(), (int) MH_hashCode_String.invokeExact("xy"));
// interface method:
MethodHandle MH_subSequence = publicLookup().findVirtual(CharSequence.class,
  "subSequence", methodType(CharSequence.class, int.class, int.class));
assertEquals("def", MH_subSequence.invoke("abcdefghi", 3, 6).toString());
// constructor "internal method" must be accessed differently:
MethodType MT_newString = methodType(void.class); //()V for new String()
try { assertEquals("impossible", lookup()
        .findVirtual(String.class, "<init>", MT_newString));
 } catch (NoSuchMethodException ex) { } // OK
MethodHandle MH_newString = publicLookup()
  .findConstructor(String.class, MT_newString);
assertEquals("", (String) MH_newString.invokeExact());
         * }</pre></blockquote>
         *
         * @param refc the class or interface from which the method is accessed
         * @param name the name of the method
         * @param type the type of the method, with the receiver argument omitted
         * @return the desired method handle
         * @throws NoSuchMethodException if the method does not exist
         * @throws IllegalAccessException if access checking fails,
         *                                or if the method is {@code static},
         *                                or if the method's variable arity modifier bit
         *                                is set and {@code asVarargsCollector} fails
         * @exception SecurityException if a security manager is present and it
         *                              <a href="MethodHandles.Lookup.html#secmgr">refuses access</a>
         * @throws NullPointerException if any argument is null
         */
        public MethodHandle findVirtual(Class<?> refc, String name, MethodType type) throws NoSuchMethodException, IllegalAccessException {
            if (refc == MethodHandle.class) {
                MethodHandle mh = findVirtualForMH(name, type);
                if (mh != null)  return mh;
            } else if (refc == VarHandle.class) {
                MethodHandle mh = findVirtualForVH(name, type);
                if (mh != null)  return mh;
            }
            byte refKind = (refc.isInterface() ? REF_invokeInterface : REF_invokeVirtual);
            MemberName method = resolveOrFail(refKind, refc, name, type);
            return getDirectMethod(refKind, refc, method, findBoundCallerClass(method));
        }
        private MethodHandle findVirtualForMH(String name, MethodType type) {
            // these names require special lookups because of the implicit MethodType argument
            if ("invoke".equals(name))
                return invoker(type);
            if ("invokeExact".equals(name))
                return exactInvoker(type);
            assert(!MemberName.isMethodHandleInvokeName(name));
            return null;
        }
        private MethodHandle findVirtualForVH(String name, MethodType type) {
            try {
                return varHandleInvoker(VarHandle.AccessMode.valueFromMethodName(name), type);
            } catch (IllegalArgumentException e) {
                return null;
            }
        }

        /**
         * Produces a method handle which creates an object and initializes it, using
         * the constructor of the specified type.
         * The parameter types of the method handle will be those of the constructor,
         * while the return type will be a reference to the constructor's class.
         * The constructor and all its argument types must be accessible to the lookup object.
         * <p>
         * The requested type must have a return type of {@code void}.
         * (This is consistent with the JVM's treatment of constructor type descriptors.)
         * <p>
         * The returned method handle will have
         * {@linkplain MethodHandle#asVarargsCollector variable arity} if and only if
         * the constructor's variable arity modifier bit ({@code 0x0080}) is set.
         * <p>
         * If the returned method handle is invoked, the constructor's class will
         * be initialized, if it has not already been initialized.
         * <p><b>Example:</b>
         * <blockquote><pre>{@code
import static java.lang.invoke.MethodHandles.*;
import static java.lang.invoke.MethodType.*;
...
MethodHandle MH_newArrayList = publicLookup().findConstructor(
  ArrayList.class, methodType(void.class, Collection.class));
Collection orig = Arrays.asList("x", "y");
Collection copy = (ArrayList) MH_newArrayList.invokeExact(orig);
assert(orig != copy);
assertEquals(orig, copy);
// a variable-arity constructor:
MethodHandle MH_newProcessBuilder = publicLookup().findConstructor(
  ProcessBuilder.class, methodType(void.class, String[].class));
ProcessBuilder pb = (ProcessBuilder)
  MH_newProcessBuilder.invoke("x", "y", "z");
assertEquals("[x, y, z]", pb.command().toString());
         * }</pre></blockquote>
         * @param refc the class or interface from which the method is accessed
         * @param type the type of the method, with the receiver argument omitted, and a void return type
         * @return the desired method handle
         * @throws NoSuchMethodException if the constructor does not exist
         * @throws IllegalAccessException if access checking fails
         *                                or if the method's variable arity modifier bit
         *                                is set and {@code asVarargsCollector} fails
         * @exception SecurityException if a security manager is present and it
         *                              <a href="MethodHandles.Lookup.html#secmgr">refuses access</a>
         * @throws NullPointerException if any argument is null
         */
        public MethodHandle findConstructor(Class<?> refc, MethodType type) throws NoSuchMethodException, IllegalAccessException {
            if (refc.isArray()) {
                throw new NoSuchMethodException("no constructor for array class: " + refc.getName());
            }
            String name = "<init>";
            MemberName ctor = resolveOrFail(REF_newInvokeSpecial, refc, name, type);
            return getDirectConstructor(refc, ctor);
        }

        /**
         * Looks up a class by name from the lookup context defined by this {@code Lookup} object. The static
         * initializer of the class is not run.
         * <p>
         * The lookup context here is determined by the {@linkplain #lookupClass() lookup class}, its class
         * loader, and the {@linkplain #lookupModes() lookup modes}. In particular, the method first attempts to
         * load the requested class, and then determines whether the class is accessible to this lookup object.
         *
         * @param targetName the fully qualified name of the class to be looked up.
         * @return the requested class.
         * @exception SecurityException if a security manager is present and it
         * <a href="MethodHandles.Lookup.html#secmgr">refuses access</a>
         * @throws LinkageError if the linkage fails
         * @throws ClassNotFoundException if the class cannot be loaded by the lookup class' loader
         *                                or the class is not {@linkplain Class#isHidden hidden}
         * @throws IllegalAccessException if the class is not accessible, using the allowed access modes.

         * @since 9
         * @see Class#isHidden
         */
        public Class<?> findClass(String targetName) throws ClassNotFoundException, IllegalAccessException {
            Class<?> targetClass = Class.forName(targetName, false, lookupClass.getClassLoader());
            return accessClass(targetClass);
        }

        /**
         * Determines if a class can be accessed from the lookup context defined by this {@code Lookup} object. The
         * static initializer of the class is not run.
         * <p>
         * The lookup context here is determined by the {@linkplain #lookupClass() lookup class} and the
         * {@linkplain #lookupModes() lookup modes}.
         *
         * @param targetClass the class to be access-checked
         *
         * @return the class that has been access-checked
         *
         * @throws IllegalAccessException if the class is not accessible from the lookup class, using the allowed access
         * modes.
         * @exception SecurityException if a security manager is present and it
         *                              <a href="MethodHandles.Lookup.html#secmgr">refuses access</a>
         * @since 9
         */
        public Class<?> accessClass(Class<?> targetClass) throws IllegalAccessException {
            if (!VerifyAccess.isClassAccessible(targetClass, lookupClass, allowedModes)) {
                throw new MemberName(targetClass).makeAccessException("access violation", this);
            }
            checkSecurityManager(targetClass, null);
            return targetClass;
        }

        /**
         * Produces an early-bound method handle for a virtual method.
         * It will bypass checks for overriding methods on the receiver,
         * <a href="MethodHandles.Lookup.html#equiv">as if called</a> from an {@code invokespecial}
         * instruction from within the explicitly specified {@code specialCaller}.
         * The type of the method handle will be that of the method,
         * with a suitably restricted receiver type prepended.
         * (The receiver type will be {@code specialCaller} or a subtype.)
         * The method and all its argument types must be accessible
         * to the lookup object.
         * <p>
         * Before method resolution,
         * if the explicitly specified caller class is not identical with the
         * lookup class, or if this lookup object does not have
         * <a href="MethodHandles.Lookup.html#privacc">private access</a>
         * privileges, the access fails.
         * <p>
         * The returned method handle will have
         * {@linkplain MethodHandle#asVarargsCollector variable arity} if and only if
         * the method's variable arity modifier bit ({@code 0x0080}) is set.
         * <p style="font-size:smaller;">
         * <em>(Note:  JVM internal methods named {@code "<init>"} are not visible to this API,
         * even though the {@code invokespecial} instruction can refer to them
         * in special circumstances.  Use {@link #findConstructor findConstructor}
         * to access instance initialization methods in a safe manner.)</em>
         * <p><b>Example:</b>
         * <blockquote><pre>{@code
import static java.lang.invoke.MethodHandles.*;
import static java.lang.invoke.MethodType.*;
...
static class Listie extends ArrayList {
  public String toString() { return "[wee Listie]"; }
  static Lookup lookup() { return MethodHandles.lookup(); }
}
...
// no access to constructor via invokeSpecial:
MethodHandle MH_newListie = Listie.lookup()
  .findConstructor(Listie.class, methodType(void.class));
Listie l = (Listie) MH_newListie.invokeExact();
try { assertEquals("impossible", Listie.lookup().findSpecial(
        Listie.class, "<init>", methodType(void.class), Listie.class));
 } catch (NoSuchMethodException ex) { } // OK
// access to super and self methods via invokeSpecial:
MethodHandle MH_super = Listie.lookup().findSpecial(
  ArrayList.class, "toString" , methodType(String.class), Listie.class);
MethodHandle MH_this = Listie.lookup().findSpecial(
  Listie.class, "toString" , methodType(String.class), Listie.class);
MethodHandle MH_duper = Listie.lookup().findSpecial(
  Object.class, "toString" , methodType(String.class), Listie.class);
assertEquals("[]", (String) MH_super.invokeExact(l));
assertEquals(""+l, (String) MH_this.invokeExact(l));
assertEquals("[]", (String) MH_duper.invokeExact(l)); // ArrayList method
try { assertEquals("inaccessible", Listie.lookup().findSpecial(
        String.class, "toString", methodType(String.class), Listie.class));
 } catch (IllegalAccessException ex) { } // OK
Listie subl = new Listie() { public String toString() { return "[subclass]"; } };
assertEquals(""+l, (String) MH_this.invokeExact(subl)); // Listie method
         * }</pre></blockquote>
         *
         * @param refc the class or interface from which the method is accessed
         * @param name the name of the method (which must not be "&lt;init&gt;")
         * @param type the type of the method, with the receiver argument omitted
         * @param specialCaller the proposed calling class to perform the {@code invokespecial}
         * @return the desired method handle
         * @throws NoSuchMethodException if the method does not exist
         * @throws IllegalAccessException if access checking fails,
         *                                or if the method is {@code static},
         *                                or if the method's variable arity modifier bit
         *                                is set and {@code asVarargsCollector} fails
         * @exception SecurityException if a security manager is present and it
         *                              <a href="MethodHandles.Lookup.html#secmgr">refuses access</a>
         * @throws NullPointerException if any argument is null
         */
        public MethodHandle findSpecial(Class<?> refc, String name, MethodType type,
                                        Class<?> specialCaller) throws NoSuchMethodException, IllegalAccessException {
            checkSpecialCaller(specialCaller, refc);
            Lookup specialLookup = this.in(specialCaller);
            MemberName method = specialLookup.resolveOrFail(REF_invokeSpecial, refc, name, type);
            return specialLookup.getDirectMethod(REF_invokeSpecial, refc, method, findBoundCallerClass(method));
        }

        /**
         * Produces a method handle giving read access to a non-static field.
         * The type of the method handle will have a return type of the field's
         * value type.
         * The method handle's single argument will be the instance containing
         * the field.
         * Access checking is performed immediately on behalf of the lookup class.
         * @param refc the class or interface from which the method is accessed
         * @param name the field's name
         * @param type the field's type
         * @return a method handle which can load values from the field
         * @throws NoSuchFieldException if the field does not exist
         * @throws IllegalAccessException if access checking fails, or if the field is {@code static}
         * @exception SecurityException if a security manager is present and it
         *                              <a href="MethodHandles.Lookup.html#secmgr">refuses access</a>
         * @throws NullPointerException if any argument is null
         * @see #findVarHandle(Class, String, Class)
         */
        public MethodHandle findGetter(Class<?> refc, String name, Class<?> type) throws NoSuchFieldException, IllegalAccessException {
            MemberName field = resolveOrFail(REF_getField, refc, name, type);
            return getDirectField(REF_getField, refc, field);
        }

        /**
         * Produces a method handle giving write access to a non-static field.
         * The type of the method handle will have a void return type.
         * The method handle will take two arguments, the instance containing
         * the field, and the value to be stored.
         * The second argument will be of the field's value type.
         * Access checking is performed immediately on behalf of the lookup class.
         * @param refc the class or interface from which the method is accessed
         * @param name the field's name
         * @param type the field's type
         * @return a method handle which can store values into the field
         * @throws NoSuchFieldException if the field does not exist
         * @throws IllegalAccessException if access checking fails, or if the field is {@code static}
         * @exception SecurityException if a security manager is present and it
         *                              <a href="MethodHandles.Lookup.html#secmgr">refuses access</a>
         * @throws NullPointerException if any argument is null
         * @see #findVarHandle(Class, String, Class)
         */
        public MethodHandle findSetter(Class<?> refc, String name, Class<?> type) throws NoSuchFieldException, IllegalAccessException {
            MemberName field = resolveOrFail(REF_putField, refc, name, type);
            return getDirectField(REF_putField, refc, field);
        }

        /**
         * Produces a VarHandle giving access to a non-static field {@code name}
         * of type {@code type} declared in a class of type {@code recv}.
         * The VarHandle's variable type is {@code type} and it has one
         * coordinate type, {@code recv}.
         * <p>
         * Access checking is performed immediately on behalf of the lookup
         * class.
         * <p>
         * Certain access modes of the returned VarHandle are unsupported under
         * the following conditions:
         * <ul>
         * <li>if the field is declared {@code final}, then the write, atomic
         *     update, numeric atomic update, and bitwise atomic update access
         *     modes are unsupported.
         * <li>if the field type is anything other than {@code byte},
         *     {@code short}, {@code char}, {@code int}, {@code long},
         *     {@code float}, or {@code double} then numeric atomic update
         *     access modes are unsupported.
         * <li>if the field type is anything other than {@code boolean},
         *     {@code byte}, {@code short}, {@code char}, {@code int} or
         *     {@code long} then bitwise atomic update access modes are
         *     unsupported.
         * </ul>
         * <p>
         * If the field is declared {@code volatile} then the returned VarHandle
         * will override access to the field (effectively ignore the
         * {@code volatile} declaration) in accordance to its specified
         * access modes.
         * <p>
         * If the field type is {@code float} or {@code double} then numeric
         * and atomic update access modes compare values using their bitwise
         * representation (see {@link Float#floatToRawIntBits} and
         * {@link Double#doubleToRawLongBits}, respectively).
         * @apiNote
         * Bitwise comparison of {@code float} values or {@code double} values,
         * as performed by the numeric and atomic update access modes, differ
         * from the primitive {@code ==} operator and the {@link Float#equals}
         * and {@link Double#equals} methods, specifically with respect to
         * comparing NaN values or comparing {@code -0.0} with {@code +0.0}.
         * Care should be taken when performing a compare and set or a compare
         * and exchange operation with such values since the operation may
         * unexpectedly fail.
         * There are many possible NaN values that are considered to be
         * {@code NaN} in Java, although no IEEE 754 floating-point operation
         * provided by Java can distinguish between them.  Operation failure can
         * occur if the expected or witness value is a NaN value and it is
         * transformed (perhaps in a platform specific manner) into another NaN
         * value, and thus has a different bitwise representation (see
         * {@link Float#intBitsToFloat} or {@link Double#longBitsToDouble} for more
         * details).
         * The values {@code -0.0} and {@code +0.0} have different bitwise
         * representations but are considered equal when using the primitive
         * {@code ==} operator.  Operation failure can occur if, for example, a
         * numeric algorithm computes an expected value to be say {@code -0.0}
         * and previously computed the witness value to be say {@code +0.0}.
         * @param recv the receiver class, of type {@code R}, that declares the
         * non-static field
         * @param name the field's name
         * @param type the field's type, of type {@code T}
         * @return a VarHandle giving access to non-static fields.
         * @throws NoSuchFieldException if the field does not exist
         * @throws IllegalAccessException if access checking fails, or if the field is {@code static}
         * @exception SecurityException if a security manager is present and it
         *                              <a href="MethodHandles.Lookup.html#secmgr">refuses access</a>
         * @throws NullPointerException if any argument is null
         * @since 9
         */
        public VarHandle findVarHandle(Class<?> recv, String name, Class<?> type) throws NoSuchFieldException, IllegalAccessException {
            MemberName getField = resolveOrFail(REF_getField, recv, name, type);
            MemberName putField = resolveOrFail(REF_putField, recv, name, type);
            return getFieldVarHandle(REF_getField, REF_putField, recv, getField, putField);
        }

        /**
         * Produces a method handle giving read access to a static field.
         * The type of the method handle will have a return type of the field's
         * value type.
         * The method handle will take no arguments.
         * Access checking is performed immediately on behalf of the lookup class.
         * <p>
         * If the returned method handle is invoked, the field's class will
         * be initialized, if it has not already been initialized.
         * @param refc the class or interface from which the method is accessed
         * @param name the field's name
         * @param type the field's type
         * @return a method handle which can load values from the field
         * @throws NoSuchFieldException if the field does not exist
         * @throws IllegalAccessException if access checking fails, or if the field is not {@code static}
         * @exception SecurityException if a security manager is present and it
         *                              <a href="MethodHandles.Lookup.html#secmgr">refuses access</a>
         * @throws NullPointerException if any argument is null
         */
        public MethodHandle findStaticGetter(Class<?> refc, String name, Class<?> type) throws NoSuchFieldException, IllegalAccessException {
            MemberName field = resolveOrFail(REF_getStatic, refc, name, type);
            return getDirectField(REF_getStatic, refc, field);
        }

        /**
         * Produces a method handle giving write access to a static field.
         * The type of the method handle will have a void return type.
         * The method handle will take a single
         * argument, of the field's value type, the value to be stored.
         * Access checking is performed immediately on behalf of the lookup class.
         * <p>
         * If the returned method handle is invoked, the field's class will
         * be initialized, if it has not already been initialized.
         * @param refc the class or interface from which the method is accessed
         * @param name the field's name
         * @param type the field's type
         * @return a method handle which can store values into the field
         * @throws NoSuchFieldException if the field does not exist
         * @throws IllegalAccessException if access checking fails, or if the field is not {@code static}
         * @exception SecurityException if a security manager is present and it
         *                              <a href="MethodHandles.Lookup.html#secmgr">refuses access</a>
         * @throws NullPointerException if any argument is null
         */
        public MethodHandle findStaticSetter(Class<?> refc, String name, Class<?> type) throws NoSuchFieldException, IllegalAccessException {
            MemberName field = resolveOrFail(REF_putStatic, refc, name, type);
            return getDirectField(REF_putStatic, refc, field);
        }

        /**
         * Produces a VarHandle giving access to a static field {@code name} of
         * type {@code type} declared in a class of type {@code decl}.
         * The VarHandle's variable type is {@code type} and it has no
         * coordinate types.
         * <p>
         * Access checking is performed immediately on behalf of the lookup
         * class.
         * <p>
         * If the returned VarHandle is operated on, the declaring class will be
         * initialized, if it has not already been initialized.
         * <p>
         * Certain access modes of the returned VarHandle are unsupported under
         * the following conditions:
         * <ul>
         * <li>if the field is declared {@code final}, then the write, atomic
         *     update, numeric atomic update, and bitwise atomic update access
         *     modes are unsupported.
         * <li>if the field type is anything other than {@code byte},
         *     {@code short}, {@code char}, {@code int}, {@code long},
         *     {@code float}, or {@code double}, then numeric atomic update
         *     access modes are unsupported.
         * <li>if the field type is anything other than {@code boolean},
         *     {@code byte}, {@code short}, {@code char}, {@code int} or
         *     {@code long} then bitwise atomic update access modes are
         *     unsupported.
         * </ul>
         * <p>
         * If the field is declared {@code volatile} then the returned VarHandle
         * will override access to the field (effectively ignore the
         * {@code volatile} declaration) in accordance to its specified
         * access modes.
         * <p>
         * If the field type is {@code float} or {@code double} then numeric
         * and atomic update access modes compare values using their bitwise
         * representation (see {@link Float#floatToRawIntBits} and
         * {@link Double#doubleToRawLongBits}, respectively).
         * @apiNote
         * Bitwise comparison of {@code float} values or {@code double} values,
         * as performed by the numeric and atomic update access modes, differ
         * from the primitive {@code ==} operator and the {@link Float#equals}
         * and {@link Double#equals} methods, specifically with respect to
         * comparing NaN values or comparing {@code -0.0} with {@code +0.0}.
         * Care should be taken when performing a compare and set or a compare
         * and exchange operation with such values since the operation may
         * unexpectedly fail.
         * There are many possible NaN values that are considered to be
         * {@code NaN} in Java, although no IEEE 754 floating-point operation
         * provided by Java can distinguish between them.  Operation failure can
         * occur if the expected or witness value is a NaN value and it is
         * transformed (perhaps in a platform specific manner) into another NaN
         * value, and thus has a different bitwise representation (see
         * {@link Float#intBitsToFloat} or {@link Double#longBitsToDouble} for more
         * details).
         * The values {@code -0.0} and {@code +0.0} have different bitwise
         * representations but are considered equal when using the primitive
         * {@code ==} operator.  Operation failure can occur if, for example, a
         * numeric algorithm computes an expected value to be say {@code -0.0}
         * and previously computed the witness value to be say {@code +0.0}.
         * @param decl the class that declares the static field
         * @param name the field's name
         * @param type the field's type, of type {@code T}
         * @return a VarHandle giving access to a static field
         * @throws NoSuchFieldException if the field does not exist
         * @throws IllegalAccessException if access checking fails, or if the field is not {@code static}
         * @exception SecurityException if a security manager is present and it
         *                              <a href="MethodHandles.Lookup.html#secmgr">refuses access</a>
         * @throws NullPointerException if any argument is null
         * @since 9
         */
        public VarHandle findStaticVarHandle(Class<?> decl, String name, Class<?> type) throws NoSuchFieldException, IllegalAccessException {
            MemberName getField = resolveOrFail(REF_getStatic, decl, name, type);
            MemberName putField = resolveOrFail(REF_putStatic, decl, name, type);
            return getFieldVarHandle(REF_getStatic, REF_putStatic, decl, getField, putField);
        }

        /**
         * Produces an early-bound method handle for a non-static method.
         * The receiver must have a supertype {@code defc} in which a method
         * of the given name and type is accessible to the lookup class.
         * The method and all its argument types must be accessible to the lookup object.
         * The type of the method handle will be that of the method,
         * without any insertion of an additional receiver parameter.
         * The given receiver will be bound into the method handle,
         * so that every call to the method handle will invoke the
         * requested method on the given receiver.
         * <p>
         * The returned method handle will have
         * {@linkplain MethodHandle#asVarargsCollector variable arity} if and only if
         * the method's variable arity modifier bit ({@code 0x0080}) is set
         * <em>and</em> the trailing array argument is not the only argument.
         * (If the trailing array argument is the only argument,
         * the given receiver value will be bound to it.)
         * <p>
         * This is almost equivalent to the following code, with some differences noted below:
         * <blockquote><pre>{@code
import static java.lang.invoke.MethodHandles.*;
import static java.lang.invoke.MethodType.*;
...
MethodHandle mh0 = lookup().findVirtual(defc, name, type);
MethodHandle mh1 = mh0.bindTo(receiver);
mh1 = mh1.withVarargs(mh0.isVarargsCollector());
return mh1;
         * }</pre></blockquote>
         * where {@code defc} is either {@code receiver.getClass()} or a super
         * type of that class, in which the requested method is accessible
         * to the lookup class.
         * (Unlike {@code bind}, {@code bindTo} does not preserve variable arity.
         * Also, {@code bindTo} may throw a {@code ClassCastException} in instances where {@code bind} would
         * throw an {@code IllegalAccessException}, as in the case where the member is {@code protected} and
         * the receiver is restricted by {@code findVirtual} to the lookup class.)
         * @param receiver the object from which the method is accessed
         * @param name the name of the method
         * @param type the type of the method, with the receiver argument omitted
         * @return the desired method handle
         * @throws NoSuchMethodException if the method does not exist
         * @throws IllegalAccessException if access checking fails
         *                                or if the method's variable arity modifier bit
         *                                is set and {@code asVarargsCollector} fails
         * @exception SecurityException if a security manager is present and it
         *                              <a href="MethodHandles.Lookup.html#secmgr">refuses access</a>
         * @throws NullPointerException if any argument is null
         * @see MethodHandle#bindTo
         * @see #findVirtual
         */
        public MethodHandle bind(Object receiver, String name, MethodType type) throws NoSuchMethodException, IllegalAccessException {
            Class<? extends Object> refc = receiver.getClass(); // may get NPE
            MemberName method = resolveOrFail(REF_invokeSpecial, refc, name, type);
            MethodHandle mh = getDirectMethodNoRestrictInvokeSpecial(refc, method, findBoundCallerClass(method));
            if (!mh.type().leadingReferenceParameter().isAssignableFrom(receiver.getClass())) {
                throw new IllegalAccessException("The restricted defining class " +
                                                 mh.type().leadingReferenceParameter().getName() +
                                                 " is not assignable from receiver class " +
                                                 receiver.getClass().getName());
            }
            return mh.bindArgumentL(0, receiver).setVarargs(method);
        }

        /**
         * Makes a <a href="MethodHandleInfo.html#directmh">direct method handle</a>
         * to <i>m</i>, if the lookup class has permission.
         * If <i>m</i> is non-static, the receiver argument is treated as an initial argument.
         * If <i>m</i> is virtual, overriding is respected on every call.
         * Unlike the Core Reflection API, exceptions are <em>not</em> wrapped.
         * The type of the method handle will be that of the method,
         * with the receiver type prepended (but only if it is non-static).
         * If the method's {@code accessible} flag is not set,
         * access checking is performed immediately on behalf of the lookup class.
         * If <i>m</i> is not public, do not share the resulting handle with untrusted parties.
         * <p>
         * The returned method handle will have
         * {@linkplain MethodHandle#asVarargsCollector variable arity} if and only if
         * the method's variable arity modifier bit ({@code 0x0080}) is set.
         * <p>
         * If <i>m</i> is static, and
         * if the returned method handle is invoked, the method's class will
         * be initialized, if it has not already been initialized.
         * @param m the reflected method
         * @return a method handle which can invoke the reflected method
         * @throws IllegalAccessException if access checking fails
         *                                or if the method's variable arity modifier bit
         *                                is set and {@code asVarargsCollector} fails
         * @throws NullPointerException if the argument is null
         */
        public MethodHandle unreflect(Method m) throws IllegalAccessException {
            if (m.getDeclaringClass() == MethodHandle.class) {
                MethodHandle mh = unreflectForMH(m);
                if (mh != null)  return mh;
            }
            if (m.getDeclaringClass() == VarHandle.class) {
                MethodHandle mh = unreflectForVH(m);
                if (mh != null)  return mh;
            }
            MemberName method = new MemberName(m);
            byte refKind = method.getReferenceKind();
            if (refKind == REF_invokeSpecial)
                refKind = REF_invokeVirtual;
            assert(method.isMethod());
            @SuppressWarnings("deprecation")
            Lookup lookup = m.isAccessible() ? IMPL_LOOKUP : this;
            return lookup.getDirectMethodNoSecurityManager(refKind, method.getDeclaringClass(), method, findBoundCallerClass(method));
        }
        private MethodHandle unreflectForMH(Method m) {
            // these names require special lookups because they throw UnsupportedOperationException
            if (MemberName.isMethodHandleInvokeName(m.getName()))
                return MethodHandleImpl.fakeMethodHandleInvoke(new MemberName(m));
            return null;
        }
        private MethodHandle unreflectForVH(Method m) {
            // these names require special lookups because they throw UnsupportedOperationException
            if (MemberName.isVarHandleMethodInvokeName(m.getName()))
                return MethodHandleImpl.fakeVarHandleInvoke(new MemberName(m));
            return null;
        }

        /**
         * Produces a method handle for a reflected method.
         * It will bypass checks for overriding methods on the receiver,
         * <a href="MethodHandles.Lookup.html#equiv">as if called</a> from an {@code invokespecial}
         * instruction from within the explicitly specified {@code specialCaller}.
         * The type of the method handle will be that of the method,
         * with a suitably restricted receiver type prepended.
         * (The receiver type will be {@code specialCaller} or a subtype.)
         * If the method's {@code accessible} flag is not set,
         * access checking is performed immediately on behalf of the lookup class,
         * as if {@code invokespecial} instruction were being linked.
         * <p>
         * Before method resolution,
         * if the explicitly specified caller class is not identical with the
         * lookup class, or if this lookup object does not have
         * <a href="MethodHandles.Lookup.html#privacc">private access</a>
         * privileges, the access fails.
         * <p>
         * The returned method handle will have
         * {@linkplain MethodHandle#asVarargsCollector variable arity} if and only if
         * the method's variable arity modifier bit ({@code 0x0080}) is set.
         * @param m the reflected method
         * @param specialCaller the class nominally calling the method
         * @return a method handle which can invoke the reflected method
         * @throws IllegalAccessException if access checking fails,
         *                                or if the method is {@code static},
         *                                or if the method's variable arity modifier bit
         *                                is set and {@code asVarargsCollector} fails
         * @throws NullPointerException if any argument is null
         */
        public MethodHandle unreflectSpecial(Method m, Class<?> specialCaller) throws IllegalAccessException {
            checkSpecialCaller(specialCaller, null);
            Lookup specialLookup = this.in(specialCaller);
            MemberName method = new MemberName(m, true);
            assert(method.isMethod());
            // ignore m.isAccessible:  this is a new kind of access
            return specialLookup.getDirectMethodNoSecurityManager(REF_invokeSpecial, method.getDeclaringClass(), method, findBoundCallerClass(method));
        }

        /**
         * Produces a method handle for a reflected constructor.
         * The type of the method handle will be that of the constructor,
         * with the return type changed to the declaring class.
         * The method handle will perform a {@code newInstance} operation,
         * creating a new instance of the constructor's class on the
         * arguments passed to the method handle.
         * <p>
         * If the constructor's {@code accessible} flag is not set,
         * access checking is performed immediately on behalf of the lookup class.
         * <p>
         * The returned method handle will have
         * {@linkplain MethodHandle#asVarargsCollector variable arity} if and only if
         * the constructor's variable arity modifier bit ({@code 0x0080}) is set.
         * <p>
         * If the returned method handle is invoked, the constructor's class will
         * be initialized, if it has not already been initialized.
         * @param c the reflected constructor
         * @return a method handle which can invoke the reflected constructor
         * @throws IllegalAccessException if access checking fails
         *                                or if the method's variable arity modifier bit
         *                                is set and {@code asVarargsCollector} fails
         * @throws NullPointerException if the argument is null
         */
        public MethodHandle unreflectConstructor(Constructor<?> c) throws IllegalAccessException {
            MemberName ctor = new MemberName(c);
            assert(ctor.isConstructor());
            @SuppressWarnings("deprecation")
            Lookup lookup = c.isAccessible() ? IMPL_LOOKUP : this;
            return lookup.getDirectConstructorNoSecurityManager(ctor.getDeclaringClass(), ctor);
        }

        /**
         * Produces a method handle giving read access to a reflected field.
         * The type of the method handle will have a return type of the field's
         * value type.
         * If the field is static, the method handle will take no arguments.
         * Otherwise, its single argument will be the instance containing
         * the field.
         * If the field's {@code accessible} flag is not set,
         * access checking is performed immediately on behalf of the lookup class.
         * <p>
         * If the field is static, and
         * if the returned method handle is invoked, the field's class will
         * be initialized, if it has not already been initialized.
         * @param f the reflected field
         * @return a method handle which can load values from the reflected field
         * @throws IllegalAccessException if access checking fails
         * @throws NullPointerException if the argument is null
         */
        public MethodHandle unreflectGetter(Field f) throws IllegalAccessException {
            return unreflectField(f, false);
        }
        private MethodHandle unreflectField(Field f, boolean isSetter) throws IllegalAccessException {
            MemberName field = new MemberName(f, isSetter);
            assert(isSetter
                    ? MethodHandleNatives.refKindIsSetter(field.getReferenceKind())
                    : MethodHandleNatives.refKindIsGetter(field.getReferenceKind()));
            @SuppressWarnings("deprecation")
            Lookup lookup = f.isAccessible() ? IMPL_LOOKUP : this;
            return lookup.getDirectFieldNoSecurityManager(field.getReferenceKind(), f.getDeclaringClass(), field);
        }

        /**
         * Produces a method handle giving write access to a reflected field.
         * The type of the method handle will have a void return type.
         * If the field is static, the method handle will take a single
         * argument, of the field's value type, the value to be stored.
         * Otherwise, the two arguments will be the instance containing
         * the field, and the value to be stored.
         * If the field's {@code accessible} flag is not set,
         * access checking is performed immediately on behalf of the lookup class.
         * <p>
         * If the field is static, and
         * if the returned method handle is invoked, the field's class will
         * be initialized, if it has not already been initialized.
         * @param f the reflected field
         * @return a method handle which can store values into the reflected field
         * @throws IllegalAccessException if access checking fails
         * @throws NullPointerException if the argument is null
         */
        public MethodHandle unreflectSetter(Field f) throws IllegalAccessException {
            return unreflectField(f, true);
        }

        /**
         * Produces a VarHandle giving access to a reflected field {@code f}
         * of type {@code T} declared in a class of type {@code R}.
         * The VarHandle's variable type is {@code T}.
         * If the field is non-static the VarHandle has one coordinate type,
         * {@code R}.  Otherwise, the field is static, and the VarHandle has no
         * coordinate types.
         * <p>
         * Access checking is performed immediately on behalf of the lookup
         * class, regardless of the value of the field's {@code accessible}
         * flag.
         * <p>
         * If the field is static, and if the returned VarHandle is operated
         * on, the field's declaring class will be initialized, if it has not
         * already been initialized.
         * <p>
         * Certain access modes of the returned VarHandle are unsupported under
         * the following conditions:
         * <ul>
         * <li>if the field is declared {@code final}, then the write, atomic
         *     update, numeric atomic update, and bitwise atomic update access
         *     modes are unsupported.
         * <li>if the field type is anything other than {@code byte},
         *     {@code short}, {@code char}, {@code int}, {@code long},
         *     {@code float}, or {@code double} then numeric atomic update
         *     access modes are unsupported.
         * <li>if the field type is anything other than {@code boolean},
         *     {@code byte}, {@code short}, {@code char}, {@code int} or
         *     {@code long} then bitwise atomic update access modes are
         *     unsupported.
         * </ul>
         * <p>
         * If the field is declared {@code volatile} then the returned VarHandle
         * will override access to the field (effectively ignore the
         * {@code volatile} declaration) in accordance to its specified
         * access modes.
         * <p>
         * If the field type is {@code float} or {@code double} then numeric
         * and atomic update access modes compare values using their bitwise
         * representation (see {@link Float#floatToRawIntBits} and
         * {@link Double#doubleToRawLongBits}, respectively).
         * @apiNote
         * Bitwise comparison of {@code float} values or {@code double} values,
         * as performed by the numeric and atomic update access modes, differ
         * from the primitive {@code ==} operator and the {@link Float#equals}
         * and {@link Double#equals} methods, specifically with respect to
         * comparing NaN values or comparing {@code -0.0} with {@code +0.0}.
         * Care should be taken when performing a compare and set or a compare
         * and exchange operation with such values since the operation may
         * unexpectedly fail.
         * There are many possible NaN values that are considered to be
         * {@code NaN} in Java, although no IEEE 754 floating-point operation
         * provided by Java can distinguish between them.  Operation failure can
         * occur if the expected or witness value is a NaN value and it is
         * transformed (perhaps in a platform specific manner) into another NaN
         * value, and thus has a different bitwise representation (see
         * {@link Float#intBitsToFloat} or {@link Double#longBitsToDouble} for more
         * details).
         * The values {@code -0.0} and {@code +0.0} have different bitwise
         * representations but are considered equal when using the primitive
         * {@code ==} operator.  Operation failure can occur if, for example, a
         * numeric algorithm computes an expected value to be say {@code -0.0}
         * and previously computed the witness value to be say {@code +0.0}.
         * @param f the reflected field, with a field of type {@code T}, and
         * a declaring class of type {@code R}
         * @return a VarHandle giving access to non-static fields or a static
         * field
         * @throws IllegalAccessException if access checking fails
         * @throws NullPointerException if the argument is null
         * @since 9
         */
        public VarHandle unreflectVarHandle(Field f) throws IllegalAccessException {
            MemberName getField = new MemberName(f, false);
            MemberName putField = new MemberName(f, true);
            return getFieldVarHandleNoSecurityManager(getField.getReferenceKind(), putField.getReferenceKind(),
                                                      f.getDeclaringClass(), getField, putField);
        }

        /**
         * Cracks a <a href="MethodHandleInfo.html#directmh">direct method handle</a>
         * created by this lookup object or a similar one.
         * Security and access checks are performed to ensure that this lookup object
         * is capable of reproducing the target method handle.
         * This means that the cracking may fail if target is a direct method handle
         * but was created by an unrelated lookup object.
         * This can happen if the method handle is <a href="MethodHandles.Lookup.html#callsens">caller sensitive</a>
         * and was created by a lookup object for a different class.
         * @param target a direct method handle to crack into symbolic reference components
         * @return a symbolic reference which can be used to reconstruct this method handle from this lookup object
         * @exception SecurityException if a security manager is present and it
         *                              <a href="MethodHandles.Lookup.html#secmgr">refuses access</a>
         * @throws IllegalArgumentException if the target is not a direct method handle or if access checking fails
         * @exception NullPointerException if the target is {@code null}
         * @see MethodHandleInfo
         * @since 1.8
         */
        public MethodHandleInfo revealDirect(MethodHandle target) {
            MemberName member = target.internalMemberName();
            if (member == null || (!member.isResolved() &&
                                   !member.isMethodHandleInvoke() &&
                                   !member.isVarHandleMethodInvoke()))
                throw newIllegalArgumentException("not a direct method handle");
            Class<?> defc = member.getDeclaringClass();
            byte refKind = member.getReferenceKind();
            assert(MethodHandleNatives.refKindIsValid(refKind));
            if (refKind == REF_invokeSpecial && !target.isInvokeSpecial())
                // Devirtualized method invocation is usually formally virtual.
                // To avoid creating extra MemberName objects for this common case,
                // we encode this extra degree of freedom using MH.isInvokeSpecial.
                refKind = REF_invokeVirtual;
            if (refKind == REF_invokeVirtual && defc.isInterface())
                // Symbolic reference is through interface but resolves to Object method (toString, etc.)
                refKind = REF_invokeInterface;
            // Check SM permissions and member access before cracking.
            try {
                checkAccess(refKind, defc, member);
                checkSecurityManager(defc, member);
            } catch (IllegalAccessException ex) {
                throw new IllegalArgumentException(ex);
            }
            if (allowedModes != TRUSTED && member.isCallerSensitive()) {
                Class<?> callerClass = target.internalCallerClass();
                if (!hasPrivateAccess() || callerClass != lookupClass())
                    throw new IllegalArgumentException("method handle is caller sensitive: "+callerClass);
            }
            // Produce the handle to the results.
            return new InfoFromMemberName(this, member, refKind);
        }

        /// Helper methods, all package-private.

        MemberName resolveOrFail(byte refKind, Class<?> refc, String name, Class<?> type) throws NoSuchFieldException, IllegalAccessException {
            checkSymbolicClass(refc);  // do this before attempting to resolve
            Objects.requireNonNull(name);
            Objects.requireNonNull(type);
            return IMPL_NAMES.resolveOrFail(refKind, new MemberName(refc, name, type, refKind), lookupClassOrNull(),
                                            NoSuchFieldException.class);
        }

        MemberName resolveOrFail(byte refKind, Class<?> refc, String name, MethodType type) throws NoSuchMethodException, IllegalAccessException {
            checkSymbolicClass(refc);  // do this before attempting to resolve
            Objects.requireNonNull(name);
            Objects.requireNonNull(type);
            checkMethodName(refKind, name);  // NPE check on name
            return IMPL_NAMES.resolveOrFail(refKind, new MemberName(refc, name, type, refKind), lookupClassOrNull(),
                                            NoSuchMethodException.class);
        }

        MemberName resolveOrFail(byte refKind, MemberName member) throws ReflectiveOperationException {
            checkSymbolicClass(member.getDeclaringClass());  // do this before attempting to resolve
            Objects.requireNonNull(member.getName());
            Objects.requireNonNull(member.getType());
            return IMPL_NAMES.resolveOrFail(refKind, member, lookupClassOrNull(),
                                            ReflectiveOperationException.class);
        }

        MemberName resolveOrNull(byte refKind, MemberName member) {
            // do this before attempting to resolve
            if (!isClassAccessible(member.getDeclaringClass())) {
                return null;
            }
            Objects.requireNonNull(member.getName());
            Objects.requireNonNull(member.getType());
            return IMPL_NAMES.resolveOrNull(refKind, member, lookupClassOrNull());
        }

        void checkSymbolicClass(Class<?> refc) throws IllegalAccessException {
            if (!isClassAccessible(refc)) {
                throw new MemberName(refc).makeAccessException("symbolic reference class is not accessible", this);
            }
        }

        boolean isClassAccessible(Class<?> refc) {
            Objects.requireNonNull(refc);
            Class<?> caller = lookupClassOrNull();
            return caller == null || VerifyAccess.isClassAccessible(refc, caller, allowedModes);
        }

        /** Check name for an illegal leading "&lt;" character. */
        void checkMethodName(byte refKind, String name) throws NoSuchMethodException {
            if (name.startsWith("<") && refKind != REF_newInvokeSpecial)
                throw new NoSuchMethodException("illegal method name: "+name);
        }


        /**
         * Find my trustable caller class if m is a caller sensitive method.
         * If this lookup object has private access, then the caller class is the lookupClass.
         * Otherwise, if m is caller-sensitive, throw IllegalAccessException.
         */
        Class<?> findBoundCallerClass(MemberName m) throws IllegalAccessException {
            Class<?> callerClass = null;
            if (MethodHandleNatives.isCallerSensitive(m)) {
                // Only lookups with private access are allowed to resolve caller-sensitive methods
                if (hasPrivateAccess()) {
                    callerClass = lookupClass;
                } else {
                    throw new IllegalAccessException("Attempt to lookup caller-sensitive method using restricted lookup object");
                }
            }
            return callerClass;
        }

        /**
         * Returns {@code true} if this lookup has {@code PRIVATE} access.
         * @return {@code true} if this lookup has {@code PRIVATE} access.
         * @since 9
         */
        public boolean hasPrivateAccess() {
            return (allowedModes & PRIVATE) != 0;
        }

        /**
         * Perform necessary <a href="MethodHandles.Lookup.html#secmgr">access checks</a>.
         * Determines a trustable caller class to compare with refc, the symbolic reference class.
         * If this lookup object has private access, then the caller class is the lookupClass.
         */
        void checkSecurityManager(Class<?> refc, MemberName m) {
            SecurityManager smgr = System.getSecurityManager();
            if (smgr == null)  return;
            if (allowedModes == TRUSTED)  return;

            // Step 1:
            boolean fullPowerLookup = hasPrivateAccess();
            if (!fullPowerLookup ||
                !VerifyAccess.classLoaderIsAncestor(lookupClass, refc)) {
                ReflectUtil.checkPackageAccess(refc);
            }

            if (m == null) {  // findClass or accessClass
                // Step 2b:
                if (!fullPowerLookup) {
                    smgr.checkPermission(SecurityConstants.GET_CLASSLOADER_PERMISSION);
                }
                return;
            }

            // Step 2a:
            if (m.isPublic()) return;
            if (!fullPowerLookup) {
                smgr.checkPermission(SecurityConstants.CHECK_MEMBER_ACCESS_PERMISSION);
            }

            // Step 3:
            Class<?> defc = m.getDeclaringClass();
            if (!fullPowerLookup && defc != refc) {
                ReflectUtil.checkPackageAccess(defc);
            }
        }

        void checkMethod(byte refKind, Class<?> refc, MemberName m) throws IllegalAccessException {
            boolean wantStatic = (refKind == REF_invokeStatic);
            String message;
            if (m.isConstructor())
                message = "expected a method, not a constructor";
            else if (!m.isMethod())
                message = "expected a method";
            else if (wantStatic != m.isStatic())
                message = wantStatic ? "expected a static method" : "expected a non-static method";
            else
                { checkAccess(refKind, refc, m); return; }
            throw m.makeAccessException(message, this);
        }

        void checkField(byte refKind, Class<?> refc, MemberName m) throws IllegalAccessException {
            boolean wantStatic = !MethodHandleNatives.refKindHasReceiver(refKind);
            String message;
            if (wantStatic != m.isStatic())
                message = wantStatic ? "expected a static field" : "expected a non-static field";
            else
                { checkAccess(refKind, refc, m); return; }
            throw m.makeAccessException(message, this);
        }

        /** Check public/protected/private bits on the symbolic reference class and its member. */
        void checkAccess(byte refKind, Class<?> refc, MemberName m) throws IllegalAccessException {
            assert(m.referenceKindIsConsistentWith(refKind) &&
                   MethodHandleNatives.refKindIsValid(refKind) &&
                   (MethodHandleNatives.refKindIsField(refKind) == m.isField()));
            int allowedModes = this.allowedModes;
            if (allowedModes == TRUSTED)  return;
            int mods = m.getModifiers();
            if (Modifier.isProtected(mods) &&
                    refKind == REF_invokeVirtual &&
                    m.getDeclaringClass() == Object.class &&
                    m.getName().equals("clone") &&
                    refc.isArray()) {
                // The JVM does this hack also.
                // (See ClassVerifier::verify_invoke_instructions
                // and LinkResolver::check_method_accessability.)
                // Because the JVM does not allow separate methods on array types,
                // there is no separate method for int[].clone.
                // All arrays simply inherit Object.clone.
                // But for access checking logic, we make Object.clone
                // (normally protected) appear to be public.
                // Later on, when the DirectMethodHandle is created,
                // its leading argument will be restricted to the
                // requested array type.
                // N.B. The return type is not adjusted, because
                // that is *not* the bytecode behavior.
                mods ^= Modifier.PROTECTED | Modifier.PUBLIC;
            }
            if (Modifier.isProtected(mods) && refKind == REF_newInvokeSpecial) {
                // cannot "new" a protected ctor in a different package
                mods ^= Modifier.PROTECTED;
            }
            if (Modifier.isFinal(mods) &&
                    MethodHandleNatives.refKindIsSetter(refKind))
                throw m.makeAccessException("unexpected set of a final field", this);
            int requestedModes = fixmods(mods);  // adjust 0 => PACKAGE
            if ((requestedModes & allowedModes) != 0) {
                if (VerifyAccess.isMemberAccessible(refc, m.getDeclaringClass(),
                                                    mods, lookupClass(), allowedModes))
                    return;
            } else {
                // Protected members can also be checked as if they were package-private.
                if ((requestedModes & PROTECTED) != 0 && (allowedModes & PACKAGE) != 0
                        && VerifyAccess.isSamePackage(m.getDeclaringClass(), lookupClass()))
                    return;
            }
            throw m.makeAccessException(accessFailedMessage(refc, m), this);
        }

        String accessFailedMessage(Class<?> refc, MemberName m) {
            Class<?> defc = m.getDeclaringClass();
            int mods = m.getModifiers();
            // check the class first:
            boolean classOK = (Modifier.isPublic(defc.getModifiers()) &&
                               (defc == refc ||
                                Modifier.isPublic(refc.getModifiers())));
            if (!classOK && (allowedModes & PACKAGE) != 0) {
                classOK = (VerifyAccess.isClassAccessible(defc, lookupClass(), FULL_POWER_MODES) &&
                           (defc == refc ||
                            VerifyAccess.isClassAccessible(refc, lookupClass(), FULL_POWER_MODES)));
            }
            if (!classOK)
                return "class is not public";
            if (Modifier.isPublic(mods))
                return "access to public member failed";  // (how?, module not readable?)
            if (Modifier.isPrivate(mods))
                return "member is private";
            if (Modifier.isProtected(mods))
                return "member is protected";
            return "member is private to package";
        }

        private void checkSpecialCaller(Class<?> specialCaller, Class<?> refc) throws IllegalAccessException {
            int allowedModes = this.allowedModes;
            if (allowedModes == TRUSTED)  return;
            if (!hasPrivateAccess()
                || (specialCaller != lookupClass()
                       // ensure non-abstract methods in superinterfaces can be special-invoked
                    && !(refc != null && refc.isInterface() && refc.isAssignableFrom(specialCaller))))
                throw new MemberName(specialCaller).
                    makeAccessException("no private access for invokespecial", this);
        }

        private boolean restrictProtectedReceiver(MemberName method) {
            // The accessing class only has the right to use a protected member
            // on itself or a subclass.  Enforce that restriction, from JVMS 5.4.4, etc.
            if (!method.isProtected() || method.isStatic()
                || allowedModes == TRUSTED
                || method.getDeclaringClass() == lookupClass()
                || VerifyAccess.isSamePackage(method.getDeclaringClass(), lookupClass()))
                return false;
            return true;
        }
        private MethodHandle restrictReceiver(MemberName method, DirectMethodHandle mh, Class<?> caller) throws IllegalAccessException {
            assert(!method.isStatic());
            // receiver type of mh is too wide; narrow to caller
            if (!method.getDeclaringClass().isAssignableFrom(caller)) {
                throw method.makeAccessException("caller class must be a subclass below the method", caller);
            }
            MethodType rawType = mh.type();
            if (caller.isAssignableFrom(rawType.parameterType(0))) return mh; // no need to restrict; already narrow
            MethodType narrowType = rawType.changeParameterType(0, caller);
            assert(!mh.isVarargsCollector());  // viewAsType will lose varargs-ness
            assert(mh.viewAsTypeChecks(narrowType, true));
            return mh.copyWith(narrowType, mh.form);
        }

        /** Check access and get the requested method. */
        private MethodHandle getDirectMethod(byte refKind, Class<?> refc, MemberName method, Class<?> boundCallerClass) throws IllegalAccessException {
            final boolean doRestrict    = true;
            final boolean checkSecurity = true;
            return getDirectMethodCommon(refKind, refc, method, checkSecurity, doRestrict, boundCallerClass);
        }
        /** Check access and get the requested method, for invokespecial with no restriction on the application of narrowing rules. */
        private MethodHandle getDirectMethodNoRestrictInvokeSpecial(Class<?> refc, MemberName method, Class<?> boundCallerClass) throws IllegalAccessException {
            final boolean doRestrict    = false;
            final boolean checkSecurity = true;
            return getDirectMethodCommon(REF_invokeSpecial, refc, method, checkSecurity, doRestrict, boundCallerClass);
        }
        /** Check access and get the requested method, eliding security manager checks. */
        private MethodHandle getDirectMethodNoSecurityManager(byte refKind, Class<?> refc, MemberName method, Class<?> boundCallerClass) throws IllegalAccessException {
            final boolean doRestrict    = true;
            final boolean checkSecurity = false;  // not needed for reflection or for linking CONSTANT_MH constants
            return getDirectMethodCommon(refKind, refc, method, checkSecurity, doRestrict, boundCallerClass);
        }
        /** Common code for all methods; do not call directly except from immediately above. */
        private MethodHandle getDirectMethodCommon(byte refKind, Class<?> refc, MemberName method,
                                                   boolean checkSecurity,
                                                   boolean doRestrict, Class<?> boundCallerClass) throws IllegalAccessException {

            checkMethod(refKind, refc, method);
            // Optionally check with the security manager; this isn't needed for unreflect* calls.
            if (checkSecurity)
                checkSecurityManager(refc, method);
            assert(!method.isMethodHandleInvoke());

            if (refKind == REF_invokeSpecial &&
                refc != lookupClass() &&
                !refc.isInterface() &&
                refc != lookupClass().getSuperclass() &&
                refc.isAssignableFrom(lookupClass())) {
                assert(!method.getName().equals("<init>"));  // not this code path

                // Per JVMS 6.5, desc. of invokespecial instruction:
                // If the method is in a superclass of the LC,
                // and if our original search was above LC.super,
                // repeat the search (symbolic lookup) from LC.super
                // and continue with the direct superclass of that class,
                // and so forth, until a match is found or no further superclasses exist.
                // FIXME: MemberName.resolve should handle this instead.
                Class<?> refcAsSuper = lookupClass();
                MemberName m2;
                do {
                    refcAsSuper = refcAsSuper.getSuperclass();
                    m2 = new MemberName(refcAsSuper,
                                        method.getName(),
                                        method.getMethodType(),
                                        REF_invokeSpecial);
                    m2 = IMPL_NAMES.resolveOrNull(refKind, m2, lookupClassOrNull());
                } while (m2 == null &&         // no method is found yet
                         refc != refcAsSuper); // search up to refc
                if (m2 == null)  throw new InternalError(method.toString());
                method = m2;
                refc = refcAsSuper;
                // redo basic checks
                checkMethod(refKind, refc, method);
            }

            DirectMethodHandle dmh = DirectMethodHandle.make(refKind, refc, method, lookupClass());
            MethodHandle mh = dmh;
            // Optionally narrow the receiver argument to lookupClass using restrictReceiver.
            if ((doRestrict && refKind == REF_invokeSpecial) ||
                    (MethodHandleNatives.refKindHasReceiver(refKind) && restrictProtectedReceiver(method))) {
                mh = restrictReceiver(method, dmh, lookupClass());
            }
            mh = maybeBindCaller(method, mh, boundCallerClass);
            mh = mh.setVarargs(method);
            return mh;
        }
        private MethodHandle maybeBindCaller(MemberName method, MethodHandle mh,
                                             Class<?> boundCallerClass)
                                             throws IllegalAccessException {
            if (allowedModes == TRUSTED || !MethodHandleNatives.isCallerSensitive(method))
                return mh;
            Class<?> hostClass = lookupClass;
            if (!hasPrivateAccess())  // caller must have private access
                hostClass = boundCallerClass;  // boundCallerClass came from a security manager style stack walk
            MethodHandle cbmh = MethodHandleImpl.bindCaller(mh, hostClass);
            // Note: caller will apply varargs after this step happens.
            return cbmh;
        }
        /** Check access and get the requested field. */
        private MethodHandle getDirectField(byte refKind, Class<?> refc, MemberName field) throws IllegalAccessException {
            final boolean checkSecurity = true;
            return getDirectFieldCommon(refKind, refc, field, checkSecurity);
        }
        /** Check access and get the requested field, eliding security manager checks. */
        private MethodHandle getDirectFieldNoSecurityManager(byte refKind, Class<?> refc, MemberName field) throws IllegalAccessException {
            final boolean checkSecurity = false;  // not needed for reflection or for linking CONSTANT_MH constants
            return getDirectFieldCommon(refKind, refc, field, checkSecurity);
        }
        /** Common code for all fields; do not call directly except from immediately above. */
        private MethodHandle getDirectFieldCommon(byte refKind, Class<?> refc, MemberName field,
                                                  boolean checkSecurity) throws IllegalAccessException {
            checkField(refKind, refc, field);
            // Optionally check with the security manager; this isn't needed for unreflect* calls.
            if (checkSecurity)
                checkSecurityManager(refc, field);
            DirectMethodHandle dmh = DirectMethodHandle.make(refc, field);
            boolean doRestrict = (MethodHandleNatives.refKindHasReceiver(refKind) &&
                                    restrictProtectedReceiver(field));
            if (doRestrict)
                return restrictReceiver(field, dmh, lookupClass());
            return dmh;
        }
        private VarHandle getFieldVarHandle(byte getRefKind, byte putRefKind,
                                            Class<?> refc, MemberName getField, MemberName putField)
                throws IllegalAccessException {
            final boolean checkSecurity = true;
            return getFieldVarHandleCommon(getRefKind, putRefKind, refc, getField, putField, checkSecurity);
        }
        private VarHandle getFieldVarHandleNoSecurityManager(byte getRefKind, byte putRefKind,
                                                             Class<?> refc, MemberName getField, MemberName putField)
                throws IllegalAccessException {
            final boolean checkSecurity = false;
            return getFieldVarHandleCommon(getRefKind, putRefKind, refc, getField, putField, checkSecurity);
        }
        private VarHandle getFieldVarHandleCommon(byte getRefKind, byte putRefKind,
                                                  Class<?> refc, MemberName getField, MemberName putField,
                                                  boolean checkSecurity) throws IllegalAccessException {
            assert getField.isStatic() == putField.isStatic();
            assert getField.isGetter() && putField.isSetter();
            assert MethodHandleNatives.refKindIsStatic(getRefKind) == MethodHandleNatives.refKindIsStatic(putRefKind);
            assert MethodHandleNatives.refKindIsGetter(getRefKind) && MethodHandleNatives.refKindIsSetter(putRefKind);

            checkField(getRefKind, refc, getField);
            if (checkSecurity)
                checkSecurityManager(refc, getField);

            if (!putField.isFinal()) {
                // A VarHandle does not support updates to final fields, any
                // such VarHandle to a final field will be read-only and
                // therefore the following write-based accessibility checks are
                // only required for non-final fields
                checkField(putRefKind, refc, putField);
                if (checkSecurity)
                    checkSecurityManager(refc, putField);
            }

            boolean doRestrict = (MethodHandleNatives.refKindHasReceiver(getRefKind) &&
                                  restrictProtectedReceiver(getField));
            if (doRestrict) {
                assert !getField.isStatic();
                // receiver type of VarHandle is too wide; narrow to caller
                if (!getField.getDeclaringClass().isAssignableFrom(lookupClass())) {
                    throw getField.makeAccessException("caller class must be a subclass below the method", lookupClass());
                }
                refc = lookupClass();
            }
            return VarHandles.makeFieldHandle(getField, refc, getField.getFieldType(), this.allowedModes == TRUSTED);
        }
        /** Check access and get the requested constructor. */
        private MethodHandle getDirectConstructor(Class<?> refc, MemberName ctor) throws IllegalAccessException {
            final boolean checkSecurity = true;
            return getDirectConstructorCommon(refc, ctor, checkSecurity);
        }
        /** Check access and get the requested constructor, eliding security manager checks. */
        private MethodHandle getDirectConstructorNoSecurityManager(Class<?> refc, MemberName ctor) throws IllegalAccessException {
            final boolean checkSecurity = false;  // not needed for reflection or for linking CONSTANT_MH constants
            return getDirectConstructorCommon(refc, ctor, checkSecurity);
        }
        /** Common code for all constructors; do not call directly except from immediately above. */
        private MethodHandle getDirectConstructorCommon(Class<?> refc, MemberName ctor,
                                                  boolean checkSecurity) throws IllegalAccessException {
            assert(ctor.isConstructor());
            checkAccess(REF_newInvokeSpecial, refc, ctor);
            // Optionally check with the security manager; this isn't needed for unreflect* calls.
            if (checkSecurity)
                checkSecurityManager(refc, ctor);
            assert(!MethodHandleNatives.isCallerSensitive(ctor));  // maybeBindCaller not relevant here
            return DirectMethodHandle.make(ctor).setVarargs(ctor);
        }

        /** Hook called from the JVM (via MethodHandleNatives) to link MH constants:
         */
        /*non-public*/
        MethodHandle linkMethodHandleConstant(byte refKind, Class<?> defc, String name, Object type) throws ReflectiveOperationException {
            if (!(type instanceof Class || type instanceof MethodType))
                throw new InternalError("unresolved MemberName");
            MemberName member = new MemberName(refKind, defc, name, type);
            MethodHandle mh = LOOKASIDE_TABLE.get(member);
            if (mh != null) {
                checkSymbolicClass(defc);
                return mh;
            }
            if (defc == MethodHandle.class && refKind == REF_invokeVirtual) {
                // Treat MethodHandle.invoke and invokeExact specially.
                mh = findVirtualForMH(member.getName(), member.getMethodType());
                if (mh != null) {
                    return mh;
                }
            } else if (defc == VarHandle.class && refKind == REF_invokeVirtual) {
                // Treat signature-polymorphic methods on VarHandle specially.
                mh = findVirtualForVH(member.getName(), member.getMethodType());
                if (mh != null) {
                    return mh;
                }
            }
            MemberName resolved = resolveOrFail(refKind, member);
            mh = getDirectMethodForConstant(refKind, defc, resolved);
            if (mh instanceof DirectMethodHandle
                    && canBeCached(refKind, defc, resolved)) {
                MemberName key = mh.internalMemberName();
                if (key != null) {
                    key = key.asNormalOriginal();
                }
                if (member.equals(key)) {  // better safe than sorry
                    LOOKASIDE_TABLE.put(key, (DirectMethodHandle) mh);
                }
            }
            return mh;
        }
        private
        boolean canBeCached(byte refKind, Class<?> defc, MemberName member) {
            if (refKind == REF_invokeSpecial) {
                return false;
            }
            if (!Modifier.isPublic(defc.getModifiers()) ||
                    !Modifier.isPublic(member.getDeclaringClass().getModifiers()) ||
                    !member.isPublic() ||
                    member.isCallerSensitive()) {
                return false;
            }
            ClassLoader loader = defc.getClassLoader();
            if (loader != null) {
                ClassLoader sysl = ClassLoader.getSystemClassLoader();
                boolean found = false;
                while (sysl != null) {
                    if (loader == sysl) { found = true; break; }
                    sysl = sysl.getParent();
                }
                if (!found) {
                    return false;
                }
            }
            try {
                MemberName resolved2 = publicLookup().resolveOrNull(refKind,
                    new MemberName(refKind, defc, member.getName(), member.getType()));
                if (resolved2 == null) {
                    return false;
                }
                checkSecurityManager(defc, resolved2);
            } catch (SecurityException ex) {
                return false;
            }
            return true;
        }
        private
        MethodHandle getDirectMethodForConstant(byte refKind, Class<?> defc, MemberName member)
                throws ReflectiveOperationException {
            if (MethodHandleNatives.refKindIsField(refKind)) {
                return getDirectFieldNoSecurityManager(refKind, defc, member);
            } else if (MethodHandleNatives.refKindIsMethod(refKind)) {
                return getDirectMethodNoSecurityManager(refKind, defc, member, lookupClass);
            } else if (refKind == REF_newInvokeSpecial) {
                return getDirectConstructorNoSecurityManager(defc, member);
            }
            // oops
            throw newIllegalArgumentException("bad MethodHandle constant #"+member);
        }

        static ConcurrentHashMap<MemberName, DirectMethodHandle> LOOKASIDE_TABLE = new ConcurrentHashMap<>();

        /**
         * Property of a class to be defined via the
         * {@link Lookup#defineClass(byte[], ClassProperty[]) Lookup.defineClass} method.
         *
         * @since 12
         * @see Lookup#defineClass(byte[], ClassProperty[])
         * @see Lookup#defineClassWithClassData(byte[], Object, ClassProperty[])
         */
        public enum ClassProperty {
            /**
             * A nestmate is a class that is in the same {@linkplain Class#getNestHost nest}
             * of a lookup class.  It has access to the private members of all
             * classes and interfaces in the same nest.
             *
             * @see Class#getNestHost()
             */
            NESTMATE(NESTMATE_CLASS),

            /**
             * A hidden class is a class that cannot be referenced by other
             * classes.  A Java Virtual Machine implementation may hide
             * the hidden frames from {@linkplain Throwable#getStackTrace()
             * stack traces}.
             *
             * @see Class#isHidden()
             * @see StackWalker.Option#SHOW_HIDDEN_FRAMES
             */
            HIDDEN(NONFINDABLE_CLASS),

            /**
             * A weak class is a class that may be unloaded even if
             * its defining class loader is
             * <a href="../ref/package.html#reachability">reachable</a>.
             * A weak class is {@linkplain #HIDDEN hidden}.
             *
             * @jls 12.7 Unloading of Classes and Interfaces
             */
            WEAK(WEAK_CLASS);

            /* the flag value is used by VM at define class time */
            final int flag;
            ClassProperty(int flag) {
                this.flag = flag;
            }
        }
    }

    /**
     * Produces a method handle constructing arrays of a desired type,
     * as if by the {@code anewarray} bytecode.
     * The return type of the method handle will be the array type.
     * The type of its sole argument will be {@code int}, which specifies the size of the array.
     *
     * <p> If the returned method handle is invoked with a negative
     * array size, a {@code NegativeArraySizeException} will be thrown.
     *
     * @param arrayClass an array type
     * @return a method handle which can create arrays of the given type
     * @throws NullPointerException if the argument is {@code null}
     * @throws IllegalArgumentException if {@code arrayClass} is not an array type
     * @see java.lang.reflect.Array#newInstance(Class, int)
     * @jvms 6.5 {@code anewarray} Instruction
     * @since 9
     */
    public static
    MethodHandle arrayConstructor(Class<?> arrayClass) throws IllegalArgumentException {
        if (!arrayClass.isArray()) {
            throw newIllegalArgumentException("not an array class: " + arrayClass.getName());
        }
        MethodHandle ani = MethodHandleImpl.getConstantHandle(MethodHandleImpl.MH_Array_newInstance).
                bindTo(arrayClass.getComponentType());
        return ani.asType(ani.type().changeReturnType(arrayClass));
    }

    /**
     * Produces a method handle returning the length of an array,
     * as if by the {@code arraylength} bytecode.
     * The type of the method handle will have {@code int} as return type,
     * and its sole argument will be the array type.
     *
     * <p> If the returned method handle is invoked with a {@code null}
     * array reference, a {@code NullPointerException} will be thrown.
     *
     * @param arrayClass an array type
     * @return a method handle which can retrieve the length of an array of the given array type
     * @throws NullPointerException if the argument is {@code null}
     * @throws IllegalArgumentException if arrayClass is not an array type
     * @jvms 6.5 {@code arraylength} Instruction
     * @since 9
     */
    public static
    MethodHandle arrayLength(Class<?> arrayClass) throws IllegalArgumentException {
        return MethodHandleImpl.makeArrayElementAccessor(arrayClass, MethodHandleImpl.ArrayAccess.LENGTH);
    }

    /**
     * Produces a method handle giving read access to elements of an array,
     * as if by the {@code aaload} bytecode.
     * The type of the method handle will have a return type of the array's
     * element type.  Its first argument will be the array type,
     * and the second will be {@code int}.
     *
     * <p> When the returned method handle is invoked,
     * the array reference and array index are checked.
     * A {@code NullPointerException} will be thrown if the array reference
     * is {@code null} and an {@code ArrayIndexOutOfBoundsException} will be
     * thrown if the index is negative or if it is greater than or equal to
     * the length of the array.
     *
     * @param arrayClass an array type
     * @return a method handle which can load values from the given array type
     * @throws NullPointerException if the argument is null
     * @throws  IllegalArgumentException if arrayClass is not an array type
     * @jvms 6.5 {@code aaload} Instruction
     */
    public static
    MethodHandle arrayElementGetter(Class<?> arrayClass) throws IllegalArgumentException {
        return MethodHandleImpl.makeArrayElementAccessor(arrayClass, MethodHandleImpl.ArrayAccess.GET);
    }

    /**
     * Produces a method handle giving write access to elements of an array,
     * as if by the {@code astore} bytecode.
     * The type of the method handle will have a void return type.
     * Its last argument will be the array's element type.
     * The first and second arguments will be the array type and int.
     *
     * <p> When the returned method handle is invoked,
     * the array reference and array index are checked.
     * A {@code NullPointerException} will be thrown if the array reference
     * is {@code null} and an {@code ArrayIndexOutOfBoundsException} will be
     * thrown if the index is negative or if it is greater than or equal to
     * the length of the array.
     *
     * @param arrayClass the class of an array
     * @return a method handle which can store values into the array type
     * @throws NullPointerException if the argument is null
     * @throws IllegalArgumentException if arrayClass is not an array type
     * @jvms 6.5 {@code aastore} Instruction
     */
    public static
    MethodHandle arrayElementSetter(Class<?> arrayClass) throws IllegalArgumentException {
        return MethodHandleImpl.makeArrayElementAccessor(arrayClass, MethodHandleImpl.ArrayAccess.SET);
    }

    /**
     * Produces a VarHandle giving access to elements of an array of type
     * {@code arrayClass}.  The VarHandle's variable type is the component type
     * of {@code arrayClass} and the list of coordinate types is
     * {@code (arrayClass, int)}, where the {@code int} coordinate type
     * corresponds to an argument that is an index into an array.
     * <p>
     * Certain access modes of the returned VarHandle are unsupported under
     * the following conditions:
     * <ul>
     * <li>if the component type is anything other than {@code byte},
     *     {@code short}, {@code char}, {@code int}, {@code long},
     *     {@code float}, or {@code double} then numeric atomic update access
     *     modes are unsupported.
     * <li>if the field type is anything other than {@code boolean},
     *     {@code byte}, {@code short}, {@code char}, {@code int} or
     *     {@code long} then bitwise atomic update access modes are
     *     unsupported.
     * </ul>
     * <p>
     * If the component type is {@code float} or {@code double} then numeric
     * and atomic update access modes compare values using their bitwise
     * representation (see {@link Float#floatToRawIntBits} and
     * {@link Double#doubleToRawLongBits}, respectively).
     *
     * <p> When the returned {@code VarHandle} is invoked,
     * the array reference and array index are checked.
     * A {@code NullPointerException} will be thrown if the array reference
     * is {@code null} and an {@code ArrayIndexOutOfBoundsException} will be
     * thrown if the index is negative or if it is greater than or equal to
     * the length of the array.
     *
     * @apiNote
     * Bitwise comparison of {@code float} values or {@code double} values,
     * as performed by the numeric and atomic update access modes, differ
     * from the primitive {@code ==} operator and the {@link Float#equals}
     * and {@link Double#equals} methods, specifically with respect to
     * comparing NaN values or comparing {@code -0.0} with {@code +0.0}.
     * Care should be taken when performing a compare and set or a compare
     * and exchange operation with such values since the operation may
     * unexpectedly fail.
     * There are many possible NaN values that are considered to be
     * {@code NaN} in Java, although no IEEE 754 floating-point operation
     * provided by Java can distinguish between them.  Operation failure can
     * occur if the expected or witness value is a NaN value and it is
     * transformed (perhaps in a platform specific manner) into another NaN
     * value, and thus has a different bitwise representation (see
     * {@link Float#intBitsToFloat} or {@link Double#longBitsToDouble} for more
     * details).
     * The values {@code -0.0} and {@code +0.0} have different bitwise
     * representations but are considered equal when using the primitive
     * {@code ==} operator.  Operation failure can occur if, for example, a
     * numeric algorithm computes an expected value to be say {@code -0.0}
     * and previously computed the witness value to be say {@code +0.0}.
     * @param arrayClass the class of an array, of type {@code T[]}
     * @return a VarHandle giving access to elements of an array
     * @throws NullPointerException if the arrayClass is null
     * @throws IllegalArgumentException if arrayClass is not an array type
     * @since 9
     */
    public static
    VarHandle arrayElementVarHandle(Class<?> arrayClass) throws IllegalArgumentException {
        return VarHandles.makeArrayElementHandle(arrayClass);
    }

    /**
     * Produces a VarHandle giving access to elements of a {@code byte[]} array
     * viewed as if it were a different primitive array type, such as
     * {@code int[]} or {@code long[]}.
     * The VarHandle's variable type is the component type of
     * {@code viewArrayClass} and the list of coordinate types is
     * {@code (byte[], int)}, where the {@code int} coordinate type
     * corresponds to an argument that is an index into a {@code byte[]} array.
     * The returned VarHandle accesses bytes at an index in a {@code byte[]}
     * array, composing bytes to or from a value of the component type of
     * {@code viewArrayClass} according to the given endianness.
     * <p>
     * The supported component types (variables types) are {@code short},
     * {@code char}, {@code int}, {@code long}, {@code float} and
     * {@code double}.
     * <p>
     * Access of bytes at a given index will result in an
     * {@code IndexOutOfBoundsException} if the index is less than {@code 0}
     * or greater than the {@code byte[]} array length minus the size (in bytes)
     * of {@code T}.
     * <p>
     * Access of bytes at an index may be aligned or misaligned for {@code T},
     * with respect to the underlying memory address, {@code A} say, associated
     * with the array and index.
     * If access is misaligned then access for anything other than the
     * {@code get} and {@code set} access modes will result in an
     * {@code IllegalStateException}.  In such cases atomic access is only
     * guaranteed with respect to the largest power of two that divides the GCD
     * of {@code A} and the size (in bytes) of {@code T}.
     * If access is aligned then following access modes are supported and are
     * guaranteed to support atomic access:
     * <ul>
     * <li>read write access modes for all {@code T}, with the exception of
     *     access modes {@code get} and {@code set} for {@code long} and
     *     {@code double} on 32-bit platforms.
     * <li>atomic update access modes for {@code int}, {@code long},
     *     {@code float} or {@code double}.
     *     (Future major platform releases of the JDK may support additional
     *     types for certain currently unsupported access modes.)
     * <li>numeric atomic update access modes for {@code int} and {@code long}.
     *     (Future major platform releases of the JDK may support additional
     *     numeric types for certain currently unsupported access modes.)
     * <li>bitwise atomic update access modes for {@code int} and {@code long}.
     *     (Future major platform releases of the JDK may support additional
     *     numeric types for certain currently unsupported access modes.)
     * </ul>
     * <p>
     * Misaligned access, and therefore atomicity guarantees, may be determined
     * for {@code byte[]} arrays without operating on a specific array.  Given
     * an {@code index}, {@code T} and it's corresponding boxed type,
     * {@code T_BOX}, misalignment may be determined as follows:
     * <pre>{@code
     * int sizeOfT = T_BOX.BYTES;  // size in bytes of T
     * int misalignedAtZeroIndex = ByteBuffer.wrap(new byte[0]).
     *     alignmentOffset(0, sizeOfT);
     * int misalignedAtIndex = (misalignedAtZeroIndex + index) % sizeOfT;
     * boolean isMisaligned = misalignedAtIndex != 0;
     * }</pre>
     * <p>
     * If the variable type is {@code float} or {@code double} then atomic
     * update access modes compare values using their bitwise representation
     * (see {@link Float#floatToRawIntBits} and
     * {@link Double#doubleToRawLongBits}, respectively).
     * @param viewArrayClass the view array class, with a component type of
     * type {@code T}
     * @param byteOrder the endianness of the view array elements, as
     * stored in the underlying {@code byte} array
     * @return a VarHandle giving access to elements of a {@code byte[]} array
     * viewed as if elements corresponding to the components type of the view
     * array class
     * @throws NullPointerException if viewArrayClass or byteOrder is null
     * @throws IllegalArgumentException if viewArrayClass is not an array type
     * @throws UnsupportedOperationException if the component type of
     * viewArrayClass is not supported as a variable type
     * @since 9
     */
    public static
    VarHandle byteArrayViewVarHandle(Class<?> viewArrayClass,
                                     ByteOrder byteOrder) throws IllegalArgumentException {
        Objects.requireNonNull(byteOrder);
        return VarHandles.byteArrayViewHandle(viewArrayClass,
                                              byteOrder == ByteOrder.BIG_ENDIAN);
    }

    /**
     * Produces a VarHandle giving access to elements of a {@code ByteBuffer}
     * viewed as if it were an array of elements of a different primitive
     * component type to that of {@code byte}, such as {@code int[]} or
     * {@code long[]}.
     * The VarHandle's variable type is the component type of
     * {@code viewArrayClass} and the list of coordinate types is
     * {@code (ByteBuffer, int)}, where the {@code int} coordinate type
     * corresponds to an argument that is an index into a {@code byte[]} array.
     * The returned VarHandle accesses bytes at an index in a
     * {@code ByteBuffer}, composing bytes to or from a value of the component
     * type of {@code viewArrayClass} according to the given endianness.
     * <p>
     * The supported component types (variables types) are {@code short},
     * {@code char}, {@code int}, {@code long}, {@code float} and
     * {@code double}.
     * <p>
     * Access will result in a {@code ReadOnlyBufferException} for anything
     * other than the read access modes if the {@code ByteBuffer} is read-only.
     * <p>
     * Access of bytes at a given index will result in an
     * {@code IndexOutOfBoundsException} if the index is less than {@code 0}
     * or greater than the {@code ByteBuffer} limit minus the size (in bytes) of
     * {@code T}.
     * <p>
     * Access of bytes at an index may be aligned or misaligned for {@code T},
     * with respect to the underlying memory address, {@code A} say, associated
     * with the {@code ByteBuffer} and index.
     * If access is misaligned then access for anything other than the
     * {@code get} and {@code set} access modes will result in an
     * {@code IllegalStateException}.  In such cases atomic access is only
     * guaranteed with respect to the largest power of two that divides the GCD
     * of {@code A} and the size (in bytes) of {@code T}.
     * If access is aligned then following access modes are supported and are
     * guaranteed to support atomic access:
     * <ul>
     * <li>read write access modes for all {@code T}, with the exception of
     *     access modes {@code get} and {@code set} for {@code long} and
     *     {@code double} on 32-bit platforms.
     * <li>atomic update access modes for {@code int}, {@code long},
     *     {@code float} or {@code double}.
     *     (Future major platform releases of the JDK may support additional
     *     types for certain currently unsupported access modes.)
     * <li>numeric atomic update access modes for {@code int} and {@code long}.
     *     (Future major platform releases of the JDK may support additional
     *     numeric types for certain currently unsupported access modes.)
     * <li>bitwise atomic update access modes for {@code int} and {@code long}.
     *     (Future major platform releases of the JDK may support additional
     *     numeric types for certain currently unsupported access modes.)
     * </ul>
     * <p>
     * Misaligned access, and therefore atomicity guarantees, may be determined
     * for a {@code ByteBuffer}, {@code bb} (direct or otherwise), an
     * {@code index}, {@code T} and it's corresponding boxed type,
     * {@code T_BOX}, as follows:
     * <pre>{@code
     * int sizeOfT = T_BOX.BYTES;  // size in bytes of T
     * ByteBuffer bb = ...
     * int misalignedAtIndex = bb.alignmentOffset(index, sizeOfT);
     * boolean isMisaligned = misalignedAtIndex != 0;
     * }</pre>
     * <p>
     * If the variable type is {@code float} or {@code double} then atomic
     * update access modes compare values using their bitwise representation
     * (see {@link Float#floatToRawIntBits} and
     * {@link Double#doubleToRawLongBits}, respectively).
     * @param viewArrayClass the view array class, with a component type of
     * type {@code T}
     * @param byteOrder the endianness of the view array elements, as
     * stored in the underlying {@code ByteBuffer} (Note this overrides the
     * endianness of a {@code ByteBuffer})
     * @return a VarHandle giving access to elements of a {@code ByteBuffer}
     * viewed as if elements corresponding to the components type of the view
     * array class
     * @throws NullPointerException if viewArrayClass or byteOrder is null
     * @throws IllegalArgumentException if viewArrayClass is not an array type
     * @throws UnsupportedOperationException if the component type of
     * viewArrayClass is not supported as a variable type
     * @since 9
     */
    public static
    VarHandle byteBufferViewVarHandle(Class<?> viewArrayClass,
                                      ByteOrder byteOrder) throws IllegalArgumentException {
        Objects.requireNonNull(byteOrder);
        return VarHandles.makeByteBufferViewHandle(viewArrayClass,
                                                   byteOrder == ByteOrder.BIG_ENDIAN);
    }


    /// method handle invocation (reflective style)

    /**
     * Produces a method handle which will invoke any method handle of the
     * given {@code type}, with a given number of trailing arguments replaced by
     * a single trailing {@code Object[]} array.
     * The resulting invoker will be a method handle with the following
     * arguments:
     * <ul>
     * <li>a single {@code MethodHandle} target
     * <li>zero or more leading values (counted by {@code leadingArgCount})
     * <li>an {@code Object[]} array containing trailing arguments
     * </ul>
     * <p>
     * The invoker will invoke its target like a call to {@link MethodHandle#invoke invoke} with
     * the indicated {@code type}.
     * That is, if the target is exactly of the given {@code type}, it will behave
     * like {@code invokeExact}; otherwise it behave as if {@link MethodHandle#asType asType}
     * is used to convert the target to the required {@code type}.
     * <p>
     * The type of the returned invoker will not be the given {@code type}, but rather
     * will have all parameters except the first {@code leadingArgCount}
     * replaced by a single array of type {@code Object[]}, which will be
     * the final parameter.
     * <p>
     * Before invoking its target, the invoker will spread the final array, apply
     * reference casts as necessary, and unbox and widen primitive arguments.
     * If, when the invoker is called, the supplied array argument does
     * not have the correct number of elements, the invoker will throw
     * an {@link IllegalArgumentException} instead of invoking the target.
     * <p>
     * This method is equivalent to the following code (though it may be more efficient):
     * <blockquote><pre>{@code
MethodHandle invoker = MethodHandles.invoker(type);
int spreadArgCount = type.parameterCount() - leadingArgCount;
invoker = invoker.asSpreader(Object[].class, spreadArgCount);
return invoker;
     * }</pre></blockquote>
     * This method throws no reflective or security exceptions.
     * @param type the desired target type
     * @param leadingArgCount number of fixed arguments, to be passed unchanged to the target
     * @return a method handle suitable for invoking any method handle of the given type
     * @throws NullPointerException if {@code type} is null
     * @throws IllegalArgumentException if {@code leadingArgCount} is not in
     *                  the range from 0 to {@code type.parameterCount()} inclusive,
     *                  or if the resulting method handle's type would have
     *          <a href="MethodHandle.html#maxarity">too many parameters</a>
     */
    public static
    MethodHandle spreadInvoker(MethodType type, int leadingArgCount) {
        if (leadingArgCount < 0 || leadingArgCount > type.parameterCount())
            throw newIllegalArgumentException("bad argument count", leadingArgCount);
        type = type.asSpreaderType(Object[].class, leadingArgCount, type.parameterCount() - leadingArgCount);
        return type.invokers().spreadInvoker(leadingArgCount);
    }

    /**
     * Produces a special <em>invoker method handle</em> which can be used to
     * invoke any method handle of the given type, as if by {@link MethodHandle#invokeExact invokeExact}.
     * The resulting invoker will have a type which is
     * exactly equal to the desired type, except that it will accept
     * an additional leading argument of type {@code MethodHandle}.
     * <p>
     * This method is equivalent to the following code (though it may be more efficient):
     * {@code publicLookup().findVirtual(MethodHandle.class, "invokeExact", type)}
     *
     * <p style="font-size:smaller;">
     * <em>Discussion:</em>
     * Invoker method handles can be useful when working with variable method handles
     * of unknown types.
     * For example, to emulate an {@code invokeExact} call to a variable method
     * handle {@code M}, extract its type {@code T},
     * look up the invoker method {@code X} for {@code T},
     * and call the invoker method, as {@code X.invoke(T, A...)}.
     * (It would not work to call {@code X.invokeExact}, since the type {@code T}
     * is unknown.)
     * If spreading, collecting, or other argument transformations are required,
     * they can be applied once to the invoker {@code X} and reused on many {@code M}
     * method handle values, as long as they are compatible with the type of {@code X}.
     * <p style="font-size:smaller;">
     * <em>(Note:  The invoker method is not available via the Core Reflection API.
     * An attempt to call {@linkplain java.lang.reflect.Method#invoke java.lang.reflect.Method.invoke}
     * on the declared {@code invokeExact} or {@code invoke} method will raise an
     * {@link java.lang.UnsupportedOperationException UnsupportedOperationException}.)</em>
     * <p>
     * This method throws no reflective or security exceptions.
     * @param type the desired target type
     * @return a method handle suitable for invoking any method handle of the given type
     * @throws IllegalArgumentException if the resulting method handle's type would have
     *          <a href="MethodHandle.html#maxarity">too many parameters</a>
     */
    public static
    MethodHandle exactInvoker(MethodType type) {
        return type.invokers().exactInvoker();
    }

    /**
     * Produces a special <em>invoker method handle</em> which can be used to
     * invoke any method handle compatible with the given type, as if by {@link MethodHandle#invoke invoke}.
     * The resulting invoker will have a type which is
     * exactly equal to the desired type, except that it will accept
     * an additional leading argument of type {@code MethodHandle}.
     * <p>
     * Before invoking its target, if the target differs from the expected type,
     * the invoker will apply reference casts as
     * necessary and box, unbox, or widen primitive values, as if by {@link MethodHandle#asType asType}.
     * Similarly, the return value will be converted as necessary.
     * If the target is a {@linkplain MethodHandle#asVarargsCollector variable arity method handle},
     * the required arity conversion will be made, again as if by {@link MethodHandle#asType asType}.
     * <p>
     * This method is equivalent to the following code (though it may be more efficient):
     * {@code publicLookup().findVirtual(MethodHandle.class, "invoke", type)}
     * <p style="font-size:smaller;">
     * <em>Discussion:</em>
     * A {@linkplain MethodType#genericMethodType general method type} is one which
     * mentions only {@code Object} arguments and return values.
     * An invoker for such a type is capable of calling any method handle
     * of the same arity as the general type.
     * <p style="font-size:smaller;">
     * <em>(Note:  The invoker method is not available via the Core Reflection API.
     * An attempt to call {@linkplain java.lang.reflect.Method#invoke java.lang.reflect.Method.invoke}
     * on the declared {@code invokeExact} or {@code invoke} method will raise an
     * {@link java.lang.UnsupportedOperationException UnsupportedOperationException}.)</em>
     * <p>
     * This method throws no reflective or security exceptions.
     * @param type the desired target type
     * @return a method handle suitable for invoking any method handle convertible to the given type
     * @throws IllegalArgumentException if the resulting method handle's type would have
     *          <a href="MethodHandle.html#maxarity">too many parameters</a>
     */
    public static
    MethodHandle invoker(MethodType type) {
        return type.invokers().genericInvoker();
    }

    /**
     * Produces a special <em>invoker method handle</em> which can be used to
     * invoke a signature-polymorphic access mode method on any VarHandle whose
     * associated access mode type is compatible with the given type.
     * The resulting invoker will have a type which is exactly equal to the
     * desired given type, except that it will accept an additional leading
     * argument of type {@code VarHandle}.
     *
     * @param accessMode the VarHandle access mode
     * @param type the desired target type
     * @return a method handle suitable for invoking an access mode method of
     *         any VarHandle whose access mode type is of the given type.
     * @since 9
     */
    static public
    MethodHandle varHandleExactInvoker(VarHandle.AccessMode accessMode, MethodType type) {
        return type.invokers().varHandleMethodExactInvoker(accessMode);
    }

    /**
     * Produces a special <em>invoker method handle</em> which can be used to
     * invoke a signature-polymorphic access mode method on any VarHandle whose
     * associated access mode type is compatible with the given type.
     * The resulting invoker will have a type which is exactly equal to the
     * desired given type, except that it will accept an additional leading
     * argument of type {@code VarHandle}.
     * <p>
     * Before invoking its target, if the access mode type differs from the
     * desired given type, the invoker will apply reference casts as necessary
     * and box, unbox, or widen primitive values, as if by
     * {@link MethodHandle#asType asType}.  Similarly, the return value will be
     * converted as necessary.
     * <p>
     * This method is equivalent to the following code (though it may be more
     * efficient): {@code publicLookup().findVirtual(VarHandle.class, accessMode.name(), type)}
     *
     * @param accessMode the VarHandle access mode
     * @param type the desired target type
     * @return a method handle suitable for invoking an access mode method of
     *         any VarHandle whose access mode type is convertible to the given
     *         type.
     * @since 9
     */
    static public
    MethodHandle varHandleInvoker(VarHandle.AccessMode accessMode, MethodType type) {
        return type.invokers().varHandleMethodInvoker(accessMode);
    }

    static /*non-public*/
    MethodHandle basicInvoker(MethodType type) {
        return type.invokers().basicInvoker();
    }

     /// method handle modification (creation from other method handles)

    /**
     * Produces a method handle which adapts the type of the
     * given method handle to a new type by pairwise argument and return type conversion.
     * The original type and new type must have the same number of arguments.
     * The resulting method handle is guaranteed to report a type
     * which is equal to the desired new type.
     * <p>
     * If the original type and new type are equal, returns target.
     * <p>
     * The same conversions are allowed as for {@link MethodHandle#asType MethodHandle.asType},
     * and some additional conversions are also applied if those conversions fail.
     * Given types <em>T0</em>, <em>T1</em>, one of the following conversions is applied
     * if possible, before or instead of any conversions done by {@code asType}:
     * <ul>
     * <li>If <em>T0</em> and <em>T1</em> are references, and <em>T1</em> is an interface type,
     *     then the value of type <em>T0</em> is passed as a <em>T1</em> without a cast.
     *     (This treatment of interfaces follows the usage of the bytecode verifier.)
     * <li>If <em>T0</em> is boolean and <em>T1</em> is another primitive,
     *     the boolean is converted to a byte value, 1 for true, 0 for false.
     *     (This treatment follows the usage of the bytecode verifier.)
     * <li>If <em>T1</em> is boolean and <em>T0</em> is another primitive,
     *     <em>T0</em> is converted to byte via Java casting conversion (JLS 5.5),
     *     and the low order bit of the result is tested, as if by {@code (x & 1) != 0}.
     * <li>If <em>T0</em> and <em>T1</em> are primitives other than boolean,
     *     then a Java casting conversion (JLS 5.5) is applied.
     *     (Specifically, <em>T0</em> will convert to <em>T1</em> by
     *     widening and/or narrowing.)
     * <li>If <em>T0</em> is a reference and <em>T1</em> a primitive, an unboxing
     *     conversion will be applied at runtime, possibly followed
     *     by a Java casting conversion (JLS 5.5) on the primitive value,
     *     possibly followed by a conversion from byte to boolean by testing
     *     the low-order bit.
     * <li>If <em>T0</em> is a reference and <em>T1</em> a primitive,
     *     and if the reference is null at runtime, a zero value is introduced.
     * </ul>
     * @param target the method handle to invoke after arguments are retyped
     * @param newType the expected type of the new method handle
     * @return a method handle which delegates to the target after performing
     *           any necessary argument conversions, and arranges for any
     *           necessary return value conversions
     * @throws NullPointerException if either argument is null
     * @throws WrongMethodTypeException if the conversion cannot be made
     * @see MethodHandle#asType
     */
    public static
    MethodHandle explicitCastArguments(MethodHandle target, MethodType newType) {
        explicitCastArgumentsChecks(target, newType);
        // use the asTypeCache when possible:
        MethodType oldType = target.type();
        if (oldType == newType)  return target;
        if (oldType.explicitCastEquivalentToAsType(newType)) {
            return target.asFixedArity().asType(newType);
        }
        return MethodHandleImpl.makePairwiseConvert(target, newType, false);
    }

    private static void explicitCastArgumentsChecks(MethodHandle target, MethodType newType) {
        if (target.type().parameterCount() != newType.parameterCount()) {
            throw new WrongMethodTypeException("cannot explicitly cast " + target + " to " + newType);
        }
    }

    /**
     * Produces a method handle which adapts the calling sequence of the
     * given method handle to a new type, by reordering the arguments.
     * The resulting method handle is guaranteed to report a type
     * which is equal to the desired new type.
     * <p>
     * The given array controls the reordering.
     * Call {@code #I} the number of incoming parameters (the value
     * {@code newType.parameterCount()}, and call {@code #O} the number
     * of outgoing parameters (the value {@code target.type().parameterCount()}).
     * Then the length of the reordering array must be {@code #O},
     * and each element must be a non-negative number less than {@code #I}.
     * For every {@code N} less than {@code #O}, the {@code N}-th
     * outgoing argument will be taken from the {@code I}-th incoming
     * argument, where {@code I} is {@code reorder[N]}.
     * <p>
     * No argument or return value conversions are applied.
     * The type of each incoming argument, as determined by {@code newType},
     * must be identical to the type of the corresponding outgoing parameter
     * or parameters in the target method handle.
     * The return type of {@code newType} must be identical to the return
     * type of the original target.
     * <p>
     * The reordering array need not specify an actual permutation.
     * An incoming argument will be duplicated if its index appears
     * more than once in the array, and an incoming argument will be dropped
     * if its index does not appear in the array.
     * As in the case of {@link #dropArguments(MethodHandle,int,List) dropArguments},
     * incoming arguments which are not mentioned in the reordering array
     * may be of any type, as determined only by {@code newType}.
     * <blockquote><pre>{@code
import static java.lang.invoke.MethodHandles.*;
import static java.lang.invoke.MethodType.*;
...
MethodType intfn1 = methodType(int.class, int.class);
MethodType intfn2 = methodType(int.class, int.class, int.class);
MethodHandle sub = ... (int x, int y) -> (x-y) ...;
assert(sub.type().equals(intfn2));
MethodHandle sub1 = permuteArguments(sub, intfn2, 0, 1);
MethodHandle rsub = permuteArguments(sub, intfn2, 1, 0);
assert((int)rsub.invokeExact(1, 100) == 99);
MethodHandle add = ... (int x, int y) -> (x+y) ...;
assert(add.type().equals(intfn2));
MethodHandle twice = permuteArguments(add, intfn1, 0, 0);
assert(twice.type().equals(intfn1));
assert((int)twice.invokeExact(21) == 42);
     * }</pre></blockquote>
     * <p>
     * <em>Note:</em> The resulting adapter is never a {@linkplain MethodHandle#asVarargsCollector
     * variable-arity method handle}, even if the original target method handle was.
     * @param target the method handle to invoke after arguments are reordered
     * @param newType the expected type of the new method handle
     * @param reorder an index array which controls the reordering
     * @return a method handle which delegates to the target after it
     *           drops unused arguments and moves and/or duplicates the other arguments
     * @throws NullPointerException if any argument is null
     * @throws IllegalArgumentException if the index array length is not equal to
     *                  the arity of the target, or if any index array element
     *                  not a valid index for a parameter of {@code newType},
     *                  or if two corresponding parameter types in
     *                  {@code target.type()} and {@code newType} are not identical,
     */
    public static
    MethodHandle permuteArguments(MethodHandle target, MethodType newType, int... reorder) {
        reorder = reorder.clone();  // get a private copy
        MethodType oldType = target.type();
        permuteArgumentChecks(reorder, newType, oldType);
        // first detect dropped arguments and handle them separately
        int[] originalReorder = reorder;
        BoundMethodHandle result = target.rebind();
        LambdaForm form = result.form;
        int newArity = newType.parameterCount();
        // Normalize the reordering into a real permutation,
        // by removing duplicates and adding dropped elements.
        // This somewhat improves lambda form caching, as well
        // as simplifying the transform by breaking it up into steps.
        for (int ddIdx; (ddIdx = findFirstDupOrDrop(reorder, newArity)) != 0; ) {
            if (ddIdx > 0) {
                // We found a duplicated entry at reorder[ddIdx].
                // Example:  (x,y,z)->asList(x,y,z)
                // permuted by [1*,0,1] => (a0,a1)=>asList(a1,a0,a1)
                // permuted by [0,1,0*] => (a0,a1)=>asList(a0,a1,a0)
                // The starred element corresponds to the argument
                // deleted by the dupArgumentForm transform.
                int srcPos = ddIdx, dstPos = srcPos, dupVal = reorder[srcPos];
                boolean killFirst = false;
                for (int val; (val = reorder[--dstPos]) != dupVal; ) {
                    // Set killFirst if the dup is larger than an intervening position.
                    // This will remove at least one inversion from the permutation.
                    if (dupVal > val) killFirst = true;
                }
                if (!killFirst) {
                    srcPos = dstPos;
                    dstPos = ddIdx;
                }
                form = form.editor().dupArgumentForm(1 + srcPos, 1 + dstPos);
                assert (reorder[srcPos] == reorder[dstPos]);
                oldType = oldType.dropParameterTypes(dstPos, dstPos + 1);
                // contract the reordering by removing the element at dstPos
                int tailPos = dstPos + 1;
                System.arraycopy(reorder, tailPos, reorder, dstPos, reorder.length - tailPos);
                reorder = Arrays.copyOf(reorder, reorder.length - 1);
            } else {
                int dropVal = ~ddIdx, insPos = 0;
                while (insPos < reorder.length && reorder[insPos] < dropVal) {
                    // Find first element of reorder larger than dropVal.
                    // This is where we will insert the dropVal.
                    insPos += 1;
                }
                Class<?> ptype = newType.parameterType(dropVal);
                form = form.editor().addArgumentForm(1 + insPos, BasicType.basicType(ptype));
                oldType = oldType.insertParameterTypes(insPos, ptype);
                // expand the reordering by inserting an element at insPos
                int tailPos = insPos + 1;
                reorder = Arrays.copyOf(reorder, reorder.length + 1);
                System.arraycopy(reorder, insPos, reorder, tailPos, reorder.length - tailPos);
                reorder[insPos] = dropVal;
            }
            assert (permuteArgumentChecks(reorder, newType, oldType));
        }
        assert (reorder.length == newArity);  // a perfect permutation
        // Note:  This may cache too many distinct LFs. Consider backing off to varargs code.
        form = form.editor().permuteArgumentsForm(1, reorder);
        if (newType == result.type() && form == result.internalForm())
            return result;
        return result.copyWith(newType, form);
    }

    /**
     * Return an indication of any duplicate or omission in reorder.
     * If the reorder contains a duplicate entry, return the index of the second occurrence.
     * Otherwise, return ~(n), for the first n in [0..newArity-1] that is not present in reorder.
     * Otherwise, return zero.
     * If an element not in [0..newArity-1] is encountered, return reorder.length.
     */
    private static int findFirstDupOrDrop(int[] reorder, int newArity) {
        final int BIT_LIMIT = 63;  // max number of bits in bit mask
        if (newArity < BIT_LIMIT) {
            long mask = 0;
            for (int i = 0; i < reorder.length; i++) {
                int arg = reorder[i];
                if (arg >= newArity) {
                    return reorder.length;
                }
                long bit = 1L << arg;
                if ((mask & bit) != 0) {
                    return i;  // >0 indicates a dup
                }
                mask |= bit;
            }
            if (mask == (1L << newArity) - 1) {
                assert(Long.numberOfTrailingZeros(Long.lowestOneBit(~mask)) == newArity);
                return 0;
            }
            // find first zero
            long zeroBit = Long.lowestOneBit(~mask);
            int zeroPos = Long.numberOfTrailingZeros(zeroBit);
            assert(zeroPos <= newArity);
            if (zeroPos == newArity) {
                return 0;
            }
            return ~zeroPos;
        } else {
            // same algorithm, different bit set
            BitSet mask = new BitSet(newArity);
            for (int i = 0; i < reorder.length; i++) {
                int arg = reorder[i];
                if (arg >= newArity) {
                    return reorder.length;
                }
                if (mask.get(arg)) {
                    return i;  // >0 indicates a dup
                }
                mask.set(arg);
            }
            int zeroPos = mask.nextClearBit(0);
            assert(zeroPos <= newArity);
            if (zeroPos == newArity) {
                return 0;
            }
            return ~zeroPos;
        }
    }

    private static boolean permuteArgumentChecks(int[] reorder, MethodType newType, MethodType oldType) {
        if (newType.returnType() != oldType.returnType())
            throw newIllegalArgumentException("return types do not match",
                    oldType, newType);
        if (reorder.length == oldType.parameterCount()) {
            int limit = newType.parameterCount();
            boolean bad = false;
            for (int j = 0; j < reorder.length; j++) {
                int i = reorder[j];
                if (i < 0 || i >= limit) {
                    bad = true; break;
                }
                Class<?> src = newType.parameterType(i);
                Class<?> dst = oldType.parameterType(j);
                if (src != dst)
                    throw newIllegalArgumentException("parameter types do not match after reorder",
                            oldType, newType);
            }
            if (!bad)  return true;
        }
        throw newIllegalArgumentException("bad reorder array: "+Arrays.toString(reorder));
    }

    /**
     * Produces a method handle of the requested return type which returns the given
     * constant value every time it is invoked.
     * <p>
     * Before the method handle is returned, the passed-in value is converted to the requested type.
     * If the requested type is primitive, widening primitive conversions are attempted,
     * else reference conversions are attempted.
     * <p>The returned method handle is equivalent to {@code identity(type).bindTo(value)}.
     * @param type the return type of the desired method handle
     * @param value the value to return
     * @return a method handle of the given return type and no arguments, which always returns the given value
     * @throws NullPointerException if the {@code type} argument is null
     * @throws ClassCastException if the value cannot be converted to the required return type
     * @throws IllegalArgumentException if the given type is {@code void.class}
     */
    public static
    MethodHandle constant(Class<?> type, Object value) {
        if (type.isPrimitive()) {
            if (type == void.class)
                throw newIllegalArgumentException("void type");
            Wrapper w = Wrapper.forPrimitiveType(type);
            value = w.convert(value, type);
            if (w.zero().equals(value))
                return zero(w, type);
            return insertArguments(identity(type), 0, value);
        } else {
            if (value == null)
                return zero(Wrapper.OBJECT, type);
            return identity(type).bindTo(value);
        }
    }

    /**
     * Produces a method handle which returns its sole argument when invoked.
     * @param type the type of the sole parameter and return value of the desired method handle
     * @return a unary method handle which accepts and returns the given type
     * @throws NullPointerException if the argument is null
     * @throws IllegalArgumentException if the given type is {@code void.class}
     */
    public static
    MethodHandle identity(Class<?> type) {
        Wrapper btw = (type.isPrimitive() ? Wrapper.forPrimitiveType(type) : Wrapper.OBJECT);
        int pos = btw.ordinal();
        MethodHandle ident = IDENTITY_MHS[pos];
        if (ident == null) {
            ident = setCachedMethodHandle(IDENTITY_MHS, pos, makeIdentity(btw.primitiveType()));
        }
        if (ident.type().returnType() == type)
            return ident;
        // something like identity(Foo.class); do not bother to intern these
        assert (btw == Wrapper.OBJECT);
        return makeIdentity(type);
    }

    /**
     * Produces a constant method handle of the requested return type which
     * returns the default value for that type every time it is invoked.
     * The resulting constant method handle will have no side effects.
     * <p>The returned method handle is equivalent to {@code empty(methodType(type))}.
     * It is also equivalent to {@code explicitCastArguments(constant(Object.class, null), methodType(type))},
     * since {@code explicitCastArguments} converts {@code null} to default values.
     * @param type the expected return type of the desired method handle
     * @return a constant method handle that takes no arguments
     *         and returns the default value of the given type (or void, if the type is void)
     * @throws NullPointerException if the argument is null
     * @see MethodHandles#constant
     * @see MethodHandles#empty
     * @see MethodHandles#explicitCastArguments
     * @since 9
     */
    public static MethodHandle zero(Class<?> type) {
        Objects.requireNonNull(type);
        return type.isPrimitive() ?  zero(Wrapper.forPrimitiveType(type), type) : zero(Wrapper.OBJECT, type);
    }

    private static MethodHandle identityOrVoid(Class<?> type) {
        return type == void.class ? zero(type) : identity(type);
    }

    /**
     * Produces a method handle of the requested type which ignores any arguments, does nothing,
     * and returns a suitable default depending on the return type.
     * That is, it returns a zero primitive value, a {@code null}, or {@code void}.
     * <p>The returned method handle is equivalent to
     * {@code dropArguments(zero(type.returnType()), 0, type.parameterList())}.
     *
     * @apiNote Given a predicate and target, a useful "if-then" construct can be produced as
     * {@code guardWithTest(pred, target, empty(target.type())}.
     * @param type the type of the desired method handle
     * @return a constant method handle of the given type, which returns a default value of the given return type
     * @throws NullPointerException if the argument is null
     * @see MethodHandles#zero
     * @see MethodHandles#constant
     * @since 9
     */
    public static  MethodHandle empty(MethodType type) {
        Objects.requireNonNull(type);
        return dropArguments(zero(type.returnType()), 0, type.parameterList());
    }

    private static final MethodHandle[] IDENTITY_MHS = new MethodHandle[Wrapper.COUNT];
    private static MethodHandle makeIdentity(Class<?> ptype) {
        MethodType mtype = methodType(ptype, ptype);
        LambdaForm lform = LambdaForm.identityForm(BasicType.basicType(ptype));
        return MethodHandleImpl.makeIntrinsic(mtype, lform, Intrinsic.IDENTITY);
    }

    private static MethodHandle zero(Wrapper btw, Class<?> rtype) {
        int pos = btw.ordinal();
        MethodHandle zero = ZERO_MHS[pos];
        if (zero == null) {
            zero = setCachedMethodHandle(ZERO_MHS, pos, makeZero(btw.primitiveType()));
        }
        if (zero.type().returnType() == rtype)
            return zero;
        assert(btw == Wrapper.OBJECT);
        return makeZero(rtype);
    }
    private static final MethodHandle[] ZERO_MHS = new MethodHandle[Wrapper.COUNT];
    private static MethodHandle makeZero(Class<?> rtype) {
        MethodType mtype = methodType(rtype);
        LambdaForm lform = LambdaForm.zeroForm(BasicType.basicType(rtype));
        return MethodHandleImpl.makeIntrinsic(mtype, lform, Intrinsic.ZERO);
    }

    private static synchronized MethodHandle setCachedMethodHandle(MethodHandle[] cache, int pos, MethodHandle value) {
        // Simulate a CAS, to avoid racy duplication of results.
        MethodHandle prev = cache[pos];
        if (prev != null) return prev;
        return cache[pos] = value;
    }

    /**
     * Provides a target method handle with one or more <em>bound arguments</em>
     * in advance of the method handle's invocation.
     * The formal parameters to the target corresponding to the bound
     * arguments are called <em>bound parameters</em>.
     * Returns a new method handle which saves away the bound arguments.
     * When it is invoked, it receives arguments for any non-bound parameters,
     * binds the saved arguments to their corresponding parameters,
     * and calls the original target.
     * <p>
     * The type of the new method handle will drop the types for the bound
     * parameters from the original target type, since the new method handle
     * will no longer require those arguments to be supplied by its callers.
     * <p>
     * Each given argument object must match the corresponding bound parameter type.
     * If a bound parameter type is a primitive, the argument object
     * must be a wrapper, and will be unboxed to produce the primitive value.
     * <p>
     * The {@code pos} argument selects which parameters are to be bound.
     * It may range between zero and <i>N-L</i> (inclusively),
     * where <i>N</i> is the arity of the target method handle
     * and <i>L</i> is the length of the values array.
     * <p>
     * <em>Note:</em> The resulting adapter is never a {@linkplain MethodHandle#asVarargsCollector
     * variable-arity method handle}, even if the original target method handle was.
     * @param target the method handle to invoke after the argument is inserted
     * @param pos where to insert the argument (zero for the first)
     * @param values the series of arguments to insert
     * @return a method handle which inserts an additional argument,
     *         before calling the original method handle
     * @throws NullPointerException if the target or the {@code values} array is null
     * @throws IllegalArgumentException if (@code pos) is less than {@code 0} or greater than
     *         {@code N - L} where {@code N} is the arity of the target method handle and {@code L}
     *         is the length of the values array.
     * @throws ClassCastException if an argument does not match the corresponding bound parameter
     *         type.
     * @see MethodHandle#bindTo
     */
    public static
    MethodHandle insertArguments(MethodHandle target, int pos, Object... values) {
        int insCount = values.length;
        Class<?>[] ptypes = insertArgumentsChecks(target, insCount, pos);
        if (insCount == 0)  return target;
        BoundMethodHandle result = target.rebind();
        for (int i = 0; i < insCount; i++) {
            Object value = values[i];
            Class<?> ptype = ptypes[pos+i];
            if (ptype.isPrimitive()) {
                result = insertArgumentPrimitive(result, pos, ptype, value);
            } else {
                value = ptype.cast(value);  // throw CCE if needed
                result = result.bindArgumentL(pos, value);
            }
        }
        return result;
    }

    private static BoundMethodHandle insertArgumentPrimitive(BoundMethodHandle result, int pos,
                                                             Class<?> ptype, Object value) {
        Wrapper w = Wrapper.forPrimitiveType(ptype);
        // perform unboxing and/or primitive conversion
        value = w.convert(value, ptype);
        switch (w) {
        case INT:     return result.bindArgumentI(pos, (int)value);
        case LONG:    return result.bindArgumentJ(pos, (long)value);
        case FLOAT:   return result.bindArgumentF(pos, (float)value);
        case DOUBLE:  return result.bindArgumentD(pos, (double)value);
        default:      return result.bindArgumentI(pos, ValueConversions.widenSubword(value));
        }
    }

    private static Class<?>[] insertArgumentsChecks(MethodHandle target, int insCount, int pos) throws RuntimeException {
        MethodType oldType = target.type();
        int outargs = oldType.parameterCount();
        int inargs  = outargs - insCount;
        if (inargs < 0)
            throw newIllegalArgumentException("too many values to insert");
        if (pos < 0 || pos > inargs)
            throw newIllegalArgumentException("no argument type to append");
        return oldType.ptypes();
    }

    /**
     * Produces a method handle which will discard some dummy arguments
     * before calling some other specified <i>target</i> method handle.
     * The type of the new method handle will be the same as the target's type,
     * except it will also include the dummy argument types,
     * at some given position.
     * <p>
     * The {@code pos} argument may range between zero and <i>N</i>,
     * where <i>N</i> is the arity of the target.
     * If {@code pos} is zero, the dummy arguments will precede
     * the target's real arguments; if {@code pos} is <i>N</i>
     * they will come after.
     * <p>
     * <b>Example:</b>
     * <blockquote><pre>{@code
import static java.lang.invoke.MethodHandles.*;
import static java.lang.invoke.MethodType.*;
...
MethodHandle cat = lookup().findVirtual(String.class,
  "concat", methodType(String.class, String.class));
assertEquals("xy", (String) cat.invokeExact("x", "y"));
MethodType bigType = cat.type().insertParameterTypes(0, int.class, String.class);
MethodHandle d0 = dropArguments(cat, 0, bigType.parameterList().subList(0,2));
assertEquals(bigType, d0.type());
assertEquals("yz", (String) d0.invokeExact(123, "x", "y", "z"));
     * }</pre></blockquote>
     * <p>
     * This method is also equivalent to the following code:
     * <blockquote><pre>
     * {@link #dropArguments(MethodHandle,int,Class...) dropArguments}{@code (target, pos, valueTypes.toArray(new Class[0]))}
     * </pre></blockquote>
     * @param target the method handle to invoke after the arguments are dropped
     * @param valueTypes the type(s) of the argument(s) to drop
     * @param pos position of first argument to drop (zero for the leftmost)
     * @return a method handle which drops arguments of the given types,
     *         before calling the original method handle
     * @throws NullPointerException if the target is null,
     *                              or if the {@code valueTypes} list or any of its elements is null
     * @throws IllegalArgumentException if any element of {@code valueTypes} is {@code void.class},
     *                  or if {@code pos} is negative or greater than the arity of the target,
     *                  or if the new method handle's type would have too many parameters
     */
    public static
    MethodHandle dropArguments(MethodHandle target, int pos, List<Class<?>> valueTypes) {
        return dropArguments0(target, pos, copyTypes(valueTypes.toArray()));
    }

    private static List<Class<?>> copyTypes(Object[] array) {
        return Arrays.asList(Arrays.copyOf(array, array.length, Class[].class));
    }

    private static
    MethodHandle dropArguments0(MethodHandle target, int pos, List<Class<?>> valueTypes) {
        MethodType oldType = target.type();  // get NPE
        int dropped = dropArgumentChecks(oldType, pos, valueTypes);
        MethodType newType = oldType.insertParameterTypes(pos, valueTypes);
        if (dropped == 0)  return target;
        BoundMethodHandle result = target.rebind();
        LambdaForm lform = result.form;
        int insertFormArg = 1 + pos;
        for (Class<?> ptype : valueTypes) {
            lform = lform.editor().addArgumentForm(insertFormArg++, BasicType.basicType(ptype));
        }
        result = result.copyWith(newType, lform);
        return result;
    }

    private static int dropArgumentChecks(MethodType oldType, int pos, List<Class<?>> valueTypes) {
        int dropped = valueTypes.size();
        MethodType.checkSlotCount(dropped);
        int outargs = oldType.parameterCount();
        int inargs  = outargs + dropped;
        if (pos < 0 || pos > outargs)
            throw newIllegalArgumentException("no argument type to remove"
                    + Arrays.asList(oldType, pos, valueTypes, inargs, outargs)
                    );
        return dropped;
    }

    /**
     * Produces a method handle which will discard some dummy arguments
     * before calling some other specified <i>target</i> method handle.
     * The type of the new method handle will be the same as the target's type,
     * except it will also include the dummy argument types,
     * at some given position.
     * <p>
     * The {@code pos} argument may range between zero and <i>N</i>,
     * where <i>N</i> is the arity of the target.
     * If {@code pos} is zero, the dummy arguments will precede
     * the target's real arguments; if {@code pos} is <i>N</i>
     * they will come after.
     * @apiNote
     * <blockquote><pre>{@code
import static java.lang.invoke.MethodHandles.*;
import static java.lang.invoke.MethodType.*;
...
MethodHandle cat = lookup().findVirtual(String.class,
  "concat", methodType(String.class, String.class));
assertEquals("xy", (String) cat.invokeExact("x", "y"));
MethodHandle d0 = dropArguments(cat, 0, String.class);
assertEquals("yz", (String) d0.invokeExact("x", "y", "z"));
MethodHandle d1 = dropArguments(cat, 1, String.class);
assertEquals("xz", (String) d1.invokeExact("x", "y", "z"));
MethodHandle d2 = dropArguments(cat, 2, String.class);
assertEquals("xy", (String) d2.invokeExact("x", "y", "z"));
MethodHandle d12 = dropArguments(cat, 1, int.class, boolean.class);
assertEquals("xz", (String) d12.invokeExact("x", 12, true, "z"));
     * }</pre></blockquote>
     * <p>
     * This method is also equivalent to the following code:
     * <blockquote><pre>
     * {@link #dropArguments(MethodHandle,int,List) dropArguments}{@code (target, pos, Arrays.asList(valueTypes))}
     * </pre></blockquote>
     * @param target the method handle to invoke after the arguments are dropped
     * @param valueTypes the type(s) of the argument(s) to drop
     * @param pos position of first argument to drop (zero for the leftmost)
     * @return a method handle which drops arguments of the given types,
     *         before calling the original method handle
     * @throws NullPointerException if the target is null,
     *                              or if the {@code valueTypes} array or any of its elements is null
     * @throws IllegalArgumentException if any element of {@code valueTypes} is {@code void.class},
     *                  or if {@code pos} is negative or greater than the arity of the target,
     *                  or if the new method handle's type would have
     *                  <a href="MethodHandle.html#maxarity">too many parameters</a>
     */
    public static
    MethodHandle dropArguments(MethodHandle target, int pos, Class<?>... valueTypes) {
        return dropArguments0(target, pos, copyTypes(valueTypes));
    }

    // private version which allows caller some freedom with error handling
    private static MethodHandle dropArgumentsToMatch(MethodHandle target, int skip, List<Class<?>> newTypes, int pos,
                                      boolean nullOnFailure) {
        newTypes = copyTypes(newTypes.toArray());
        List<Class<?>> oldTypes = target.type().parameterList();
        int match = oldTypes.size();
        if (skip != 0) {
            if (skip < 0 || skip > match) {
                throw newIllegalArgumentException("illegal skip", skip, target);
            }
            oldTypes = oldTypes.subList(skip, match);
            match -= skip;
        }
        List<Class<?>> addTypes = newTypes;
        int add = addTypes.size();
        if (pos != 0) {
            if (pos < 0 || pos > add) {
                throw newIllegalArgumentException("illegal pos", pos, newTypes);
            }
            addTypes = addTypes.subList(pos, add);
            add -= pos;
            assert(addTypes.size() == add);
        }
        // Do not add types which already match the existing arguments.
        if (match > add || !oldTypes.equals(addTypes.subList(0, match))) {
            if (nullOnFailure) {
                return null;
            }
            throw newIllegalArgumentException("argument lists do not match", oldTypes, newTypes);
        }
        addTypes = addTypes.subList(match, add);
        add -= match;
        assert(addTypes.size() == add);
        // newTypes:     (   P*[pos], M*[match], A*[add] )
        // target: ( S*[skip],        M*[match]  )
        MethodHandle adapter = target;
        if (add > 0) {
            adapter = dropArguments0(adapter, skip+ match, addTypes);
        }
        // adapter: (S*[skip],        M*[match], A*[add] )
        if (pos > 0) {
            adapter = dropArguments0(adapter, skip, newTypes.subList(0, pos));
        }
        // adapter: (S*[skip], P*[pos], M*[match], A*[add] )
        return adapter;
    }

    /**
     * Adapts a target method handle to match the given parameter type list. If necessary, adds dummy arguments. Some
     * leading parameters can be skipped before matching begins. The remaining types in the {@code target}'s parameter
     * type list must be a sub-list of the {@code newTypes} type list at the starting position {@code pos}. The
     * resulting handle will have the target handle's parameter type list, with any non-matching parameter types (before
     * or after the matching sub-list) inserted in corresponding positions of the target's original parameters, as if by
     * {@link #dropArguments(MethodHandle, int, Class[])}.
     * <p>
     * The resulting handle will have the same return type as the target handle.
     * <p>
     * In more formal terms, assume these two type lists:<ul>
     * <li>The target handle has the parameter type list {@code S..., M...}, with as many types in {@code S} as
     * indicated by {@code skip}. The {@code M} types are those that are supposed to match part of the given type list,
     * {@code newTypes}.
     * <li>The {@code newTypes} list contains types {@code P..., M..., A...}, with as many types in {@code P} as
     * indicated by {@code pos}. The {@code M} types are precisely those that the {@code M} types in the target handle's
     * parameter type list are supposed to match. The types in {@code A} are additional types found after the matching
     * sub-list.
     * </ul>
     * Given these assumptions, the result of an invocation of {@code dropArgumentsToMatch} will have the parameter type
     * list {@code S..., P..., M..., A...}, with the {@code P} and {@code A} types inserted as if by
     * {@link #dropArguments(MethodHandle, int, Class[])}.
     *
     * @apiNote
     * Two method handles whose argument lists are "effectively identical" (i.e., identical in a common prefix) may be
     * mutually converted to a common type by two calls to {@code dropArgumentsToMatch}, as follows:
     * <blockquote><pre>{@code
import static java.lang.invoke.MethodHandles.*;
import static java.lang.invoke.MethodType.*;
...
...
MethodHandle h0 = constant(boolean.class, true);
MethodHandle h1 = lookup().findVirtual(String.class, "concat", methodType(String.class, String.class));
MethodType bigType = h1.type().insertParameterTypes(1, String.class, int.class);
MethodHandle h2 = dropArguments(h1, 0, bigType.parameterList());
if (h1.type().parameterCount() < h2.type().parameterCount())
    h1 = dropArgumentsToMatch(h1, 0, h2.type().parameterList(), 0);  // lengthen h1
else
    h2 = dropArgumentsToMatch(h2, 0, h1.type().parameterList(), 0);    // lengthen h2
MethodHandle h3 = guardWithTest(h0, h1, h2);
assertEquals("xy", h3.invoke("x", "y", 1, "a", "b", "c"));
     * }</pre></blockquote>
     * @param target the method handle to adapt
     * @param skip number of targets parameters to disregard (they will be unchanged)
     * @param newTypes the list of types to match {@code target}'s parameter type list to
     * @param pos place in {@code newTypes} where the non-skipped target parameters must occur
     * @return a possibly adapted method handle
     * @throws NullPointerException if either argument is null
     * @throws IllegalArgumentException if any element of {@code newTypes} is {@code void.class},
     *         or if {@code skip} is negative or greater than the arity of the target,
     *         or if {@code pos} is negative or greater than the newTypes list size,
     *         or if {@code newTypes} does not contain the {@code target}'s non-skipped parameter types at position
     *         {@code pos}.
     * @since 9
     */
    public static
    MethodHandle dropArgumentsToMatch(MethodHandle target, int skip, List<Class<?>> newTypes, int pos) {
        Objects.requireNonNull(target);
        Objects.requireNonNull(newTypes);
        return dropArgumentsToMatch(target, skip, newTypes, pos, false);
    }

    /**
     * Adapts a target method handle by pre-processing
     * one or more of its arguments, each with its own unary filter function,
     * and then calling the target with each pre-processed argument
     * replaced by the result of its corresponding filter function.
     * <p>
     * The pre-processing is performed by one or more method handles,
     * specified in the elements of the {@code filters} array.
     * The first element of the filter array corresponds to the {@code pos}
     * argument of the target, and so on in sequence.
     * The filter functions are invoked in left to right order.
     * <p>
     * Null arguments in the array are treated as identity functions,
     * and the corresponding arguments left unchanged.
     * (If there are no non-null elements in the array, the original target is returned.)
     * Each filter is applied to the corresponding argument of the adapter.
     * <p>
     * If a filter {@code F} applies to the {@code N}th argument of
     * the target, then {@code F} must be a method handle which
     * takes exactly one argument.  The type of {@code F}'s sole argument
     * replaces the corresponding argument type of the target
     * in the resulting adapted method handle.
     * The return type of {@code F} must be identical to the corresponding
     * parameter type of the target.
     * <p>
     * It is an error if there are elements of {@code filters}
     * (null or not)
     * which do not correspond to argument positions in the target.
     * <p><b>Example:</b>
     * <blockquote><pre>{@code
import static java.lang.invoke.MethodHandles.*;
import static java.lang.invoke.MethodType.*;
...
MethodHandle cat = lookup().findVirtual(String.class,
  "concat", methodType(String.class, String.class));
MethodHandle upcase = lookup().findVirtual(String.class,
  "toUpperCase", methodType(String.class));
assertEquals("xy", (String) cat.invokeExact("x", "y"));
MethodHandle f0 = filterArguments(cat, 0, upcase);
assertEquals("Xy", (String) f0.invokeExact("x", "y")); // Xy
MethodHandle f1 = filterArguments(cat, 1, upcase);
assertEquals("xY", (String) f1.invokeExact("x", "y")); // xY
MethodHandle f2 = filterArguments(cat, 0, upcase, upcase);
assertEquals("XY", (String) f2.invokeExact("x", "y")); // XY
     * }</pre></blockquote>
     * <p>Here is pseudocode for the resulting adapter. In the code, {@code T}
     * denotes the return type of both the {@code target} and resulting adapter.
     * {@code P}/{@code p} and {@code B}/{@code b} represent the types and values
     * of the parameters and arguments that precede and follow the filter position
     * {@code pos}, respectively. {@code A[i]}/{@code a[i]} stand for the types and
     * values of the filtered parameters and arguments; they also represent the
     * return types of the {@code filter[i]} handles. The latter accept arguments
     * {@code v[i]} of type {@code V[i]}, which also appear in the signature of
     * the resulting adapter.
     * <blockquote><pre>{@code
     * T target(P... p, A[i]... a[i], B... b);
     * A[i] filter[i](V[i]);
     * T adapter(P... p, V[i]... v[i], B... b) {
     *   return target(p..., filter[i](v[i])..., b...);
     * }
     * }</pre></blockquote>
     * <p>
     * <em>Note:</em> The resulting adapter is never a {@linkplain MethodHandle#asVarargsCollector
     * variable-arity method handle}, even if the original target method handle was.
     *
     * @param target the method handle to invoke after arguments are filtered
     * @param pos the position of the first argument to filter
     * @param filters method handles to call initially on filtered arguments
     * @return method handle which incorporates the specified argument filtering logic
     * @throws NullPointerException if the target is null
     *                              or if the {@code filters} array is null
     * @throws IllegalArgumentException if a non-null element of {@code filters}
     *          does not match a corresponding argument type of target as described above,
     *          or if the {@code pos+filters.length} is greater than {@code target.type().parameterCount()},
     *          or if the resulting method handle's type would have
     *          <a href="MethodHandle.html#maxarity">too many parameters</a>
     */
    public static
    MethodHandle filterArguments(MethodHandle target, int pos, MethodHandle... filters) {
        // In method types arguments start at index 0, while the LF
        // editor have the MH receiver at position 0 - adjust appropriately.
        final int MH_RECEIVER_OFFSET = 1;
        filterArgumentsCheckArity(target, pos, filters);
        MethodHandle adapter = target;

        // keep track of currently matched filters, as to optimize repeated filters
        int index = 0;
        int[] positions = new int[filters.length];
        MethodHandle filter = null;

        // process filters in reverse order so that the invocation of
        // the resulting adapter will invoke the filters in left-to-right order
        for (int i = filters.length - 1; i >= 0; --i) {
            MethodHandle newFilter = filters[i];
            if (newFilter == null) continue;  // ignore null elements of filters

            // flush changes on update
            if (filter != newFilter) {
                if (filter != null) {
                    if (index > 1) {
                        adapter = filterRepeatedArgument(adapter, filter, Arrays.copyOf(positions, index));
                    } else {
                        adapter = filterArgument(adapter, positions[0] - 1, filter);
                    }
                }
                filter = newFilter;
                index = 0;
            }

            filterArgumentChecks(target, pos + i, newFilter);
            positions[index++] = pos + i + MH_RECEIVER_OFFSET;
        }
        if (index > 1) {
            adapter = filterRepeatedArgument(adapter, filter, Arrays.copyOf(positions, index));
        } else if (index == 1) {
            adapter = filterArgument(adapter, positions[0] - 1, filter);
        }
        return adapter;
    }

    private static MethodHandle filterRepeatedArgument(MethodHandle adapter, MethodHandle filter, int[] positions) {
        MethodType targetType = adapter.type();
        MethodType filterType = filter.type();
        BoundMethodHandle result = adapter.rebind();
        Class<?> newParamType = filterType.parameterType(0);

        Class<?>[] ptypes = targetType.ptypes().clone();
        for (int pos : positions) {
            ptypes[pos - 1] = newParamType;
        }
        MethodType newType = MethodType.makeImpl(targetType.rtype(), ptypes, true);

        LambdaForm lform = result.editor().filterRepeatedArgumentForm(BasicType.basicType(newParamType), positions);
        return result.copyWithExtendL(newType, lform, filter);
    }

    /*non-public*/ static
    MethodHandle filterArgument(MethodHandle target, int pos, MethodHandle filter) {
        filterArgumentChecks(target, pos, filter);
        MethodType targetType = target.type();
        MethodType filterType = filter.type();
        BoundMethodHandle result = target.rebind();
        Class<?> newParamType = filterType.parameterType(0);
        LambdaForm lform = result.editor().filterArgumentForm(1 + pos, BasicType.basicType(newParamType));
        MethodType newType = targetType.changeParameterType(pos, newParamType);
        result = result.copyWithExtendL(newType, lform, filter);
        return result;
    }

    private static void filterArgumentsCheckArity(MethodHandle target, int pos, MethodHandle[] filters) {
        MethodType targetType = target.type();
        int maxPos = targetType.parameterCount();
        if (pos + filters.length > maxPos)
            throw newIllegalArgumentException("too many filters");
    }

    private static void filterArgumentChecks(MethodHandle target, int pos, MethodHandle filter) throws RuntimeException {
        MethodType targetType = target.type();
        MethodType filterType = filter.type();
        if (filterType.parameterCount() != 1
            || filterType.returnType() != targetType.parameterType(pos))
            throw newIllegalArgumentException("target and filter types do not match", targetType, filterType);
    }

    /**
     * Adapts a target method handle by pre-processing
     * a sub-sequence of its arguments with a filter (another method handle).
     * The pre-processed arguments are replaced by the result (if any) of the
     * filter function.
     * The target is then called on the modified (usually shortened) argument list.
     * <p>
     * If the filter returns a value, the target must accept that value as
     * its argument in position {@code pos}, preceded and/or followed by
     * any arguments not passed to the filter.
     * If the filter returns void, the target must accept all arguments
     * not passed to the filter.
     * No arguments are reordered, and a result returned from the filter
     * replaces (in order) the whole subsequence of arguments originally
     * passed to the adapter.
     * <p>
     * The argument types (if any) of the filter
     * replace zero or one argument types of the target, at position {@code pos},
     * in the resulting adapted method handle.
     * The return type of the filter (if any) must be identical to the
     * argument type of the target at position {@code pos}, and that target argument
     * is supplied by the return value of the filter.
     * <p>
     * In all cases, {@code pos} must be greater than or equal to zero, and
     * {@code pos} must also be less than or equal to the target's arity.
     * <p><b>Example:</b>
     * <blockquote><pre>{@code
import static java.lang.invoke.MethodHandles.*;
import static java.lang.invoke.MethodType.*;
...
MethodHandle deepToString = publicLookup()
  .findStatic(Arrays.class, "deepToString", methodType(String.class, Object[].class));

MethodHandle ts1 = deepToString.asCollector(String[].class, 1);
assertEquals("[strange]", (String) ts1.invokeExact("strange"));

MethodHandle ts2 = deepToString.asCollector(String[].class, 2);
assertEquals("[up, down]", (String) ts2.invokeExact("up", "down"));

MethodHandle ts3 = deepToString.asCollector(String[].class, 3);
MethodHandle ts3_ts2 = collectArguments(ts3, 1, ts2);
assertEquals("[top, [up, down], strange]",
             (String) ts3_ts2.invokeExact("top", "up", "down", "strange"));

MethodHandle ts3_ts2_ts1 = collectArguments(ts3_ts2, 3, ts1);
assertEquals("[top, [up, down], [strange]]",
             (String) ts3_ts2_ts1.invokeExact("top", "up", "down", "strange"));

MethodHandle ts3_ts2_ts3 = collectArguments(ts3_ts2, 1, ts3);
assertEquals("[top, [[up, down, strange], charm], bottom]",
             (String) ts3_ts2_ts3.invokeExact("top", "up", "down", "strange", "charm", "bottom"));
     * }</pre></blockquote>
     * <p>Here is pseudocode for the resulting adapter. In the code, {@code T}
     * represents the return type of the {@code target} and resulting adapter.
     * {@code V}/{@code v} stand for the return type and value of the
     * {@code filter}, which are also found in the signature and arguments of
     * the {@code target}, respectively, unless {@code V} is {@code void}.
     * {@code A}/{@code a} and {@code C}/{@code c} represent the parameter types
     * and values preceding and following the collection position, {@code pos},
     * in the {@code target}'s signature. They also turn up in the resulting
     * adapter's signature and arguments, where they surround
     * {@code B}/{@code b}, which represent the parameter types and arguments
     * to the {@code filter} (if any).
     * <blockquote><pre>{@code
     * T target(A...,V,C...);
     * V filter(B...);
     * T adapter(A... a,B... b,C... c) {
     *   V v = filter(b...);
     *   return target(a...,v,c...);
     * }
     * // and if the filter has no arguments:
     * T target2(A...,V,C...);
     * V filter2();
     * T adapter2(A... a,C... c) {
     *   V v = filter2();
     *   return target2(a...,v,c...);
     * }
     * // and if the filter has a void return:
     * T target3(A...,C...);
     * void filter3(B...);
     * T adapter3(A... a,B... b,C... c) {
     *   filter3(b...);
     *   return target3(a...,c...);
     * }
     * }</pre></blockquote>
     * <p>
     * A collection adapter {@code collectArguments(mh, 0, coll)} is equivalent to
     * one which first "folds" the affected arguments, and then drops them, in separate
     * steps as follows:
     * <blockquote><pre>{@code
     * mh = MethodHandles.dropArguments(mh, 1, coll.type().parameterList()); //step 2
     * mh = MethodHandles.foldArguments(mh, coll); //step 1
     * }</pre></blockquote>
     * If the target method handle consumes no arguments besides than the result
     * (if any) of the filter {@code coll}, then {@code collectArguments(mh, 0, coll)}
     * is equivalent to {@code filterReturnValue(coll, mh)}.
     * If the filter method handle {@code coll} consumes one argument and produces
     * a non-void result, then {@code collectArguments(mh, N, coll)}
     * is equivalent to {@code filterArguments(mh, N, coll)}.
     * Other equivalences are possible but would require argument permutation.
     * <p>
     * <em>Note:</em> The resulting adapter is never a {@linkplain MethodHandle#asVarargsCollector
     * variable-arity method handle}, even if the original target method handle was.
     *
     * @param target the method handle to invoke after filtering the subsequence of arguments
     * @param pos the position of the first adapter argument to pass to the filter,
     *            and/or the target argument which receives the result of the filter
     * @param filter method handle to call on the subsequence of arguments
     * @return method handle which incorporates the specified argument subsequence filtering logic
     * @throws NullPointerException if either argument is null
     * @throws IllegalArgumentException if the return type of {@code filter}
     *          is non-void and is not the same as the {@code pos} argument of the target,
     *          or if {@code pos} is not between 0 and the target's arity, inclusive,
     *          or if the resulting method handle's type would have
     *          <a href="MethodHandle.html#maxarity">too many parameters</a>
     * @see MethodHandles#foldArguments
     * @see MethodHandles#filterArguments
     * @see MethodHandles#filterReturnValue
     */
    public static
    MethodHandle collectArguments(MethodHandle target, int pos, MethodHandle filter) {
        MethodType newType = collectArgumentsChecks(target, pos, filter);
        MethodType collectorType = filter.type();
        BoundMethodHandle result = target.rebind();
        LambdaForm lform;
        if (collectorType.returnType().isArray() && filter.intrinsicName() == Intrinsic.NEW_ARRAY) {
            lform = result.editor().collectArgumentArrayForm(1 + pos, filter);
            if (lform != null) {
                return result.copyWith(newType, lform);
            }
        }
        lform = result.editor().collectArgumentsForm(1 + pos, collectorType.basicType());
        return result.copyWithExtendL(newType, lform, filter);
    }

    private static MethodType collectArgumentsChecks(MethodHandle target, int pos, MethodHandle filter) throws RuntimeException {
        MethodType targetType = target.type();
        MethodType filterType = filter.type();
        Class<?> rtype = filterType.returnType();
        List<Class<?>> filterArgs = filterType.parameterList();
        if (rtype == void.class) {
            return targetType.insertParameterTypes(pos, filterArgs);
        }
        if (rtype != targetType.parameterType(pos)) {
            throw newIllegalArgumentException("target and filter types do not match", targetType, filterType);
        }
        return targetType.dropParameterTypes(pos, pos+1).insertParameterTypes(pos, filterArgs);
    }

    /**
     * Adapts a target method handle by post-processing
     * its return value (if any) with a filter (another method handle).
     * The result of the filter is returned from the adapter.
     * <p>
     * If the target returns a value, the filter must accept that value as
     * its only argument.
     * If the target returns void, the filter must accept no arguments.
     * <p>
     * The return type of the filter
     * replaces the return type of the target
     * in the resulting adapted method handle.
     * The argument type of the filter (if any) must be identical to the
     * return type of the target.
     * <p><b>Example:</b>
     * <blockquote><pre>{@code
import static java.lang.invoke.MethodHandles.*;
import static java.lang.invoke.MethodType.*;
...
MethodHandle cat = lookup().findVirtual(String.class,
  "concat", methodType(String.class, String.class));
MethodHandle length = lookup().findVirtual(String.class,
  "length", methodType(int.class));
System.out.println((String) cat.invokeExact("x", "y")); // xy
MethodHandle f0 = filterReturnValue(cat, length);
System.out.println((int) f0.invokeExact("x", "y")); // 2
     * }</pre></blockquote>
     * <p>Here is pseudocode for the resulting adapter. In the code,
     * {@code T}/{@code t} represent the result type and value of the
     * {@code target}; {@code V}, the result type of the {@code filter}; and
     * {@code A}/{@code a}, the types and values of the parameters and arguments
     * of the {@code target} as well as the resulting adapter.
     * <blockquote><pre>{@code
     * T target(A...);
     * V filter(T);
     * V adapter(A... a) {
     *   T t = target(a...);
     *   return filter(t);
     * }
     * // and if the target has a void return:
     * void target2(A...);
     * V filter2();
     * V adapter2(A... a) {
     *   target2(a...);
     *   return filter2();
     * }
     * // and if the filter has a void return:
     * T target3(A...);
     * void filter3(V);
     * void adapter3(A... a) {
     *   T t = target3(a...);
     *   filter3(t);
     * }
     * }</pre></blockquote>
     * <p>
     * <em>Note:</em> The resulting adapter is never a {@linkplain MethodHandle#asVarargsCollector
     * variable-arity method handle}, even if the original target method handle was.
     * @param target the method handle to invoke before filtering the return value
     * @param filter method handle to call on the return value
     * @return method handle which incorporates the specified return value filtering logic
     * @throws NullPointerException if either argument is null
     * @throws IllegalArgumentException if the argument list of {@code filter}
     *          does not match the return type of target as described above
     */
    public static
    MethodHandle filterReturnValue(MethodHandle target, MethodHandle filter) {
        MethodType targetType = target.type();
        MethodType filterType = filter.type();
        filterReturnValueChecks(targetType, filterType);
        BoundMethodHandle result = target.rebind();
        BasicType rtype = BasicType.basicType(filterType.returnType());
        LambdaForm lform = result.editor().filterReturnForm(rtype, false);
        MethodType newType = targetType.changeReturnType(filterType.returnType());
        result = result.copyWithExtendL(newType, lform, filter);
        return result;
    }

    private static void filterReturnValueChecks(MethodType targetType, MethodType filterType) throws RuntimeException {
        Class<?> rtype = targetType.returnType();
        int filterValues = filterType.parameterCount();
        if (filterValues == 0
                ? (rtype != void.class)
                : (rtype != filterType.parameterType(0) || filterValues != 1))
            throw newIllegalArgumentException("target and filter types do not match", targetType, filterType);
    }

    /**
     * Adapts a target method handle by pre-processing
     * some of its arguments, and then calling the target with
     * the result of the pre-processing, inserted into the original
     * sequence of arguments.
     * <p>
     * The pre-processing is performed by {@code combiner}, a second method handle.
     * Of the arguments passed to the adapter, the first {@code N} arguments
     * are copied to the combiner, which is then called.
     * (Here, {@code N} is defined as the parameter count of the combiner.)
     * After this, control passes to the target, with any result
     * from the combiner inserted before the original {@code N} incoming
     * arguments.
     * <p>
     * If the combiner returns a value, the first parameter type of the target
     * must be identical with the return type of the combiner, and the next
     * {@code N} parameter types of the target must exactly match the parameters
     * of the combiner.
     * <p>
     * If the combiner has a void return, no result will be inserted,
     * and the first {@code N} parameter types of the target
     * must exactly match the parameters of the combiner.
     * <p>
     * The resulting adapter is the same type as the target, except that the
     * first parameter type is dropped,
     * if it corresponds to the result of the combiner.
     * <p>
     * (Note that {@link #dropArguments(MethodHandle,int,List) dropArguments} can be used to remove any arguments
     * that either the combiner or the target does not wish to receive.
     * If some of the incoming arguments are destined only for the combiner,
     * consider using {@link MethodHandle#asCollector asCollector} instead, since those
     * arguments will not need to be live on the stack on entry to the
     * target.)
     * <p><b>Example:</b>
     * <blockquote><pre>{@code
import static java.lang.invoke.MethodHandles.*;
import static java.lang.invoke.MethodType.*;
...
MethodHandle trace = publicLookup().findVirtual(java.io.PrintStream.class,
  "println", methodType(void.class, String.class))
    .bindTo(System.out);
MethodHandle cat = lookup().findVirtual(String.class,
  "concat", methodType(String.class, String.class));
assertEquals("boojum", (String) cat.invokeExact("boo", "jum"));
MethodHandle catTrace = foldArguments(cat, trace);
// also prints "boo":
assertEquals("boojum", (String) catTrace.invokeExact("boo", "jum"));
     * }</pre></blockquote>
     * <p>Here is pseudocode for the resulting adapter. In the code, {@code T}
     * represents the result type of the {@code target} and resulting adapter.
     * {@code V}/{@code v} represent the type and value of the parameter and argument
     * of {@code target} that precedes the folding position; {@code V} also is
     * the result type of the {@code combiner}. {@code A}/{@code a} denote the
     * types and values of the {@code N} parameters and arguments at the folding
     * position. {@code B}/{@code b} represent the types and values of the
     * {@code target} parameters and arguments that follow the folded parameters
     * and arguments.
     * <blockquote><pre>{@code
     * // there are N arguments in A...
     * T target(V, A[N]..., B...);
     * V combiner(A...);
     * T adapter(A... a, B... b) {
     *   V v = combiner(a...);
     *   return target(v, a..., b...);
     * }
     * // and if the combiner has a void return:
     * T target2(A[N]..., B...);
     * void combiner2(A...);
     * T adapter2(A... a, B... b) {
     *   combiner2(a...);
     *   return target2(a..., b...);
     * }
     * }</pre></blockquote>
     * <p>
     * <em>Note:</em> The resulting adapter is never a {@linkplain MethodHandle#asVarargsCollector
     * variable-arity method handle}, even if the original target method handle was.
     * @param target the method handle to invoke after arguments are combined
     * @param combiner method handle to call initially on the incoming arguments
     * @return method handle which incorporates the specified argument folding logic
     * @throws NullPointerException if either argument is null
     * @throws IllegalArgumentException if {@code combiner}'s return type
     *          is non-void and not the same as the first argument type of
     *          the target, or if the initial {@code N} argument types
     *          of the target
     *          (skipping one matching the {@code combiner}'s return type)
     *          are not identical with the argument types of {@code combiner}
     */
    public static
    MethodHandle foldArguments(MethodHandle target, MethodHandle combiner) {
        return foldArguments(target, 0, combiner);
    }

    /**
     * Adapts a target method handle by pre-processing some of its arguments, starting at a given position, and then
     * calling the target with the result of the pre-processing, inserted into the original sequence of arguments just
     * before the folded arguments.
     * <p>
     * This method is closely related to {@link #foldArguments(MethodHandle, MethodHandle)}, but allows to control the
     * position in the parameter list at which folding takes place. The argument controlling this, {@code pos}, is a
     * zero-based index. The aforementioned method {@link #foldArguments(MethodHandle, MethodHandle)} assumes position
     * 0.
     *
     * @apiNote Example:
     * <blockquote><pre>{@code
    import static java.lang.invoke.MethodHandles.*;
    import static java.lang.invoke.MethodType.*;
    ...
    MethodHandle trace = publicLookup().findVirtual(java.io.PrintStream.class,
    "println", methodType(void.class, String.class))
    .bindTo(System.out);
    MethodHandle cat = lookup().findVirtual(String.class,
    "concat", methodType(String.class, String.class));
    assertEquals("boojum", (String) cat.invokeExact("boo", "jum"));
    MethodHandle catTrace = foldArguments(cat, 1, trace);
    // also prints "jum":
    assertEquals("boojum", (String) catTrace.invokeExact("boo", "jum"));
     * }</pre></blockquote>
     * <p>Here is pseudocode for the resulting adapter. In the code, {@code T}
     * represents the result type of the {@code target} and resulting adapter.
     * {@code V}/{@code v} represent the type and value of the parameter and argument
     * of {@code target} that precedes the folding position; {@code V} also is
     * the result type of the {@code combiner}. {@code A}/{@code a} denote the
     * types and values of the {@code N} parameters and arguments at the folding
     * position. {@code Z}/{@code z} and {@code B}/{@code b} represent the types
     * and values of the {@code target} parameters and arguments that precede and
     * follow the folded parameters and arguments starting at {@code pos},
     * respectively.
     * <blockquote><pre>{@code
     * // there are N arguments in A...
     * T target(Z..., V, A[N]..., B...);
     * V combiner(A...);
     * T adapter(Z... z, A... a, B... b) {
     *   V v = combiner(a...);
     *   return target(z..., v, a..., b...);
     * }
     * // and if the combiner has a void return:
     * T target2(Z..., A[N]..., B...);
     * void combiner2(A...);
     * T adapter2(Z... z, A... a, B... b) {
     *   combiner2(a...);
     *   return target2(z..., a..., b...);
     * }
     * }</pre></blockquote>
     * <p>
     * <em>Note:</em> The resulting adapter is never a {@linkplain MethodHandle#asVarargsCollector
     * variable-arity method handle}, even if the original target method handle was.
     *
     * @param target the method handle to invoke after arguments are combined
     * @param pos the position at which to start folding and at which to insert the folding result; if this is {@code
     *            0}, the effect is the same as for {@link #foldArguments(MethodHandle, MethodHandle)}.
     * @param combiner method handle to call initially on the incoming arguments
     * @return method handle which incorporates the specified argument folding logic
     * @throws NullPointerException if either argument is null
     * @throws IllegalArgumentException if either of the following two conditions holds:
     *          (1) {@code combiner}'s return type is non-{@code void} and not the same as the argument type at position
     *              {@code pos} of the target signature;
     *          (2) the {@code N} argument types at position {@code pos} of the target signature (skipping one matching
     *              the {@code combiner}'s return type) are not identical with the argument types of {@code combiner}.
     *
     * @see #foldArguments(MethodHandle, MethodHandle)
     * @since 9
     */
    public static MethodHandle foldArguments(MethodHandle target, int pos, MethodHandle combiner) {
        MethodType targetType = target.type();
        MethodType combinerType = combiner.type();
        Class<?> rtype = foldArgumentChecks(pos, targetType, combinerType);
        BoundMethodHandle result = target.rebind();
        boolean dropResult = rtype == void.class;
        LambdaForm lform = result.editor().foldArgumentsForm(1 + pos, dropResult, combinerType.basicType());
        MethodType newType = targetType;
        if (!dropResult) {
            newType = newType.dropParameterTypes(pos, pos + 1);
        }
        result = result.copyWithExtendL(newType, lform, combiner);
        return result;
    }

    private static Class<?> foldArgumentChecks(int foldPos, MethodType targetType, MethodType combinerType) {
        int foldArgs   = combinerType.parameterCount();
        Class<?> rtype = combinerType.returnType();
        int foldVals = rtype == void.class ? 0 : 1;
        int afterInsertPos = foldPos + foldVals;
        boolean ok = (targetType.parameterCount() >= afterInsertPos + foldArgs);
        if (ok) {
            for (int i = 0; i < foldArgs; i++) {
                if (combinerType.parameterType(i) != targetType.parameterType(i + afterInsertPos)) {
                    ok = false;
                    break;
                }
            }
        }
        if (ok && foldVals != 0 && combinerType.returnType() != targetType.parameterType(foldPos))
            ok = false;
        if (!ok)
            throw misMatchedTypes("target and combiner types", targetType, combinerType);
        return rtype;
    }

    /**
     * Adapts a target method handle by pre-processing some of its arguments, then calling the target with the result
     * of the pre-processing replacing the argument at the given position.
     *
     * @param target the method handle to invoke after arguments are combined
     * @param position the position at which to start folding and at which to insert the folding result; if this is {@code
     *            0}, the effect is the same as for {@link #foldArguments(MethodHandle, MethodHandle)}.
     * @param combiner method handle to call initially on the incoming arguments
     * @param argPositions indexes of the target to pick arguments sent to the combiner from
     * @return method handle which incorporates the specified argument folding logic
     * @throws NullPointerException if either argument is null
     * @throws IllegalArgumentException if either of the following two conditions holds:
     *          (1) {@code combiner}'s return type is not the same as the argument type at position
     *              {@code pos} of the target signature;
     *          (2) the {@code N} argument types at positions {@code argPositions[1...N]} of the target signature are
     *              not identical with the argument types of {@code combiner}.
     */
    /*non-public*/ static MethodHandle filterArgumentsWithCombiner(MethodHandle target, int position, MethodHandle combiner, int ... argPositions) {
        return argumentsWithCombiner(true, target, position, combiner, argPositions);
    }

    /**
     * Adapts a target method handle by pre-processing some of its arguments, calling the target with the result of
     * the pre-processing inserted into the original sequence of arguments at the given position.
     *
     * @param target the method handle to invoke after arguments are combined
     * @param position the position at which to start folding and at which to insert the folding result; if this is {@code
     *            0}, the effect is the same as for {@link #foldArguments(MethodHandle, MethodHandle)}.
     * @param combiner method handle to call initially on the incoming arguments
     * @param argPositions indexes of the target to pick arguments sent to the combiner from
     * @return method handle which incorporates the specified argument folding logic
     * @throws NullPointerException if either argument is null
     * @throws IllegalArgumentException if either of the following two conditions holds:
     *          (1) {@code combiner}'s return type is non-{@code void} and not the same as the argument type at position
     *              {@code pos} of the target signature;
     *          (2) the {@code N} argument types at positions {@code argPositions[1...N]} of the target signature
     *              (skipping {@code position} where the {@code combiner}'s return will be folded in) are not identical
     *              with the argument types of {@code combiner}.
     */
    /*non-public*/ static MethodHandle foldArgumentsWithCombiner(MethodHandle target, int position, MethodHandle combiner, int ... argPositions) {
        return argumentsWithCombiner(false, target, position, combiner, argPositions);
    }

    private static MethodHandle argumentsWithCombiner(boolean filter, MethodHandle target, int position, MethodHandle combiner, int ... argPositions) {
        MethodType targetType = target.type();
        MethodType combinerType = combiner.type();
        Class<?> rtype = argumentsWithCombinerChecks(position, filter, targetType, combinerType, argPositions);
        BoundMethodHandle result = target.rebind();

        MethodType newType = targetType;
        LambdaForm lform;
        if (filter) {
            lform = result.editor().filterArgumentsForm(1 + position, combinerType.basicType(), argPositions);
        } else {
            boolean dropResult = rtype == void.class;
            lform = result.editor().foldArgumentsForm(1 + position, dropResult, combinerType.basicType(), argPositions);
            if (!dropResult) {
                newType = newType.dropParameterTypes(position, position + 1);
            }
        }
        result = result.copyWithExtendL(newType, lform, combiner);
        return result;
    }

    private static Class<?> argumentsWithCombinerChecks(int position, boolean filter, MethodType targetType, MethodType combinerType, int ... argPos) {
        int combinerArgs = combinerType.parameterCount();
        if (argPos.length != combinerArgs) {
            throw newIllegalArgumentException("combiner and argument map must be equal size", combinerType, argPos.length);
        }
        Class<?> rtype = combinerType.returnType();

        for (int i = 0; i < combinerArgs; i++) {
            int arg = argPos[i];
            if (arg < 0 || arg > targetType.parameterCount()) {
                throw newIllegalArgumentException("arg outside of target parameterRange", targetType, arg);
            }
            if (combinerType.parameterType(i) != targetType.parameterType(arg)) {
                throw newIllegalArgumentException("target argument type at position " + arg
                        + " must match combiner argument type at index " + i + ": " + targetType
                        + " -> " + combinerType + ", map: " + Arrays.toString(argPos));
            }
        }
        if (filter && combinerType.returnType() != targetType.parameterType(position)) {
            throw misMatchedTypes("target and combiner types", targetType, combinerType);
        }
        return rtype;
    }

    /**
     * Makes a method handle which adapts a target method handle,
     * by guarding it with a test, a boolean-valued method handle.
     * If the guard fails, a fallback handle is called instead.
     * All three method handles must have the same corresponding
     * argument and return types, except that the return type
     * of the test must be boolean, and the test is allowed
     * to have fewer arguments than the other two method handles.
     * <p>
     * Here is pseudocode for the resulting adapter. In the code, {@code T}
     * represents the uniform result type of the three involved handles;
     * {@code A}/{@code a}, the types and values of the {@code target}
     * parameters and arguments that are consumed by the {@code test}; and
     * {@code B}/{@code b}, those types and values of the {@code target}
     * parameters and arguments that are not consumed by the {@code test}.
     * <blockquote><pre>{@code
     * boolean test(A...);
     * T target(A...,B...);
     * T fallback(A...,B...);
     * T adapter(A... a,B... b) {
     *   if (test(a...))
     *     return target(a..., b...);
     *   else
     *     return fallback(a..., b...);
     * }
     * }</pre></blockquote>
     * Note that the test arguments ({@code a...} in the pseudocode) cannot
     * be modified by execution of the test, and so are passed unchanged
     * from the caller to the target or fallback as appropriate.
     * @param test method handle used for test, must return boolean
     * @param target method handle to call if test passes
     * @param fallback method handle to call if test fails
     * @return method handle which incorporates the specified if/then/else logic
     * @throws NullPointerException if any argument is null
     * @throws IllegalArgumentException if {@code test} does not return boolean,
     *          or if all three method types do not match (with the return
     *          type of {@code test} changed to match that of the target).
     */
    public static
    MethodHandle guardWithTest(MethodHandle test,
                               MethodHandle target,
                               MethodHandle fallback) {
        MethodType gtype = test.type();
        MethodType ttype = target.type();
        MethodType ftype = fallback.type();
        if (!ttype.equals(ftype))
            throw misMatchedTypes("target and fallback types", ttype, ftype);
        if (gtype.returnType() != boolean.class)
            throw newIllegalArgumentException("guard type is not a predicate "+gtype);
        List<Class<?>> targs = ttype.parameterList();
        test = dropArgumentsToMatch(test, 0, targs, 0, true);
        if (test == null) {
            throw misMatchedTypes("target and test types", ttype, gtype);
        }
        return MethodHandleImpl.makeGuardWithTest(test, target, fallback);
    }

    static <T> RuntimeException misMatchedTypes(String what, T t1, T t2) {
        return newIllegalArgumentException(what + " must match: " + t1 + " != " + t2);
    }

    /**
     * Makes a method handle which adapts a target method handle,
     * by running it inside an exception handler.
     * If the target returns normally, the adapter returns that value.
     * If an exception matching the specified type is thrown, the fallback
     * handle is called instead on the exception, plus the original arguments.
     * <p>
     * The target and handler must have the same corresponding
     * argument and return types, except that handler may omit trailing arguments
     * (similarly to the predicate in {@link #guardWithTest guardWithTest}).
     * Also, the handler must have an extra leading parameter of {@code exType} or a supertype.
     * <p>
     * Here is pseudocode for the resulting adapter. In the code, {@code T}
     * represents the return type of the {@code target} and {@code handler},
     * and correspondingly that of the resulting adapter; {@code A}/{@code a},
     * the types and values of arguments to the resulting handle consumed by
     * {@code handler}; and {@code B}/{@code b}, those of arguments to the
     * resulting handle discarded by {@code handler}.
     * <blockquote><pre>{@code
     * T target(A..., B...);
     * T handler(ExType, A...);
     * T adapter(A... a, B... b) {
     *   try {
     *     return target(a..., b...);
     *   } catch (ExType ex) {
     *     return handler(ex, a...);
     *   }
     * }
     * }</pre></blockquote>
     * Note that the saved arguments ({@code a...} in the pseudocode) cannot
     * be modified by execution of the target, and so are passed unchanged
     * from the caller to the handler, if the handler is invoked.
     * <p>
     * The target and handler must return the same type, even if the handler
     * always throws.  (This might happen, for instance, because the handler
     * is simulating a {@code finally} clause).
     * To create such a throwing handler, compose the handler creation logic
     * with {@link #throwException throwException},
     * in order to create a method handle of the correct return type.
     * @param target method handle to call
     * @param exType the type of exception which the handler will catch
     * @param handler method handle to call if a matching exception is thrown
     * @return method handle which incorporates the specified try/catch logic
     * @throws NullPointerException if any argument is null
     * @throws IllegalArgumentException if {@code handler} does not accept
     *          the given exception type, or if the method handle types do
     *          not match in their return types and their
     *          corresponding parameters
     * @see MethodHandles#tryFinally(MethodHandle, MethodHandle)
     */
    public static
    MethodHandle catchException(MethodHandle target,
                                Class<? extends Throwable> exType,
                                MethodHandle handler) {
        MethodType ttype = target.type();
        MethodType htype = handler.type();
        if (!Throwable.class.isAssignableFrom(exType))
            throw new ClassCastException(exType.getName());
        if (htype.parameterCount() < 1 ||
            !htype.parameterType(0).isAssignableFrom(exType))
            throw newIllegalArgumentException("handler does not accept exception type "+exType);
        if (htype.returnType() != ttype.returnType())
            throw misMatchedTypes("target and handler return types", ttype, htype);
        handler = dropArgumentsToMatch(handler, 1, ttype.parameterList(), 0, true);
        if (handler == null) {
            throw misMatchedTypes("target and handler types", ttype, htype);
        }
        return MethodHandleImpl.makeGuardWithCatch(target, exType, handler);
    }

    /**
     * Produces a method handle which will throw exceptions of the given {@code exType}.
     * The method handle will accept a single argument of {@code exType},
     * and immediately throw it as an exception.
     * The method type will nominally specify a return of {@code returnType}.
     * The return type may be anything convenient:  It doesn't matter to the
     * method handle's behavior, since it will never return normally.
     * @param returnType the return type of the desired method handle
     * @param exType the parameter type of the desired method handle
     * @return method handle which can throw the given exceptions
     * @throws NullPointerException if either argument is null
     */
    public static
    MethodHandle throwException(Class<?> returnType, Class<? extends Throwable> exType) {
        if (!Throwable.class.isAssignableFrom(exType))
            throw new ClassCastException(exType.getName());
        return MethodHandleImpl.throwException(methodType(returnType, exType));
    }

    /**
     * Constructs a method handle representing a loop with several loop variables that are updated and checked upon each
     * iteration. Upon termination of the loop due to one of the predicates, a corresponding finalizer is run and
     * delivers the loop's result, which is the return value of the resulting handle.
     * <p>
     * Intuitively, every loop is formed by one or more "clauses", each specifying a local <em>iteration variable</em> and/or a loop
     * exit. Each iteration of the loop executes each clause in order. A clause can optionally update its iteration
     * variable; it can also optionally perform a test and conditional loop exit. In order to express this logic in
     * terms of method handles, each clause will specify up to four independent actions:<ul>
     * <li><em>init:</em> Before the loop executes, the initialization of an iteration variable {@code v} of type {@code V}.
     * <li><em>step:</em> When a clause executes, an update step for the iteration variable {@code v}.
     * <li><em>pred:</em> When a clause executes, a predicate execution to test for loop exit.
     * <li><em>fini:</em> If a clause causes a loop exit, a finalizer execution to compute the loop's return value.
     * </ul>
     * The full sequence of all iteration variable types, in clause order, will be notated as {@code (V...)}.
     * The values themselves will be {@code (v...)}.  When we speak of "parameter lists", we will usually
     * be referring to types, but in some contexts (describing execution) the lists will be of actual values.
     * <p>
     * Some of these clause parts may be omitted according to certain rules, and useful default behavior is provided in
     * this case. See below for a detailed description.
     * <p>
     * <em>Parameters optional everywhere:</em>
     * Each clause function is allowed but not required to accept a parameter for each iteration variable {@code v}.
     * As an exception, the init functions cannot take any {@code v} parameters,
     * because those values are not yet computed when the init functions are executed.
     * Any clause function may neglect to take any trailing subsequence of parameters it is entitled to take.
     * In fact, any clause function may take no arguments at all.
     * <p>
     * <em>Loop parameters:</em>
     * A clause function may take all the iteration variable values it is entitled to, in which case
     * it may also take more trailing parameters. Such extra values are called <em>loop parameters</em>,
     * with their types and values notated as {@code (A...)} and {@code (a...)}.
     * These become the parameters of the resulting loop handle, to be supplied whenever the loop is executed.
     * (Since init functions do not accept iteration variables {@code v}, any parameter to an
     * init function is automatically a loop parameter {@code a}.)
     * As with iteration variables, clause functions are allowed but not required to accept loop parameters.
     * These loop parameters act as loop-invariant values visible across the whole loop.
     * <p>
     * <em>Parameters visible everywhere:</em>
     * Each non-init clause function is permitted to observe the entire loop state, because it can be passed the full
     * list {@code (v... a...)} of current iteration variable values and incoming loop parameters.
     * The init functions can observe initial pre-loop state, in the form {@code (a...)}.
     * Most clause functions will not need all of this information, but they will be formally connected to it
     * as if by {@link #dropArguments}.
     * <a id="astar"></a>
     * More specifically, we shall use the notation {@code (V*)} to express an arbitrary prefix of a full
     * sequence {@code (V...)} (and likewise for {@code (v*)}, {@code (A*)}, {@code (a*)}).
     * In that notation, the general form of an init function parameter list
     * is {@code (A*)}, and the general form of a non-init function parameter list is {@code (V*)} or {@code (V... A*)}.
     * <p>
     * <em>Checking clause structure:</em>
     * Given a set of clauses, there is a number of checks and adjustments performed to connect all the parts of the
     * loop. They are spelled out in detail in the steps below. In these steps, every occurrence of the word "must"
     * corresponds to a place where {@link IllegalArgumentException} will be thrown if the required constraint is not
     * met by the inputs to the loop combinator.
     * <p>
     * <em>Effectively identical sequences:</em>
     * <a id="effid"></a>
     * A parameter list {@code A} is defined to be <em>effectively identical</em> to another parameter list {@code B}
     * if {@code A} and {@code B} are identical, or if {@code A} is shorter and is identical with a proper prefix of {@code B}.
     * When speaking of an unordered set of parameter lists, we say they the set is "effectively identical"
     * as a whole if the set contains a longest list, and all members of the set are effectively identical to
     * that longest list.
     * For example, any set of type sequences of the form {@code (V*)} is effectively identical,
     * and the same is true if more sequences of the form {@code (V... A*)} are added.
     * <p>
     * <em>Step 0: Determine clause structure.</em><ol type="a">
     * <li>The clause array (of type {@code MethodHandle[][]}) must be non-{@code null} and contain at least one element.
     * <li>The clause array may not contain {@code null}s or sub-arrays longer than four elements.
     * <li>Clauses shorter than four elements are treated as if they were padded by {@code null} elements to length
     * four. Padding takes place by appending elements to the array.
     * <li>Clauses with all {@code null}s are disregarded.
     * <li>Each clause is treated as a four-tuple of functions, called "init", "step", "pred", and "fini".
     * </ol>
     * <p>
     * <em>Step 1A: Determine iteration variable types {@code (V...)}.</em><ol type="a">
     * <li>The iteration variable type for each clause is determined using the clause's init and step return types.
     * <li>If both functions are omitted, there is no iteration variable for the corresponding clause ({@code void} is
     * used as the type to indicate that). If one of them is omitted, the other's return type defines the clause's
     * iteration variable type. If both are given, the common return type (they must be identical) defines the clause's
     * iteration variable type.
     * <li>Form the list of return types (in clause order), omitting all occurrences of {@code void}.
     * <li>This list of types is called the "iteration variable types" ({@code (V...)}).
     * </ol>
     * <p>
     * <em>Step 1B: Determine loop parameters {@code (A...)}.</em><ul>
     * <li>Examine and collect init function parameter lists (which are of the form {@code (A*)}).
     * <li>Examine and collect the suffixes of the step, pred, and fini parameter lists, after removing the iteration variable types.
     * (They must have the form {@code (V... A*)}; collect the {@code (A*)} parts only.)
     * <li>Do not collect suffixes from step, pred, and fini parameter lists that do not begin with all the iteration variable types.
     * (These types will checked in step 2, along with all the clause function types.)
     * <li>Omitted clause functions are ignored.  (Equivalently, they are deemed to have empty parameter lists.)
     * <li>All of the collected parameter lists must be effectively identical.
     * <li>The longest parameter list (which is necessarily unique) is called the "external parameter list" ({@code (A...)}).
     * <li>If there is no such parameter list, the external parameter list is taken to be the empty sequence.
     * <li>The combined list consisting of iteration variable types followed by the external parameter types is called
     * the "internal parameter list".
     * </ul>
     * <p>
     * <em>Step 1C: Determine loop return type.</em><ol type="a">
     * <li>Examine fini function return types, disregarding omitted fini functions.
     * <li>If there are no fini functions, the loop return type is {@code void}.
     * <li>Otherwise, the common return type {@code R} of the fini functions (their return types must be identical) defines the loop return
     * type.
     * </ol>
     * <p>
     * <em>Step 1D: Check other types.</em><ol type="a">
     * <li>There must be at least one non-omitted pred function.
     * <li>Every non-omitted pred function must have a {@code boolean} return type.
     * </ol>
     * <p>
     * <em>Step 2: Determine parameter lists.</em><ol type="a">
     * <li>The parameter list for the resulting loop handle will be the external parameter list {@code (A...)}.
     * <li>The parameter list for init functions will be adjusted to the external parameter list.
     * (Note that their parameter lists are already effectively identical to this list.)
     * <li>The parameter list for every non-omitted, non-init (step, pred, and fini) function must be
     * effectively identical to the internal parameter list {@code (V... A...)}.
     * </ol>
     * <p>
     * <em>Step 3: Fill in omitted functions.</em><ol type="a">
     * <li>If an init function is omitted, use a {@linkplain #empty default value} for the clause's iteration variable
     * type.
     * <li>If a step function is omitted, use an {@linkplain #identity identity function} of the clause's iteration
     * variable type; insert dropped argument parameters before the identity function parameter for the non-{@code void}
     * iteration variables of preceding clauses. (This will turn the loop variable into a local loop invariant.)
     * <li>If a pred function is omitted, use a constant {@code true} function. (This will keep the loop going, as far
     * as this clause is concerned.  Note that in such cases the corresponding fini function is unreachable.)
     * <li>If a fini function is omitted, use a {@linkplain #empty default value} for the
     * loop return type.
     * </ol>
     * <p>
     * <em>Step 4: Fill in missing parameter types.</em><ol type="a">
     * <li>At this point, every init function parameter list is effectively identical to the external parameter list {@code (A...)},
     * but some lists may be shorter. For every init function with a short parameter list, pad out the end of the list.
     * <li>At this point, every non-init function parameter list is effectively identical to the internal parameter
     * list {@code (V... A...)}, but some lists may be shorter. For every non-init function with a short parameter list,
     * pad out the end of the list.
     * <li>Argument lists are padded out by {@linkplain #dropArgumentsToMatch(MethodHandle, int, List, int) dropping unused trailing arguments}.
     * </ol>
     * <p>
     * <em>Final observations.</em><ol type="a">
     * <li>After these steps, all clauses have been adjusted by supplying omitted functions and arguments.
     * <li>All init functions have a common parameter type list {@code (A...)}, which the final loop handle will also have.
     * <li>All fini functions have a common return type {@code R}, which the final loop handle will also have.
     * <li>All non-init functions have a common parameter type list {@code (V... A...)}, of
     * (non-{@code void}) iteration variables {@code V} followed by loop parameters.
     * <li>Each pair of init and step functions agrees in their return type {@code V}.
     * <li>Each non-init function will be able to observe the current values {@code (v...)} of all iteration variables.
     * <li>Every function will be able to observe the incoming values {@code (a...)} of all loop parameters.
     * </ol>
     * <p>
     * <em>Example.</em> As a consequence of step 1A above, the {@code loop} combinator has the following property:
     * <ul>
     * <li>Given {@code N} clauses {@code Cn = {null, Sn, Pn}} with {@code n = 1..N}.
     * <li>Suppose predicate handles {@code Pn} are either {@code null} or have no parameters.
     * (Only one {@code Pn} has to be non-{@code null}.)
     * <li>Suppose step handles {@code Sn} have signatures {@code (B1..BX)Rn}, for some constant {@code X>=N}.
     * <li>Suppose {@code Q} is the count of non-void types {@code Rn}, and {@code (V1...VQ)} is the sequence of those types.
     * <li>It must be that {@code Vn == Bn} for {@code n = 1..min(X,Q)}.
     * <li>The parameter types {@code Vn} will be interpreted as loop-local state elements {@code (V...)}.
     * <li>Any remaining types {@code BQ+1..BX} (if {@code Q<X}) will determine
     * the resulting loop handle's parameter types {@code (A...)}.
     * </ul>
     * In this example, the loop handle parameters {@code (A...)} were derived from the step functions,
     * which is natural if most of the loop computation happens in the steps.  For some loops,
     * the burden of computation might be heaviest in the pred functions, and so the pred functions
     * might need to accept the loop parameter values.  For loops with complex exit logic, the fini
     * functions might need to accept loop parameters, and likewise for loops with complex entry logic,
     * where the init functions will need the extra parameters.  For such reasons, the rules for
     * determining these parameters are as symmetric as possible, across all clause parts.
     * In general, the loop parameters function as common invariant values across the whole
     * loop, while the iteration variables function as common variant values, or (if there is
     * no step function) as internal loop invariant temporaries.
     * <p>
     * <em>Loop execution.</em><ol type="a">
     * <li>When the loop is called, the loop input values are saved in locals, to be passed to
     * every clause function. These locals are loop invariant.
     * <li>Each init function is executed in clause order (passing the external arguments {@code (a...)})
     * and the non-{@code void} values are saved (as the iteration variables {@code (v...)}) into locals.
     * These locals will be loop varying (unless their steps behave as identity functions, as noted above).
     * <li>All function executions (except init functions) will be passed the internal parameter list, consisting of
     * the non-{@code void} iteration values {@code (v...)} (in clause order) and then the loop inputs {@code (a...)}
     * (in argument order).
     * <li>The step and pred functions are then executed, in clause order (step before pred), until a pred function
     * returns {@code false}.
     * <li>The non-{@code void} result from a step function call is used to update the corresponding value in the
     * sequence {@code (v...)} of loop variables.
     * The updated value is immediately visible to all subsequent function calls.
     * <li>If a pred function returns {@code false}, the corresponding fini function is called, and the resulting value
     * (of type {@code R}) is returned from the loop as a whole.
     * <li>If all the pred functions always return true, no fini function is ever invoked, and the loop cannot exit
     * except by throwing an exception.
     * </ol>
     * <p>
     * <em>Usage tips.</em>
     * <ul>
     * <li>Although each step function will receive the current values of <em>all</em> the loop variables,
     * sometimes a step function only needs to observe the current value of its own variable.
     * In that case, the step function may need to explicitly {@linkplain #dropArguments drop all preceding loop variables}.
     * This will require mentioning their types, in an expression like {@code dropArguments(step, 0, V0.class, ...)}.
     * <li>Loop variables are not required to vary; they can be loop invariant.  A clause can create
     * a loop invariant by a suitable init function with no step, pred, or fini function.  This may be
     * useful to "wire" an incoming loop argument into the step or pred function of an adjacent loop variable.
     * <li>If some of the clause functions are virtual methods on an instance, the instance
     * itself can be conveniently placed in an initial invariant loop "variable", using an initial clause
     * like {@code new MethodHandle[]{identity(ObjType.class)}}.  In that case, the instance reference
     * will be the first iteration variable value, and it will be easy to use virtual
     * methods as clause parts, since all of them will take a leading instance reference matching that value.
     * </ul>
     * <p>
     * Here is pseudocode for the resulting loop handle. As above, {@code V} and {@code v} represent the types
     * and values of loop variables; {@code A} and {@code a} represent arguments passed to the whole loop;
     * and {@code R} is the common result type of all finalizers as well as of the resulting loop.
     * <blockquote><pre>{@code
     * V... init...(A...);
     * boolean pred...(V..., A...);
     * V... step...(V..., A...);
     * R fini...(V..., A...);
     * R loop(A... a) {
     *   V... v... = init...(a...);
     *   for (;;) {
     *     for ((v, p, s, f) in (v..., pred..., step..., fini...)) {
     *       v = s(v..., a...);
     *       if (!p(v..., a...)) {
     *         return f(v..., a...);
     *       }
     *     }
     *   }
     * }
     * }</pre></blockquote>
     * Note that the parameter type lists {@code (V...)} and {@code (A...)} have been expanded
     * to their full length, even though individual clause functions may neglect to take them all.
     * As noted above, missing parameters are filled in as if by {@link #dropArgumentsToMatch(MethodHandle, int, List, int)}.
     *
     * @apiNote Example:
     * <blockquote><pre>{@code
     * // iterative implementation of the factorial function as a loop handle
     * static int one(int k) { return 1; }
     * static int inc(int i, int acc, int k) { return i + 1; }
     * static int mult(int i, int acc, int k) { return i * acc; }
     * static boolean pred(int i, int acc, int k) { return i < k; }
     * static int fin(int i, int acc, int k) { return acc; }
     * // assume MH_one, MH_inc, MH_mult, MH_pred, and MH_fin are handles to the above methods
     * // null initializer for counter, should initialize to 0
     * MethodHandle[] counterClause = new MethodHandle[]{null, MH_inc};
     * MethodHandle[] accumulatorClause = new MethodHandle[]{MH_one, MH_mult, MH_pred, MH_fin};
     * MethodHandle loop = MethodHandles.loop(counterClause, accumulatorClause);
     * assertEquals(120, loop.invoke(5));
     * }</pre></blockquote>
     * The same example, dropping arguments and using combinators:
     * <blockquote><pre>{@code
     * // simplified implementation of the factorial function as a loop handle
     * static int inc(int i) { return i + 1; } // drop acc, k
     * static int mult(int i, int acc) { return i * acc; } //drop k
     * static boolean cmp(int i, int k) { return i < k; }
     * // assume MH_inc, MH_mult, and MH_cmp are handles to the above methods
     * // null initializer for counter, should initialize to 0
     * MethodHandle MH_one = MethodHandles.constant(int.class, 1);
     * MethodHandle MH_pred = MethodHandles.dropArguments(MH_cmp, 1, int.class); // drop acc
     * MethodHandle MH_fin = MethodHandles.dropArguments(MethodHandles.identity(int.class), 0, int.class); // drop i
     * MethodHandle[] counterClause = new MethodHandle[]{null, MH_inc};
     * MethodHandle[] accumulatorClause = new MethodHandle[]{MH_one, MH_mult, MH_pred, MH_fin};
     * MethodHandle loop = MethodHandles.loop(counterClause, accumulatorClause);
     * assertEquals(720, loop.invoke(6));
     * }</pre></blockquote>
     * A similar example, using a helper object to hold a loop parameter:
     * <blockquote><pre>{@code
     * // instance-based implementation of the factorial function as a loop handle
     * static class FacLoop {
     *   final int k;
     *   FacLoop(int k) { this.k = k; }
     *   int inc(int i) { return i + 1; }
     *   int mult(int i, int acc) { return i * acc; }
     *   boolean pred(int i) { return i < k; }
     *   int fin(int i, int acc) { return acc; }
     * }
     * // assume MH_FacLoop is a handle to the constructor
     * // assume MH_inc, MH_mult, MH_pred, and MH_fin are handles to the above methods
     * // null initializer for counter, should initialize to 0
     * MethodHandle MH_one = MethodHandles.constant(int.class, 1);
     * MethodHandle[] instanceClause = new MethodHandle[]{MH_FacLoop};
     * MethodHandle[] counterClause = new MethodHandle[]{null, MH_inc};
     * MethodHandle[] accumulatorClause = new MethodHandle[]{MH_one, MH_mult, MH_pred, MH_fin};
     * MethodHandle loop = MethodHandles.loop(instanceClause, counterClause, accumulatorClause);
     * assertEquals(5040, loop.invoke(7));
     * }</pre></blockquote>
     *
     * @param clauses an array of arrays (4-tuples) of {@link MethodHandle}s adhering to the rules described above.
     *
     * @return a method handle embodying the looping behavior as defined by the arguments.
     *
     * @throws IllegalArgumentException in case any of the constraints described above is violated.
     *
     * @see MethodHandles#whileLoop(MethodHandle, MethodHandle, MethodHandle)
     * @see MethodHandles#doWhileLoop(MethodHandle, MethodHandle, MethodHandle)
     * @see MethodHandles#countedLoop(MethodHandle, MethodHandle, MethodHandle)
     * @see MethodHandles#iteratedLoop(MethodHandle, MethodHandle, MethodHandle)
     * @since 9
     */
    public static MethodHandle loop(MethodHandle[]... clauses) {
        // Step 0: determine clause structure.
        loopChecks0(clauses);

        List<MethodHandle> init = new ArrayList<>();
        List<MethodHandle> step = new ArrayList<>();
        List<MethodHandle> pred = new ArrayList<>();
        List<MethodHandle> fini = new ArrayList<>();

        Stream.of(clauses).filter(c -> Stream.of(c).anyMatch(Objects::nonNull)).forEach(clause -> {
            init.add(clause[0]); // all clauses have at least length 1
            step.add(clause.length <= 1 ? null : clause[1]);
            pred.add(clause.length <= 2 ? null : clause[2]);
            fini.add(clause.length <= 3 ? null : clause[3]);
        });

        assert Stream.of(init, step, pred, fini).map(List::size).distinct().count() == 1;
        final int nclauses = init.size();

        // Step 1A: determine iteration variables (V...).
        final List<Class<?>> iterationVariableTypes = new ArrayList<>();
        for (int i = 0; i < nclauses; ++i) {
            MethodHandle in = init.get(i);
            MethodHandle st = step.get(i);
            if (in == null && st == null) {
                iterationVariableTypes.add(void.class);
            } else if (in != null && st != null) {
                loopChecks1a(i, in, st);
                iterationVariableTypes.add(in.type().returnType());
            } else {
                iterationVariableTypes.add(in == null ? st.type().returnType() : in.type().returnType());
            }
        }
        final List<Class<?>> commonPrefix = iterationVariableTypes.stream().filter(t -> t != void.class).
                collect(Collectors.toList());

        // Step 1B: determine loop parameters (A...).
        final List<Class<?>> commonSuffix = buildCommonSuffix(init, step, pred, fini, commonPrefix.size());
        loopChecks1b(init, commonSuffix);

        // Step 1C: determine loop return type.
        // Step 1D: check other types.
        final Class<?> loopReturnType = fini.stream().filter(Objects::nonNull).map(MethodHandle::type).
                map(MethodType::returnType).findFirst().orElse(void.class);
        loopChecks1cd(pred, fini, loopReturnType);

        // Step 2: determine parameter lists.
        final List<Class<?>> commonParameterSequence = new ArrayList<>(commonPrefix);
        commonParameterSequence.addAll(commonSuffix);
        loopChecks2(step, pred, fini, commonParameterSequence);

        // Step 3: fill in omitted functions.
        for (int i = 0; i < nclauses; ++i) {
            Class<?> t = iterationVariableTypes.get(i);
            if (init.get(i) == null) {
                init.set(i, empty(methodType(t, commonSuffix)));
            }
            if (step.get(i) == null) {
                step.set(i, dropArgumentsToMatch(identityOrVoid(t), 0, commonParameterSequence, i));
            }
            if (pred.get(i) == null) {
                pred.set(i, dropArguments0(constant(boolean.class, true), 0, commonParameterSequence));
            }
            if (fini.get(i) == null) {
                fini.set(i, empty(methodType(t, commonParameterSequence)));
            }
        }

        // Step 4: fill in missing parameter types.
        // Also convert all handles to fixed-arity handles.
        List<MethodHandle> finit = fixArities(fillParameterTypes(init, commonSuffix));
        List<MethodHandle> fstep = fixArities(fillParameterTypes(step, commonParameterSequence));
        List<MethodHandle> fpred = fixArities(fillParameterTypes(pred, commonParameterSequence));
        List<MethodHandle> ffini = fixArities(fillParameterTypes(fini, commonParameterSequence));

        assert finit.stream().map(MethodHandle::type).map(MethodType::parameterList).
                allMatch(pl -> pl.equals(commonSuffix));
        assert Stream.of(fstep, fpred, ffini).flatMap(List::stream).map(MethodHandle::type).map(MethodType::parameterList).
                allMatch(pl -> pl.equals(commonParameterSequence));

        return MethodHandleImpl.makeLoop(loopReturnType, commonSuffix, finit, fstep, fpred, ffini);
    }

    private static void loopChecks0(MethodHandle[][] clauses) {
        if (clauses == null || clauses.length == 0) {
            throw newIllegalArgumentException("null or no clauses passed");
        }
        if (Stream.of(clauses).anyMatch(Objects::isNull)) {
            throw newIllegalArgumentException("null clauses are not allowed");
        }
        if (Stream.of(clauses).anyMatch(c -> c.length > 4)) {
            throw newIllegalArgumentException("All loop clauses must be represented as MethodHandle arrays with at most 4 elements.");
        }
    }

    private static void loopChecks1a(int i, MethodHandle in, MethodHandle st) {
        if (in.type().returnType() != st.type().returnType()) {
            throw misMatchedTypes("clause " + i + ": init and step return types", in.type().returnType(),
                    st.type().returnType());
        }
    }

    private static List<Class<?>> longestParameterList(Stream<MethodHandle> mhs, int skipSize) {
        final List<Class<?>> empty = List.of();
        final List<Class<?>> longest = mhs.filter(Objects::nonNull).
                // take only those that can contribute to a common suffix because they are longer than the prefix
                        map(MethodHandle::type).
                        filter(t -> t.parameterCount() > skipSize).
                        map(MethodType::parameterList).
                        reduce((p, q) -> p.size() >= q.size() ? p : q).orElse(empty);
        return longest.size() == 0 ? empty : longest.subList(skipSize, longest.size());
    }

    private static List<Class<?>> longestParameterList(List<List<Class<?>>> lists) {
        final List<Class<?>> empty = List.of();
        return lists.stream().reduce((p, q) -> p.size() >= q.size() ? p : q).orElse(empty);
    }

    private static List<Class<?>> buildCommonSuffix(List<MethodHandle> init, List<MethodHandle> step, List<MethodHandle> pred, List<MethodHandle> fini, int cpSize) {
        final List<Class<?>> longest1 = longestParameterList(Stream.of(step, pred, fini).flatMap(List::stream), cpSize);
        final List<Class<?>> longest2 = longestParameterList(init.stream(), 0);
        return longestParameterList(Arrays.asList(longest1, longest2));
    }

    private static void loopChecks1b(List<MethodHandle> init, List<Class<?>> commonSuffix) {
        if (init.stream().filter(Objects::nonNull).map(MethodHandle::type).
                anyMatch(t -> !t.effectivelyIdenticalParameters(0, commonSuffix))) {
            throw newIllegalArgumentException("found non-effectively identical init parameter type lists: " + init +
                    " (common suffix: " + commonSuffix + ")");
        }
    }

    private static void loopChecks1cd(List<MethodHandle> pred, List<MethodHandle> fini, Class<?> loopReturnType) {
        if (fini.stream().filter(Objects::nonNull).map(MethodHandle::type).map(MethodType::returnType).
                anyMatch(t -> t != loopReturnType)) {
            throw newIllegalArgumentException("found non-identical finalizer return types: " + fini + " (return type: " +
                    loopReturnType + ")");
        }

        if (!pred.stream().filter(Objects::nonNull).findFirst().isPresent()) {
            throw newIllegalArgumentException("no predicate found", pred);
        }
        if (pred.stream().filter(Objects::nonNull).map(MethodHandle::type).map(MethodType::returnType).
                anyMatch(t -> t != boolean.class)) {
            throw newIllegalArgumentException("predicates must have boolean return type", pred);
        }
    }

    private static void loopChecks2(List<MethodHandle> step, List<MethodHandle> pred, List<MethodHandle> fini, List<Class<?>> commonParameterSequence) {
        if (Stream.of(step, pred, fini).flatMap(List::stream).filter(Objects::nonNull).map(MethodHandle::type).
                anyMatch(t -> !t.effectivelyIdenticalParameters(0, commonParameterSequence))) {
            throw newIllegalArgumentException("found non-effectively identical parameter type lists:\nstep: " + step +
                    "\npred: " + pred + "\nfini: " + fini + " (common parameter sequence: " + commonParameterSequence + ")");
        }
    }

    private static List<MethodHandle> fillParameterTypes(List<MethodHandle> hs, final List<Class<?>> targetParams) {
        return hs.stream().map(h -> {
            int pc = h.type().parameterCount();
            int tpsize = targetParams.size();
            return pc < tpsize ? dropArguments0(h, pc, targetParams.subList(pc, tpsize)) : h;
        }).collect(Collectors.toList());
    }

    private static List<MethodHandle> fixArities(List<MethodHandle> hs) {
        return hs.stream().map(MethodHandle::asFixedArity).collect(Collectors.toList());
    }

    /**
     * Constructs a {@code while} loop from an initializer, a body, and a predicate.
     * This is a convenience wrapper for the {@linkplain #loop(MethodHandle[][]) generic loop combinator}.
     * <p>
     * The {@code pred} handle describes the loop condition; and {@code body}, its body. The loop resulting from this
     * method will, in each iteration, first evaluate the predicate and then execute its body (if the predicate
     * evaluates to {@code true}).
     * The loop will terminate once the predicate evaluates to {@code false} (the body will not be executed in this case).
     * <p>
     * The {@code init} handle describes the initial value of an additional optional loop-local variable.
     * In each iteration, this loop-local variable, if present, will be passed to the {@code body}
     * and updated with the value returned from its invocation. The result of loop execution will be
     * the final value of the additional loop-local variable (if present).
     * <p>
     * The following rules hold for these argument handles:<ul>
     * <li>The {@code body} handle must not be {@code null}; its type must be of the form
     * {@code (V A...)V}, where {@code V} is non-{@code void}, or else {@code (A...)void}.
     * (In the {@code void} case, we assign the type {@code void} to the name {@code V},
     * and we will write {@code (V A...)V} with the understanding that a {@code void} type {@code V}
     * is quietly dropped from the parameter list, leaving {@code (A...)V}.)
     * <li>The parameter list {@code (V A...)} of the body is called the <em>internal parameter list</em>.
     * It will constrain the parameter lists of the other loop parts.
     * <li>If the iteration variable type {@code V} is dropped from the internal parameter list, the resulting shorter
     * list {@code (A...)} is called the <em>external parameter list</em>.
     * <li>The body return type {@code V}, if non-{@code void}, determines the type of an
     * additional state variable of the loop.
     * The body must both accept and return a value of this type {@code V}.
     * <li>If {@code init} is non-{@code null}, it must have return type {@code V}.
     * Its parameter list (of some <a href="MethodHandles.html#astar">form {@code (A*)}</a>) must be
     * <a href="MethodHandles.html#effid">effectively identical</a>
     * to the external parameter list {@code (A...)}.
     * <li>If {@code init} is {@code null}, the loop variable will be initialized to its
     * {@linkplain #empty default value}.
     * <li>The {@code pred} handle must not be {@code null}.  It must have {@code boolean} as its return type.
     * Its parameter list (either empty or of the form {@code (V A*)}) must be
     * effectively identical to the internal parameter list.
     * </ul>
     * <p>
     * The resulting loop handle's result type and parameter signature are determined as follows:<ul>
     * <li>The loop handle's result type is the result type {@code V} of the body.
     * <li>The loop handle's parameter types are the types {@code (A...)},
     * from the external parameter list.
     * </ul>
     * <p>
     * Here is pseudocode for the resulting loop handle. In the code, {@code V}/{@code v} represent the type / value of
     * the sole loop variable as well as the result type of the loop; and {@code A}/{@code a}, that of the argument
     * passed to the loop.
     * <blockquote><pre>{@code
     * V init(A...);
     * boolean pred(V, A...);
     * V body(V, A...);
     * V whileLoop(A... a...) {
     *   V v = init(a...);
     *   while (pred(v, a...)) {
     *     v = body(v, a...);
     *   }
     *   return v;
     * }
     * }</pre></blockquote>
     *
     * @apiNote Example:
     * <blockquote><pre>{@code
     * // implement the zip function for lists as a loop handle
     * static List<String> initZip(Iterator<String> a, Iterator<String> b) { return new ArrayList<>(); }
     * static boolean zipPred(List<String> zip, Iterator<String> a, Iterator<String> b) { return a.hasNext() && b.hasNext(); }
     * static List<String> zipStep(List<String> zip, Iterator<String> a, Iterator<String> b) {
     *   zip.add(a.next());
     *   zip.add(b.next());
     *   return zip;
     * }
     * // assume MH_initZip, MH_zipPred, and MH_zipStep are handles to the above methods
     * MethodHandle loop = MethodHandles.whileLoop(MH_initZip, MH_zipPred, MH_zipStep);
     * List<String> a = Arrays.asList("a", "b", "c", "d");
     * List<String> b = Arrays.asList("e", "f", "g", "h");
     * List<String> zipped = Arrays.asList("a", "e", "b", "f", "c", "g", "d", "h");
     * assertEquals(zipped, (List<String>) loop.invoke(a.iterator(), b.iterator()));
     * }</pre></blockquote>
     *
     *
     * @apiNote The implementation of this method can be expressed as follows:
     * <blockquote><pre>{@code
     * MethodHandle whileLoop(MethodHandle init, MethodHandle pred, MethodHandle body) {
     *     MethodHandle fini = (body.type().returnType() == void.class
     *                         ? null : identity(body.type().returnType()));
     *     MethodHandle[]
     *         checkExit = { null, null, pred, fini },
     *         varBody   = { init, body };
     *     return loop(checkExit, varBody);
     * }
     * }</pre></blockquote>
     *
     * @param init optional initializer, providing the initial value of the loop variable.
     *             May be {@code null}, implying a default initial value.  See above for other constraints.
     * @param pred condition for the loop, which may not be {@code null}. Its result type must be {@code boolean}. See
     *             above for other constraints.
     * @param body body of the loop, which may not be {@code null}. It controls the loop parameters and result type.
     *             See above for other constraints.
     *
     * @return a method handle implementing the {@code while} loop as described by the arguments.
     * @throws IllegalArgumentException if the rules for the arguments are violated.
     * @throws NullPointerException if {@code pred} or {@code body} are {@code null}.
     *
     * @see #loop(MethodHandle[][])
     * @see #doWhileLoop(MethodHandle, MethodHandle, MethodHandle)
     * @since 9
     */
    public static MethodHandle whileLoop(MethodHandle init, MethodHandle pred, MethodHandle body) {
        whileLoopChecks(init, pred, body);
        MethodHandle fini = identityOrVoid(body.type().returnType());
        MethodHandle[] checkExit = { null, null, pred, fini };
        MethodHandle[] varBody = { init, body };
        return loop(checkExit, varBody);
    }

    /**
     * Constructs a {@code do-while} loop from an initializer, a body, and a predicate.
     * This is a convenience wrapper for the {@linkplain #loop(MethodHandle[][]) generic loop combinator}.
     * <p>
     * The {@code pred} handle describes the loop condition; and {@code body}, its body. The loop resulting from this
     * method will, in each iteration, first execute its body and then evaluate the predicate.
     * The loop will terminate once the predicate evaluates to {@code false} after an execution of the body.
     * <p>
     * The {@code init} handle describes the initial value of an additional optional loop-local variable.
     * In each iteration, this loop-local variable, if present, will be passed to the {@code body}
     * and updated with the value returned from its invocation. The result of loop execution will be
     * the final value of the additional loop-local variable (if present).
     * <p>
     * The following rules hold for these argument handles:<ul>
     * <li>The {@code body} handle must not be {@code null}; its type must be of the form
     * {@code (V A...)V}, where {@code V} is non-{@code void}, or else {@code (A...)void}.
     * (In the {@code void} case, we assign the type {@code void} to the name {@code V},
     * and we will write {@code (V A...)V} with the understanding that a {@code void} type {@code V}
     * is quietly dropped from the parameter list, leaving {@code (A...)V}.)
     * <li>The parameter list {@code (V A...)} of the body is called the <em>internal parameter list</em>.
     * It will constrain the parameter lists of the other loop parts.
     * <li>If the iteration variable type {@code V} is dropped from the internal parameter list, the resulting shorter
     * list {@code (A...)} is called the <em>external parameter list</em>.
     * <li>The body return type {@code V}, if non-{@code void}, determines the type of an
     * additional state variable of the loop.
     * The body must both accept and return a value of this type {@code V}.
     * <li>If {@code init} is non-{@code null}, it must have return type {@code V}.
     * Its parameter list (of some <a href="MethodHandles.html#astar">form {@code (A*)}</a>) must be
     * <a href="MethodHandles.html#effid">effectively identical</a>
     * to the external parameter list {@code (A...)}.
     * <li>If {@code init} is {@code null}, the loop variable will be initialized to its
     * {@linkplain #empty default value}.
     * <li>The {@code pred} handle must not be {@code null}.  It must have {@code boolean} as its return type.
     * Its parameter list (either empty or of the form {@code (V A*)}) must be
     * effectively identical to the internal parameter list.
     * </ul>
     * <p>
     * The resulting loop handle's result type and parameter signature are determined as follows:<ul>
     * <li>The loop handle's result type is the result type {@code V} of the body.
     * <li>The loop handle's parameter types are the types {@code (A...)},
     * from the external parameter list.
     * </ul>
     * <p>
     * Here is pseudocode for the resulting loop handle. In the code, {@code V}/{@code v} represent the type / value of
     * the sole loop variable as well as the result type of the loop; and {@code A}/{@code a}, that of the argument
     * passed to the loop.
     * <blockquote><pre>{@code
     * V init(A...);
     * boolean pred(V, A...);
     * V body(V, A...);
     * V doWhileLoop(A... a...) {
     *   V v = init(a...);
     *   do {
     *     v = body(v, a...);
     *   } while (pred(v, a...));
     *   return v;
     * }
     * }</pre></blockquote>
     *
     * @apiNote Example:
     * <blockquote><pre>{@code
     * // int i = 0; while (i < limit) { ++i; } return i; => limit
     * static int zero(int limit) { return 0; }
     * static int step(int i, int limit) { return i + 1; }
     * static boolean pred(int i, int limit) { return i < limit; }
     * // assume MH_zero, MH_step, and MH_pred are handles to the above methods
     * MethodHandle loop = MethodHandles.doWhileLoop(MH_zero, MH_step, MH_pred);
     * assertEquals(23, loop.invoke(23));
     * }</pre></blockquote>
     *
     *
     * @apiNote The implementation of this method can be expressed as follows:
     * <blockquote><pre>{@code
     * MethodHandle doWhileLoop(MethodHandle init, MethodHandle body, MethodHandle pred) {
     *     MethodHandle fini = (body.type().returnType() == void.class
     *                         ? null : identity(body.type().returnType()));
     *     MethodHandle[] clause = { init, body, pred, fini };
     *     return loop(clause);
     * }
     * }</pre></blockquote>
     *
     * @param init optional initializer, providing the initial value of the loop variable.
     *             May be {@code null}, implying a default initial value.  See above for other constraints.
     * @param body body of the loop, which may not be {@code null}. It controls the loop parameters and result type.
     *             See above for other constraints.
     * @param pred condition for the loop, which may not be {@code null}. Its result type must be {@code boolean}. See
     *             above for other constraints.
     *
     * @return a method handle implementing the {@code while} loop as described by the arguments.
     * @throws IllegalArgumentException if the rules for the arguments are violated.
     * @throws NullPointerException if {@code pred} or {@code body} are {@code null}.
     *
     * @see #loop(MethodHandle[][])
     * @see #whileLoop(MethodHandle, MethodHandle, MethodHandle)
     * @since 9
     */
    public static MethodHandle doWhileLoop(MethodHandle init, MethodHandle body, MethodHandle pred) {
        whileLoopChecks(init, pred, body);
        MethodHandle fini = identityOrVoid(body.type().returnType());
        MethodHandle[] clause = {init, body, pred, fini };
        return loop(clause);
    }

    private static void whileLoopChecks(MethodHandle init, MethodHandle pred, MethodHandle body) {
        Objects.requireNonNull(pred);
        Objects.requireNonNull(body);
        MethodType bodyType = body.type();
        Class<?> returnType = bodyType.returnType();
        List<Class<?>> innerList = bodyType.parameterList();
        List<Class<?>> outerList = innerList;
        if (returnType == void.class) {
            // OK
        } else if (innerList.size() == 0 || innerList.get(0) != returnType) {
            // leading V argument missing => error
            MethodType expected = bodyType.insertParameterTypes(0, returnType);
            throw misMatchedTypes("body function", bodyType, expected);
        } else {
            outerList = innerList.subList(1, innerList.size());
        }
        MethodType predType = pred.type();
        if (predType.returnType() != boolean.class ||
                !predType.effectivelyIdenticalParameters(0, innerList)) {
            throw misMatchedTypes("loop predicate", predType, methodType(boolean.class, innerList));
        }
        if (init != null) {
            MethodType initType = init.type();
            if (initType.returnType() != returnType ||
                    !initType.effectivelyIdenticalParameters(0, outerList)) {
                throw misMatchedTypes("loop initializer", initType, methodType(returnType, outerList));
            }
        }
    }

    /**
     * Constructs a loop that runs a given number of iterations.
     * This is a convenience wrapper for the {@linkplain #loop(MethodHandle[][]) generic loop combinator}.
     * <p>
     * The number of iterations is determined by the {@code iterations} handle evaluation result.
     * The loop counter {@code i} is an extra loop iteration variable of type {@code int}.
     * It will be initialized to 0 and incremented by 1 in each iteration.
     * <p>
     * If the {@code body} handle returns a non-{@code void} type {@code V}, a leading loop iteration variable
     * of that type is also present.  This variable is initialized using the optional {@code init} handle,
     * or to the {@linkplain #empty default value} of type {@code V} if that handle is {@code null}.
     * <p>
     * In each iteration, the iteration variables are passed to an invocation of the {@code body} handle.
     * A non-{@code void} value returned from the body (of type {@code V}) updates the leading
     * iteration variable.
     * The result of the loop handle execution will be the final {@code V} value of that variable
     * (or {@code void} if there is no {@code V} variable).
     * <p>
     * The following rules hold for the argument handles:<ul>
     * <li>The {@code iterations} handle must not be {@code null}, and must return
     * the type {@code int}, referred to here as {@code I} in parameter type lists.
     * <li>The {@code body} handle must not be {@code null}; its type must be of the form
     * {@code (V I A...)V}, where {@code V} is non-{@code void}, or else {@code (I A...)void}.
     * (In the {@code void} case, we assign the type {@code void} to the name {@code V},
     * and we will write {@code (V I A...)V} with the understanding that a {@code void} type {@code V}
     * is quietly dropped from the parameter list, leaving {@code (I A...)V}.)
     * <li>The parameter list {@code (V I A...)} of the body contributes to a list
     * of types called the <em>internal parameter list</em>.
     * It will constrain the parameter lists of the other loop parts.
     * <li>As a special case, if the body contributes only {@code V} and {@code I} types,
     * with no additional {@code A} types, then the internal parameter list is extended by
     * the argument types {@code A...} of the {@code iterations} handle.
     * <li>If the iteration variable types {@code (V I)} are dropped from the internal parameter list, the resulting shorter
     * list {@code (A...)} is called the <em>external parameter list</em>.
     * <li>The body return type {@code V}, if non-{@code void}, determines the type of an
     * additional state variable of the loop.
     * The body must both accept a leading parameter and return a value of this type {@code V}.
     * <li>If {@code init} is non-{@code null}, it must have return type {@code V}.
     * Its parameter list (of some <a href="MethodHandles.html#astar">form {@code (A*)}</a>) must be
     * <a href="MethodHandles.html#effid">effectively identical</a>
     * to the external parameter list {@code (A...)}.
     * <li>If {@code init} is {@code null}, the loop variable will be initialized to its
     * {@linkplain #empty default value}.
     * <li>The parameter list of {@code iterations} (of some form {@code (A*)}) must be
     * effectively identical to the external parameter list {@code (A...)}.
     * </ul>
     * <p>
     * The resulting loop handle's result type and parameter signature are determined as follows:<ul>
     * <li>The loop handle's result type is the result type {@code V} of the body.
     * <li>The loop handle's parameter types are the types {@code (A...)},
     * from the external parameter list.
     * </ul>
     * <p>
     * Here is pseudocode for the resulting loop handle. In the code, {@code V}/{@code v} represent the type / value of
     * the second loop variable as well as the result type of the loop; and {@code A...}/{@code a...} represent
     * arguments passed to the loop.
     * <blockquote><pre>{@code
     * int iterations(A...);
     * V init(A...);
     * V body(V, int, A...);
     * V countedLoop(A... a...) {
     *   int end = iterations(a...);
     *   V v = init(a...);
     *   for (int i = 0; i < end; ++i) {
     *     v = body(v, i, a...);
     *   }
     *   return v;
     * }
     * }</pre></blockquote>
     *
     * @apiNote Example with a fully conformant body method:
     * <blockquote><pre>{@code
     * // String s = "Lambdaman!"; for (int i = 0; i < 13; ++i) { s = "na " + s; } return s;
     * // => a variation on a well known theme
     * static String step(String v, int counter, String init) { return "na " + v; }
     * // assume MH_step is a handle to the method above
     * MethodHandle fit13 = MethodHandles.constant(int.class, 13);
     * MethodHandle start = MethodHandles.identity(String.class);
     * MethodHandle loop = MethodHandles.countedLoop(fit13, start, MH_step);
     * assertEquals("na na na na na na na na na na na na na Lambdaman!", loop.invoke("Lambdaman!"));
     * }</pre></blockquote>
     *
     * @apiNote Example with the simplest possible body method type,
     * and passing the number of iterations to the loop invocation:
     * <blockquote><pre>{@code
     * // String s = "Lambdaman!"; for (int i = 0; i < 13; ++i) { s = "na " + s; } return s;
     * // => a variation on a well known theme
     * static String step(String v, int counter ) { return "na " + v; }
     * // assume MH_step is a handle to the method above
     * MethodHandle count = MethodHandles.dropArguments(MethodHandles.identity(int.class), 1, String.class);
     * MethodHandle start = MethodHandles.dropArguments(MethodHandles.identity(String.class), 0, int.class);
     * MethodHandle loop = MethodHandles.countedLoop(count, start, MH_step);  // (v, i) -> "na " + v
     * assertEquals("na na na na na na na na na na na na na Lambdaman!", loop.invoke(13, "Lambdaman!"));
     * }</pre></blockquote>
     *
     * @apiNote Example that treats the number of iterations, string to append to, and string to append
     * as loop parameters:
     * <blockquote><pre>{@code
     * // String s = "Lambdaman!", t = "na"; for (int i = 0; i < 13; ++i) { s = t + " " + s; } return s;
     * // => a variation on a well known theme
     * static String step(String v, int counter, int iterations_, String pre, String start_) { return pre + " " + v; }
     * // assume MH_step is a handle to the method above
     * MethodHandle count = MethodHandles.identity(int.class);
     * MethodHandle start = MethodHandles.dropArguments(MethodHandles.identity(String.class), 0, int.class, String.class);
     * MethodHandle loop = MethodHandles.countedLoop(count, start, MH_step);  // (v, i, _, pre, _) -> pre + " " + v
     * assertEquals("na na na na na na na na na na na na na Lambdaman!", loop.invoke(13, "na", "Lambdaman!"));
     * }</pre></blockquote>
     *
     * @apiNote Example that illustrates the usage of {@link #dropArgumentsToMatch(MethodHandle, int, List, int)}
     * to enforce a loop type:
     * <blockquote><pre>{@code
     * // String s = "Lambdaman!", t = "na"; for (int i = 0; i < 13; ++i) { s = t + " " + s; } return s;
     * // => a variation on a well known theme
     * static String step(String v, int counter, String pre) { return pre + " " + v; }
     * // assume MH_step is a handle to the method above
     * MethodType loopType = methodType(String.class, String.class, int.class, String.class);
     * MethodHandle count = MethodHandles.dropArgumentsToMatch(MethodHandles.identity(int.class),    0, loopType.parameterList(), 1);
     * MethodHandle start = MethodHandles.dropArgumentsToMatch(MethodHandles.identity(String.class), 0, loopType.parameterList(), 2);
     * MethodHandle body  = MethodHandles.dropArgumentsToMatch(MH_step,                              2, loopType.parameterList(), 0);
     * MethodHandle loop = MethodHandles.countedLoop(count, start, body);  // (v, i, pre, _, _) -> pre + " " + v
     * assertEquals("na na na na na na na na na na na na na Lambdaman!", loop.invoke("na", 13, "Lambdaman!"));
     * }</pre></blockquote>
     *
     * @apiNote The implementation of this method can be expressed as follows:
     * <blockquote><pre>{@code
     * MethodHandle countedLoop(MethodHandle iterations, MethodHandle init, MethodHandle body) {
     *     return countedLoop(empty(iterations.type()), iterations, init, body);
     * }
     * }</pre></blockquote>
     *
     * @param iterations a non-{@code null} handle to return the number of iterations this loop should run. The handle's
     *                   result type must be {@code int}. See above for other constraints.
     * @param init optional initializer, providing the initial value of the loop variable.
     *             May be {@code null}, implying a default initial value.  See above for other constraints.
     * @param body body of the loop, which may not be {@code null}.
     *             It controls the loop parameters and result type in the standard case (see above for details).
     *             It must accept its own return type (if non-void) plus an {@code int} parameter (for the counter),
     *             and may accept any number of additional types.
     *             See above for other constraints.
     *
     * @return a method handle representing the loop.
     * @throws NullPointerException if either of the {@code iterations} or {@code body} handles is {@code null}.
     * @throws IllegalArgumentException if any argument violates the rules formulated above.
     *
     * @see #countedLoop(MethodHandle, MethodHandle, MethodHandle, MethodHandle)
     * @since 9
     */
    public static MethodHandle countedLoop(MethodHandle iterations, MethodHandle init, MethodHandle body) {
        return countedLoop(empty(iterations.type()), iterations, init, body);
    }

    /**
     * Constructs a loop that counts over a range of numbers.
     * This is a convenience wrapper for the {@linkplain #loop(MethodHandle[][]) generic loop combinator}.
     * <p>
     * The loop counter {@code i} is a loop iteration variable of type {@code int}.
     * The {@code start} and {@code end} handles determine the start (inclusive) and end (exclusive)
     * values of the loop counter.
     * The loop counter will be initialized to the {@code int} value returned from the evaluation of the
     * {@code start} handle and run to the value returned from {@code end} (exclusively) with a step width of 1.
     * <p>
     * If the {@code body} handle returns a non-{@code void} type {@code V}, a leading loop iteration variable
     * of that type is also present.  This variable is initialized using the optional {@code init} handle,
     * or to the {@linkplain #empty default value} of type {@code V} if that handle is {@code null}.
     * <p>
     * In each iteration, the iteration variables are passed to an invocation of the {@code body} handle.
     * A non-{@code void} value returned from the body (of type {@code V}) updates the leading
     * iteration variable.
     * The result of the loop handle execution will be the final {@code V} value of that variable
     * (or {@code void} if there is no {@code V} variable).
     * <p>
     * The following rules hold for the argument handles:<ul>
     * <li>The {@code start} and {@code end} handles must not be {@code null}, and must both return
     * the common type {@code int}, referred to here as {@code I} in parameter type lists.
     * <li>The {@code body} handle must not be {@code null}; its type must be of the form
     * {@code (V I A...)V}, where {@code V} is non-{@code void}, or else {@code (I A...)void}.
     * (In the {@code void} case, we assign the type {@code void} to the name {@code V},
     * and we will write {@code (V I A...)V} with the understanding that a {@code void} type {@code V}
     * is quietly dropped from the parameter list, leaving {@code (I A...)V}.)
     * <li>The parameter list {@code (V I A...)} of the body contributes to a list
     * of types called the <em>internal parameter list</em>.
     * It will constrain the parameter lists of the other loop parts.
     * <li>As a special case, if the body contributes only {@code V} and {@code I} types,
     * with no additional {@code A} types, then the internal parameter list is extended by
     * the argument types {@code A...} of the {@code end} handle.
     * <li>If the iteration variable types {@code (V I)} are dropped from the internal parameter list, the resulting shorter
     * list {@code (A...)} is called the <em>external parameter list</em>.
     * <li>The body return type {@code V}, if non-{@code void}, determines the type of an
     * additional state variable of the loop.
     * The body must both accept a leading parameter and return a value of this type {@code V}.
     * <li>If {@code init} is non-{@code null}, it must have return type {@code V}.
     * Its parameter list (of some <a href="MethodHandles.html#astar">form {@code (A*)}</a>) must be
     * <a href="MethodHandles.html#effid">effectively identical</a>
     * to the external parameter list {@code (A...)}.
     * <li>If {@code init} is {@code null}, the loop variable will be initialized to its
     * {@linkplain #empty default value}.
     * <li>The parameter list of {@code start} (of some form {@code (A*)}) must be
     * effectively identical to the external parameter list {@code (A...)}.
     * <li>Likewise, the parameter list of {@code end} must be effectively identical
     * to the external parameter list.
     * </ul>
     * <p>
     * The resulting loop handle's result type and parameter signature are determined as follows:<ul>
     * <li>The loop handle's result type is the result type {@code V} of the body.
     * <li>The loop handle's parameter types are the types {@code (A...)},
     * from the external parameter list.
     * </ul>
     * <p>
     * Here is pseudocode for the resulting loop handle. In the code, {@code V}/{@code v} represent the type / value of
     * the second loop variable as well as the result type of the loop; and {@code A...}/{@code a...} represent
     * arguments passed to the loop.
     * <blockquote><pre>{@code
     * int start(A...);
     * int end(A...);
     * V init(A...);
     * V body(V, int, A...);
     * V countedLoop(A... a...) {
     *   int e = end(a...);
     *   int s = start(a...);
     *   V v = init(a...);
     *   for (int i = s; i < e; ++i) {
     *     v = body(v, i, a...);
     *   }
     *   return v;
     * }
     * }</pre></blockquote>
     *
     * @apiNote The implementation of this method can be expressed as follows:
     * <blockquote><pre>{@code
     * MethodHandle countedLoop(MethodHandle start, MethodHandle end, MethodHandle init, MethodHandle body) {
     *     MethodHandle returnVar = dropArguments(identity(init.type().returnType()), 0, int.class, int.class);
     *     // assume MH_increment and MH_predicate are handles to implementation-internal methods with
     *     // the following semantics:
     *     // MH_increment: (int limit, int counter) -> counter + 1
     *     // MH_predicate: (int limit, int counter) -> counter < limit
     *     Class<?> counterType = start.type().returnType();  // int
     *     Class<?> returnType = body.type().returnType();
     *     MethodHandle incr = MH_increment, pred = MH_predicate, retv = null;
     *     if (returnType != void.class) {  // ignore the V variable
     *         incr = dropArguments(incr, 1, returnType);  // (limit, v, i) => (limit, i)
     *         pred = dropArguments(pred, 1, returnType);  // ditto
     *         retv = dropArguments(identity(returnType), 0, counterType); // ignore limit
     *     }
     *     body = dropArguments(body, 0, counterType);  // ignore the limit variable
     *     MethodHandle[]
     *         loopLimit  = { end, null, pred, retv }, // limit = end(); i < limit || return v
     *         bodyClause = { init, body },            // v = init(); v = body(v, i)
     *         indexVar   = { start, incr };           // i = start(); i = i + 1
     *     return loop(loopLimit, bodyClause, indexVar);
     * }
     * }</pre></blockquote>
     *
     * @param start a non-{@code null} handle to return the start value of the loop counter, which must be {@code int}.
     *              See above for other constraints.
     * @param end a non-{@code null} handle to return the end value of the loop counter (the loop will run to
     *            {@code end-1}). The result type must be {@code int}. See above for other constraints.
     * @param init optional initializer, providing the initial value of the loop variable.
     *             May be {@code null}, implying a default initial value.  See above for other constraints.
     * @param body body of the loop, which may not be {@code null}.
     *             It controls the loop parameters and result type in the standard case (see above for details).
     *             It must accept its own return type (if non-void) plus an {@code int} parameter (for the counter),
     *             and may accept any number of additional types.
     *             See above for other constraints.
     *
     * @return a method handle representing the loop.
     * @throws NullPointerException if any of the {@code start}, {@code end}, or {@code body} handles is {@code null}.
     * @throws IllegalArgumentException if any argument violates the rules formulated above.
     *
     * @see #countedLoop(MethodHandle, MethodHandle, MethodHandle)
     * @since 9
     */
    public static MethodHandle countedLoop(MethodHandle start, MethodHandle end, MethodHandle init, MethodHandle body) {
        countedLoopChecks(start, end, init, body);
        Class<?> counterType = start.type().returnType();  // int, but who's counting?
        Class<?> limitType   = end.type().returnType();    // yes, int again
        Class<?> returnType  = body.type().returnType();
        MethodHandle incr = MethodHandleImpl.getConstantHandle(MethodHandleImpl.MH_countedLoopStep);
        MethodHandle pred = MethodHandleImpl.getConstantHandle(MethodHandleImpl.MH_countedLoopPred);
        MethodHandle retv = null;
        if (returnType != void.class) {
            incr = dropArguments(incr, 1, returnType);  // (limit, v, i) => (limit, i)
            pred = dropArguments(pred, 1, returnType);  // ditto
            retv = dropArguments(identity(returnType), 0, counterType);
        }
        body = dropArguments(body, 0, counterType);  // ignore the limit variable
        MethodHandle[]
            loopLimit  = { end, null, pred, retv }, // limit = end(); i < limit || return v
            bodyClause = { init, body },            // v = init(); v = body(v, i)
            indexVar   = { start, incr };           // i = start(); i = i + 1
        return loop(loopLimit, bodyClause, indexVar);
    }

    private static void countedLoopChecks(MethodHandle start, MethodHandle end, MethodHandle init, MethodHandle body) {
        Objects.requireNonNull(start);
        Objects.requireNonNull(end);
        Objects.requireNonNull(body);
        Class<?> counterType = start.type().returnType();
        if (counterType != int.class) {
            MethodType expected = start.type().changeReturnType(int.class);
            throw misMatchedTypes("start function", start.type(), expected);
        } else if (end.type().returnType() != counterType) {
            MethodType expected = end.type().changeReturnType(counterType);
            throw misMatchedTypes("end function", end.type(), expected);
        }
        MethodType bodyType = body.type();
        Class<?> returnType = bodyType.returnType();
        List<Class<?>> innerList = bodyType.parameterList();
        // strip leading V value if present
        int vsize = (returnType == void.class ? 0 : 1);
        if (vsize != 0 && (innerList.size() == 0 || innerList.get(0) != returnType)) {
            // argument list has no "V" => error
            MethodType expected = bodyType.insertParameterTypes(0, returnType);
            throw misMatchedTypes("body function", bodyType, expected);
        } else if (innerList.size() <= vsize || innerList.get(vsize) != counterType) {
            // missing I type => error
            MethodType expected = bodyType.insertParameterTypes(vsize, counterType);
            throw misMatchedTypes("body function", bodyType, expected);
        }
        List<Class<?>> outerList = innerList.subList(vsize + 1, innerList.size());
        if (outerList.isEmpty()) {
            // special case; take lists from end handle
            outerList = end.type().parameterList();
            innerList = bodyType.insertParameterTypes(vsize + 1, outerList).parameterList();
        }
        MethodType expected = methodType(counterType, outerList);
        if (!start.type().effectivelyIdenticalParameters(0, outerList)) {
            throw misMatchedTypes("start parameter types", start.type(), expected);
        }
        if (end.type() != start.type() &&
            !end.type().effectivelyIdenticalParameters(0, outerList)) {
            throw misMatchedTypes("end parameter types", end.type(), expected);
        }
        if (init != null) {
            MethodType initType = init.type();
            if (initType.returnType() != returnType ||
                !initType.effectivelyIdenticalParameters(0, outerList)) {
                throw misMatchedTypes("loop initializer", initType, methodType(returnType, outerList));
            }
        }
    }

    /**
     * Constructs a loop that ranges over the values produced by an {@code Iterator<T>}.
     * This is a convenience wrapper for the {@linkplain #loop(MethodHandle[][]) generic loop combinator}.
     * <p>
     * The iterator itself will be determined by the evaluation of the {@code iterator} handle.
     * Each value it produces will be stored in a loop iteration variable of type {@code T}.
     * <p>
     * If the {@code body} handle returns a non-{@code void} type {@code V}, a leading loop iteration variable
     * of that type is also present.  This variable is initialized using the optional {@code init} handle,
     * or to the {@linkplain #empty default value} of type {@code V} if that handle is {@code null}.
     * <p>
     * In each iteration, the iteration variables are passed to an invocation of the {@code body} handle.
     * A non-{@code void} value returned from the body (of type {@code V}) updates the leading
     * iteration variable.
     * The result of the loop handle execution will be the final {@code V} value of that variable
     * (or {@code void} if there is no {@code V} variable).
     * <p>
     * The following rules hold for the argument handles:<ul>
     * <li>The {@code body} handle must not be {@code null}; its type must be of the form
     * {@code (V T A...)V}, where {@code V} is non-{@code void}, or else {@code (T A...)void}.
     * (In the {@code void} case, we assign the type {@code void} to the name {@code V},
     * and we will write {@code (V T A...)V} with the understanding that a {@code void} type {@code V}
     * is quietly dropped from the parameter list, leaving {@code (T A...)V}.)
     * <li>The parameter list {@code (V T A...)} of the body contributes to a list
     * of types called the <em>internal parameter list</em>.
     * It will constrain the parameter lists of the other loop parts.
     * <li>As a special case, if the body contributes only {@code V} and {@code T} types,
     * with no additional {@code A} types, then the internal parameter list is extended by
     * the argument types {@code A...} of the {@code iterator} handle; if it is {@code null} the
     * single type {@code Iterable} is added and constitutes the {@code A...} list.
     * <li>If the iteration variable types {@code (V T)} are dropped from the internal parameter list, the resulting shorter
     * list {@code (A...)} is called the <em>external parameter list</em>.
     * <li>The body return type {@code V}, if non-{@code void}, determines the type of an
     * additional state variable of the loop.
     * The body must both accept a leading parameter and return a value of this type {@code V}.
     * <li>If {@code init} is non-{@code null}, it must have return type {@code V}.
     * Its parameter list (of some <a href="MethodHandles.html#astar">form {@code (A*)}</a>) must be
     * <a href="MethodHandles.html#effid">effectively identical</a>
     * to the external parameter list {@code (A...)}.
     * <li>If {@code init} is {@code null}, the loop variable will be initialized to its
     * {@linkplain #empty default value}.
     * <li>If the {@code iterator} handle is non-{@code null}, it must have the return
     * type {@code java.util.Iterator} or a subtype thereof.
     * The iterator it produces when the loop is executed will be assumed
     * to yield values which can be converted to type {@code T}.
     * <li>The parameter list of an {@code iterator} that is non-{@code null} (of some form {@code (A*)}) must be
     * effectively identical to the external parameter list {@code (A...)}.
     * <li>If {@code iterator} is {@code null} it defaults to a method handle which behaves
     * like {@link java.lang.Iterable#iterator()}.  In that case, the internal parameter list
     * {@code (V T A...)} must have at least one {@code A} type, and the default iterator
     * handle parameter is adjusted to accept the leading {@code A} type, as if by
     * the {@link MethodHandle#asType asType} conversion method.
     * The leading {@code A} type must be {@code Iterable} or a subtype thereof.
     * This conversion step, done at loop construction time, must not throw a {@code WrongMethodTypeException}.
     * </ul>
     * <p>
     * The type {@code T} may be either a primitive or reference.
     * Since type {@code Iterator<T>} is erased in the method handle representation to the raw type {@code Iterator},
     * the {@code iteratedLoop} combinator adjusts the leading argument type for {@code body} to {@code Object}
     * as if by the {@link MethodHandle#asType asType} conversion method.
     * Therefore, if an iterator of the wrong type appears as the loop is executed, runtime exceptions may occur
     * as the result of dynamic conversions performed by {@link MethodHandle#asType(MethodType)}.
     * <p>
     * The resulting loop handle's result type and parameter signature are determined as follows:<ul>
     * <li>The loop handle's result type is the result type {@code V} of the body.
     * <li>The loop handle's parameter types are the types {@code (A...)},
     * from the external parameter list.
     * </ul>
     * <p>
     * Here is pseudocode for the resulting loop handle. In the code, {@code V}/{@code v} represent the type / value of
     * the loop variable as well as the result type of the loop; {@code T}/{@code t}, that of the elements of the
     * structure the loop iterates over, and {@code A...}/{@code a...} represent arguments passed to the loop.
     * <blockquote><pre>{@code
     * Iterator<T> iterator(A...);  // defaults to Iterable::iterator
     * V init(A...);
     * V body(V,T,A...);
     * V iteratedLoop(A... a...) {
     *   Iterator<T> it = iterator(a...);
     *   V v = init(a...);
     *   while (it.hasNext()) {
     *     T t = it.next();
     *     v = body(v, t, a...);
     *   }
     *   return v;
     * }
     * }</pre></blockquote>
     *
     * @apiNote Example:
     * <blockquote><pre>{@code
     * // get an iterator from a list
     * static List<String> reverseStep(List<String> r, String e) {
     *   r.add(0, e);
     *   return r;
     * }
     * static List<String> newArrayList() { return new ArrayList<>(); }
     * // assume MH_reverseStep and MH_newArrayList are handles to the above methods
     * MethodHandle loop = MethodHandles.iteratedLoop(null, MH_newArrayList, MH_reverseStep);
     * List<String> list = Arrays.asList("a", "b", "c", "d", "e");
     * List<String> reversedList = Arrays.asList("e", "d", "c", "b", "a");
     * assertEquals(reversedList, (List<String>) loop.invoke(list));
     * }</pre></blockquote>
     *
     * @apiNote The implementation of this method can be expressed approximately as follows:
     * <blockquote><pre>{@code
     * MethodHandle iteratedLoop(MethodHandle iterator, MethodHandle init, MethodHandle body) {
     *     // assume MH_next, MH_hasNext, MH_startIter are handles to methods of Iterator/Iterable
     *     Class<?> returnType = body.type().returnType();
     *     Class<?> ttype = body.type().parameterType(returnType == void.class ? 0 : 1);
     *     MethodHandle nextVal = MH_next.asType(MH_next.type().changeReturnType(ttype));
     *     MethodHandle retv = null, step = body, startIter = iterator;
     *     if (returnType != void.class) {
     *         // the simple thing first:  in (I V A...), drop the I to get V
     *         retv = dropArguments(identity(returnType), 0, Iterator.class);
     *         // body type signature (V T A...), internal loop types (I V A...)
     *         step = swapArguments(body, 0, 1);  // swap V <-> T
     *     }
     *     if (startIter == null)  startIter = MH_getIter;
     *     MethodHandle[]
     *         iterVar    = { startIter, null, MH_hasNext, retv }, // it = iterator; while (it.hasNext())
     *         bodyClause = { init, filterArguments(step, 0, nextVal) };  // v = body(v, t, a)
     *     return loop(iterVar, bodyClause);
     * }
     * }</pre></blockquote>
     *
     * @param iterator an optional handle to return the iterator to start the loop.
     *                 If non-{@code null}, the handle must return {@link java.util.Iterator} or a subtype.
     *                 See above for other constraints.
     * @param init optional initializer, providing the initial value of the loop variable.
     *             May be {@code null}, implying a default initial value.  See above for other constraints.
     * @param body body of the loop, which may not be {@code null}.
     *             It controls the loop parameters and result type in the standard case (see above for details).
     *             It must accept its own return type (if non-void) plus a {@code T} parameter (for the iterated values),
     *             and may accept any number of additional types.
     *             See above for other constraints.
     *
     * @return a method handle embodying the iteration loop functionality.
     * @throws NullPointerException if the {@code body} handle is {@code null}.
     * @throws IllegalArgumentException if any argument violates the above requirements.
     *
     * @since 9
     */
    public static MethodHandle iteratedLoop(MethodHandle iterator, MethodHandle init, MethodHandle body) {
        Class<?> iterableType = iteratedLoopChecks(iterator, init, body);
        Class<?> returnType = body.type().returnType();
        MethodHandle hasNext = MethodHandleImpl.getConstantHandle(MethodHandleImpl.MH_iteratePred);
        MethodHandle nextRaw = MethodHandleImpl.getConstantHandle(MethodHandleImpl.MH_iterateNext);
        MethodHandle startIter;
        MethodHandle nextVal;
        {
            MethodType iteratorType;
            if (iterator == null) {
                // derive argument type from body, if available, else use Iterable
                startIter = MethodHandleImpl.getConstantHandle(MethodHandleImpl.MH_initIterator);
                iteratorType = startIter.type().changeParameterType(0, iterableType);
            } else {
                // force return type to the internal iterator class
                iteratorType = iterator.type().changeReturnType(Iterator.class);
                startIter = iterator;
            }
            Class<?> ttype = body.type().parameterType(returnType == void.class ? 0 : 1);
            MethodType nextValType = nextRaw.type().changeReturnType(ttype);

            // perform the asType transforms under an exception transformer, as per spec.:
            try {
                startIter = startIter.asType(iteratorType);
                nextVal = nextRaw.asType(nextValType);
            } catch (WrongMethodTypeException ex) {
                throw new IllegalArgumentException(ex);
            }
        }

        MethodHandle retv = null, step = body;
        if (returnType != void.class) {
            // the simple thing first:  in (I V A...), drop the I to get V
            retv = dropArguments(identity(returnType), 0, Iterator.class);
            // body type signature (V T A...), internal loop types (I V A...)
            step = swapArguments(body, 0, 1);  // swap V <-> T
        }

        MethodHandle[]
            iterVar    = { startIter, null, hasNext, retv },
            bodyClause = { init, filterArgument(step, 0, nextVal) };
        return loop(iterVar, bodyClause);
    }

    private static Class<?> iteratedLoopChecks(MethodHandle iterator, MethodHandle init, MethodHandle body) {
        Objects.requireNonNull(body);
        MethodType bodyType = body.type();
        Class<?> returnType = bodyType.returnType();
        List<Class<?>> internalParamList = bodyType.parameterList();
        // strip leading V value if present
        int vsize = (returnType == void.class ? 0 : 1);
        if (vsize != 0 && (internalParamList.size() == 0 || internalParamList.get(0) != returnType)) {
            // argument list has no "V" => error
            MethodType expected = bodyType.insertParameterTypes(0, returnType);
            throw misMatchedTypes("body function", bodyType, expected);
        } else if (internalParamList.size() <= vsize) {
            // missing T type => error
            MethodType expected = bodyType.insertParameterTypes(vsize, Object.class);
            throw misMatchedTypes("body function", bodyType, expected);
        }
        List<Class<?>> externalParamList = internalParamList.subList(vsize + 1, internalParamList.size());
        Class<?> iterableType = null;
        if (iterator != null) {
            // special case; if the body handle only declares V and T then
            // the external parameter list is obtained from iterator handle
            if (externalParamList.isEmpty()) {
                externalParamList = iterator.type().parameterList();
            }
            MethodType itype = iterator.type();
            if (!Iterator.class.isAssignableFrom(itype.returnType())) {
                throw newIllegalArgumentException("iteratedLoop first argument must have Iterator return type");
            }
            if (!itype.effectivelyIdenticalParameters(0, externalParamList)) {
                MethodType expected = methodType(itype.returnType(), externalParamList);
                throw misMatchedTypes("iterator parameters", itype, expected);
            }
        } else {
            if (externalParamList.isEmpty()) {
                // special case; if the iterator handle is null and the body handle
                // only declares V and T then the external parameter list consists
                // of Iterable
                externalParamList = Arrays.asList(Iterable.class);
                iterableType = Iterable.class;
            } else {
                // special case; if the iterator handle is null and the external
                // parameter list is not empty then the first parameter must be
                // assignable to Iterable
                iterableType = externalParamList.get(0);
                if (!Iterable.class.isAssignableFrom(iterableType)) {
                    throw newIllegalArgumentException(
                            "inferred first loop argument must inherit from Iterable: " + iterableType);
                }
            }
        }
        if (init != null) {
            MethodType initType = init.type();
            if (initType.returnType() != returnType ||
                    !initType.effectivelyIdenticalParameters(0, externalParamList)) {
                throw misMatchedTypes("loop initializer", initType, methodType(returnType, externalParamList));
            }
        }
        return iterableType;  // help the caller a bit
    }

    /*non-public*/ static MethodHandle swapArguments(MethodHandle mh, int i, int j) {
        // there should be a better way to uncross my wires
        int arity = mh.type().parameterCount();
        int[] order = new int[arity];
        for (int k = 0; k < arity; k++)  order[k] = k;
        order[i] = j; order[j] = i;
        Class<?>[] types = mh.type().parameterArray();
        Class<?> ti = types[i]; types[i] = types[j]; types[j] = ti;
        MethodType swapType = methodType(mh.type().returnType(), types);
        return permuteArguments(mh, swapType, order);
    }

    /**
     * Makes a method handle that adapts a {@code target} method handle by wrapping it in a {@code try-finally} block.
     * Another method handle, {@code cleanup}, represents the functionality of the {@code finally} block. Any exception
     * thrown during the execution of the {@code target} handle will be passed to the {@code cleanup} handle. The
     * exception will be rethrown, unless {@code cleanup} handle throws an exception first.  The
     * value returned from the {@code cleanup} handle's execution will be the result of the execution of the
     * {@code try-finally} handle.
     * <p>
     * The {@code cleanup} handle will be passed one or two additional leading arguments.
     * The first is the exception thrown during the
     * execution of the {@code target} handle, or {@code null} if no exception was thrown.
     * The second is the result of the execution of the {@code target} handle, or, if it throws an exception,
     * a {@code null}, zero, or {@code false} value of the required type is supplied as a placeholder.
     * The second argument is not present if the {@code target} handle has a {@code void} return type.
     * (Note that, except for argument type conversions, combinators represent {@code void} values in parameter lists
     * by omitting the corresponding paradoxical arguments, not by inserting {@code null} or zero values.)
     * <p>
     * The {@code target} and {@code cleanup} handles must have the same corresponding argument and return types, except
     * that the {@code cleanup} handle may omit trailing arguments. Also, the {@code cleanup} handle must have one or
     * two extra leading parameters:<ul>
     * <li>a {@code Throwable}, which will carry the exception thrown by the {@code target} handle (if any); and
     * <li>a parameter of the same type as the return type of both {@code target} and {@code cleanup}, which will carry
     * the result from the execution of the {@code target} handle.
     * This parameter is not present if the {@code target} returns {@code void}.
     * </ul>
     * <p>
     * The pseudocode for the resulting adapter looks as follows. In the code, {@code V} represents the result type of
     * the {@code try/finally} construct; {@code A}/{@code a}, the types and values of arguments to the resulting
     * handle consumed by the cleanup; and {@code B}/{@code b}, those of arguments to the resulting handle discarded by
     * the cleanup.
     * <blockquote><pre>{@code
     * V target(A..., B...);
     * V cleanup(Throwable, V, A...);
     * V adapter(A... a, B... b) {
     *   V result = (zero value for V);
     *   Throwable throwable = null;
     *   try {
     *     result = target(a..., b...);
     *   } catch (Throwable t) {
     *     throwable = t;
     *     throw t;
     *   } finally {
     *     result = cleanup(throwable, result, a...);
     *   }
     *   return result;
     * }
     * }</pre></blockquote>
     * <p>
     * Note that the saved arguments ({@code a...} in the pseudocode) cannot
     * be modified by execution of the target, and so are passed unchanged
     * from the caller to the cleanup, if it is invoked.
     * <p>
     * The target and cleanup must return the same type, even if the cleanup
     * always throws.
     * To create such a throwing cleanup, compose the cleanup logic
     * with {@link #throwException throwException},
     * in order to create a method handle of the correct return type.
     * <p>
     * Note that {@code tryFinally} never converts exceptions into normal returns.
     * In rare cases where exceptions must be converted in that way, first wrap
     * the target with {@link #catchException(MethodHandle, Class, MethodHandle)}
     * to capture an outgoing exception, and then wrap with {@code tryFinally}.
     * <p>
     * It is recommended that the first parameter type of {@code cleanup} be
     * declared {@code Throwable} rather than a narrower subtype.  This ensures
     * {@code cleanup} will always be invoked with whatever exception that
     * {@code target} throws.  Declaring a narrower type may result in a
     * {@code ClassCastException} being thrown by the {@code try-finally}
     * handle if the type of the exception thrown by {@code target} is not
     * assignable to the first parameter type of {@code cleanup}.  Note that
     * various exception types of {@code VirtualMachineError},
     * {@code LinkageError}, and {@code RuntimeException} can in principle be
     * thrown by almost any kind of Java code, and a finally clause that
     * catches (say) only {@code IOException} would mask any of the others
     * behind a {@code ClassCastException}.
     *
     * @param target the handle whose execution is to be wrapped in a {@code try} block.
     * @param cleanup the handle that is invoked in the finally block.
     *
     * @return a method handle embodying the {@code try-finally} block composed of the two arguments.
     * @throws NullPointerException if any argument is null
     * @throws IllegalArgumentException if {@code cleanup} does not accept
     *          the required leading arguments, or if the method handle types do
     *          not match in their return types and their
     *          corresponding trailing parameters
     *
     * @see MethodHandles#catchException(MethodHandle, Class, MethodHandle)
     * @since 9
     */
    public static MethodHandle tryFinally(MethodHandle target, MethodHandle cleanup) {
        List<Class<?>> targetParamTypes = target.type().parameterList();
        Class<?> rtype = target.type().returnType();

        tryFinallyChecks(target, cleanup);

        // Match parameter lists: if the cleanup has a shorter parameter list than the target, add ignored arguments.
        // The cleanup parameter list (minus the leading Throwable and result parameters) must be a sublist of the
        // target parameter list.
        cleanup = dropArgumentsToMatch(cleanup, (rtype == void.class ? 1 : 2), targetParamTypes, 0);

        // Ensure that the intrinsic type checks the instance thrown by the
        // target against the first parameter of cleanup
        cleanup = cleanup.asType(cleanup.type().changeParameterType(0, Throwable.class));

        // Use asFixedArity() to avoid unnecessary boxing of last argument for VarargsCollector case.
        return MethodHandleImpl.makeTryFinally(target.asFixedArity(), cleanup.asFixedArity(), rtype, targetParamTypes);
    }

    private static void tryFinallyChecks(MethodHandle target, MethodHandle cleanup) {
        Class<?> rtype = target.type().returnType();
        if (rtype != cleanup.type().returnType()) {
            throw misMatchedTypes("target and return types", cleanup.type().returnType(), rtype);
        }
        MethodType cleanupType = cleanup.type();
        if (!Throwable.class.isAssignableFrom(cleanupType.parameterType(0))) {
            throw misMatchedTypes("cleanup first argument and Throwable", cleanup.type(), Throwable.class);
        }
        if (rtype != void.class && cleanupType.parameterType(1) != rtype) {
            throw misMatchedTypes("cleanup second argument and target return type", cleanup.type(), rtype);
        }
        // The cleanup parameter list (minus the leading Throwable and result parameters) must be a sublist of the
        // target parameter list.
        int cleanupArgIndex = rtype == void.class ? 1 : 2;
        if (!cleanupType.effectivelyIdenticalParameters(cleanupArgIndex, target.type().parameterList())) {
            throw misMatchedTypes("cleanup parameters after (Throwable,result) and target parameter list prefix",
                    cleanup.type(), target.type());
        }
    }

}<|MERGE_RESOLUTION|>--- conflicted
+++ resolved
@@ -25,12 +25,8 @@
 
 package java.lang.invoke;
 
-<<<<<<< HEAD
-import jdk.internal.misc.JavaLangAccess;
-import jdk.internal.misc.SharedSecrets;
-=======
+import jdk.internal.access.JavaLangAccess;
 import jdk.internal.access.SharedSecrets;
->>>>>>> 17773c31
 import jdk.internal.module.IllegalAccessLogger;
 import jdk.internal.org.objectweb.asm.ClassReader;
 import jdk.internal.reflect.CallerSensitive;
@@ -5054,7 +5050,7 @@
      * <li>Examine and collect the suffixes of the step, pred, and fini parameter lists, after removing the iteration variable types.
      * (They must have the form {@code (V... A*)}; collect the {@code (A*)} parts only.)
      * <li>Do not collect suffixes from step, pred, and fini parameter lists that do not begin with all the iteration variable types.
-     * (These types will checked in step 2, along with all the clause function types.)
+     * (These types will be checked in step 2, along with all the clause function types.)
      * <li>Omitted clause functions are ignored.  (Equivalently, they are deemed to have empty parameter lists.)
      * <li>All of the collected parameter lists must be effectively identical.
      * <li>The longest parameter list (which is necessarily unique) is called the "external parameter list" ({@code (A...)}).
