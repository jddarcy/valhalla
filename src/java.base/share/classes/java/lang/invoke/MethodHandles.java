--- conflicted
+++ resolved
@@ -713,12 +713,8 @@
      * (See the Java Virtual Machine Specification, section {@jvms 4.10.1.9}.)
      * <p>
      * The JVM represents constructors and static initializer blocks as internal methods
-<<<<<<< HEAD
-     * with special names ({@code "<init>"}, {@code "<vnew>"} and {@code "<clinit>"}).
-=======
-     * with special names ({@value ConstantDescs#INIT_NAME} and {@value
-     * ConstantDescs#CLASS_INIT_NAME}).
->>>>>>> 75168eac
+     * with special names ({@value ConstantDescs#INIT_NAME},
+     * {@value ConstantDescs#VNEW_NAME} and {@value ConstantDescs#CLASS_INIT_NAME}).
      * The internal syntax of invocation instructions allows them to refer to such internal
      * methods as if they were normal methods, but the JVM bytecode verifier rejects them.
      * A lookup of such an internal method will produce a {@code NoSuchMethodException}.
@@ -2777,14 +2773,10 @@
             if (refc.isArray()) {
                 throw new NoSuchMethodException("no constructor for array class: " + refc.getName());
             }
-<<<<<<< HEAD
             if (type.returnType() != void.class) {
                 throw new NoSuchMethodException("Constructors must have void return type: " + refc.getName());
             }
-            String name = "<init>";
-=======
             String name = ConstantDescs.INIT_NAME;
->>>>>>> 75168eac
             MemberName ctor = resolveOrFail(REF_newInvokeSpecial, refc, name, type);
             return getDirectConstructor(refc, ctor);
         }
