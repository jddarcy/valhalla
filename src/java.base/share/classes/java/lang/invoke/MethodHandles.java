/*
 * Copyright (c) 2008, 2019, Oracle and/or its affiliates. All rights reserved.
 * DO NOT ALTER OR REMOVE COPYRIGHT NOTICES OR THIS FILE HEADER.
 *
 * This code is free software; you can redistribute it and/or modify it
 * under the terms of the GNU General Public License version 2 only, as
 * published by the Free Software Foundation.  Oracle designates this
 * particular file as subject to the "Classpath" exception as provided
 * by Oracle in the LICENSE file that accompanied this code.
 *
 * This code is distributed in the hope that it will be useful, but WITHOUT
 * ANY WARRANTY; without even the implied warranty of MERCHANTABILITY or
 * FITNESS FOR A PARTICULAR PURPOSE.  See the GNU General Public License
 * version 2 for more details (a copy is included in the LICENSE file that
 * accompanied this code).
 *
 * You should have received a copy of the GNU General Public License version
 * 2 along with this work; if not, write to the Free Software Foundation,
 * Inc., 51 Franklin St, Fifth Floor, Boston, MA 02110-1301 USA.
 *
 * Please contact Oracle, 500 Oracle Parkway, Redwood Shores, CA 94065 USA
 * or visit www.oracle.com if you need additional information or have any
 * questions.
 */

package java.lang.invoke;

import jdk.internal.access.JavaLangAccess;
import jdk.internal.access.SharedSecrets;
import jdk.internal.module.IllegalAccessLogger;
import jdk.internal.org.objectweb.asm.ClassReader;
import jdk.internal.reflect.CallerSensitive;
import jdk.internal.reflect.Reflection;
import jdk.internal.vm.annotation.ForceInline;
import sun.invoke.util.ValueConversions;
import sun.invoke.util.VerifyAccess;
import sun.invoke.util.Wrapper;
import sun.reflect.misc.ReflectUtil;
import sun.security.util.SecurityConstants;

import java.lang.invoke.LambdaForm.BasicType;
import java.lang.reflect.Constructor;
import java.lang.reflect.Field;
import java.lang.reflect.Member;
import java.lang.reflect.Method;
import java.lang.reflect.Modifier;
import java.lang.reflect.ReflectPermission;
import java.nio.ByteOrder;
import java.security.ProtectionDomain;
import java.util.ArrayList;
import java.util.Arrays;
import java.util.BitSet;
import java.util.Iterator;
import java.util.List;
import java.util.Objects;
import java.util.Set;
import java.util.concurrent.ConcurrentHashMap;
import java.util.stream.Collectors;
import java.util.stream.Stream;

import static java.lang.invoke.MethodHandleImpl.Intrinsic;
import static java.lang.invoke.MethodHandleNatives.Constants.*;
import static java.lang.invoke.MethodHandleStatics.newIllegalArgumentException;
import static java.lang.invoke.MethodType.methodType;

/**
 * This class consists exclusively of static methods that operate on or return
 * method handles. They fall into several categories:
 * <ul>
 * <li>Lookup methods which help create method handles for methods and fields.
 * <li>Combinator methods, which combine or transform pre-existing method handles into new ones.
 * <li>Other factory methods to create method handles that emulate other common JVM operations or control flow patterns.
 * </ul>
 * A lookup, combinator, or factory method will fail and throw an
 * {@code IllegalArgumentException} if the created method handle's type
 * would have <a href="MethodHandle.html#maxarity">too many parameters</a>.
 *
 * @author John Rose, JSR 292 EG
 * @since 1.7
 */
public class MethodHandles {

    private MethodHandles() { }  // do not instantiate

    static final MemberName.Factory IMPL_NAMES = MemberName.getFactory();

    // See IMPL_LOOKUP below.

    //// Method handle creation from ordinary methods.

    /**
     * Returns a {@link Lookup lookup object} with
     * full capabilities to emulate all supported bytecode behaviors of the caller.
     * These capabilities include {@linkplain Lookup#hasFullPrivilegeAccess() full privilege access} to the caller.
     * Factory methods on the lookup object can create
     * <a href="MethodHandleInfo.html#directmh">direct method handles</a>
     * for any member that the caller has access to via bytecodes,
     * including protected and private fields and methods.
     * This lookup object is a <em>capability</em> which may be delegated to trusted agents.
     * Do not store it in place where untrusted code can access it.
     * <p>
     * This method is caller sensitive, which means that it may return different
     * values to different callers.
     * @return a lookup object for the caller of this method, with
     * {@linkplain Lookup#hasFullPrivilegeAccess() full privilege access}
     */
    @CallerSensitive
    @ForceInline // to ensure Reflection.getCallerClass optimization
    public static Lookup lookup() {
        return new Lookup(Reflection.getCallerClass());
    }

    /**
     * This reflected$lookup method is the alternate implementation of
     * the lookup method when being invoked by reflection.
     */
    @CallerSensitive
    private static Lookup reflected$lookup() {
        Class<?> caller = Reflection.getCallerClass();
        if (caller.getClassLoader() == null) {
            throw newIllegalArgumentException("illegal lookupClass: "+caller);
        }
        return new Lookup(caller);
    }

    /**
     * Returns a {@link Lookup lookup object} which is trusted minimally.
     * The lookup has the {@code UNCONDITIONAL} mode.
     * It can only be used to create method handles to public members of
     * public classes in packages that are exported unconditionally.
     * <p>
     * As a matter of pure convention, the {@linkplain Lookup#lookupClass() lookup class}
     * of this lookup object will be {@link java.lang.Object}.
     *
     * @apiNote The use of Object is conventional, and because the lookup modes are
     * limited, there is no special access provided to the internals of Object, its package
     * or its module.  This public lookup object or other lookup object with
     * {@code UNCONDITIONAL} mode assumes readability. Consequently, the lookup class
     * is not used to determine the lookup context.
     *
     * <p style="font-size:smaller;">
     * <em>Discussion:</em>
     * The lookup class can be changed to any other class {@code C} using an expression of the form
     * {@link Lookup#in publicLookup().in(C.class)}.
     * A public lookup object is always subject to
     * <a href="MethodHandles.Lookup.html#secmgr">security manager checks</a>.
     * Also, it cannot access
     * <a href="MethodHandles.Lookup.html#callsens">caller sensitive methods</a>.
     * @return a lookup object which is trusted minimally
     *
     * @revised 9
     * @spec JPMS
     */
    public static Lookup publicLookup() {
        return Lookup.PUBLIC_LOOKUP;
    }

    /**
     * Returns a {@link Lookup lookup} object on a target class to emulate all supported
     * bytecode behaviors, including <a href="MethodHandles.Lookup.html#privacc">private access</a>.
     * The returned lookup object can provide access to classes in modules and packages,
     * and members of those classes, outside the normal rules of Java access control,
     * instead conforming to the more permissive rules for modular <em>deep reflection</em>.
     * <p>
     * A caller, specified as a {@code Lookup} object, in module {@code M1} is
     * allowed to do deep reflection on module {@code M2} and package of the target class
     * if and only if all of the following conditions are {@code true}:
     * <ul>
     * <li>If there is a security manager, its {@code checkPermission} method is
     * called to check {@code ReflectPermission("suppressAccessChecks")} and
     * that must return normally.
     * <li>The caller lookup object must have {@linkplain Lookup#hasFullPrivilegeAccess()
     * full privilege access}.  Specifically:
     *   <ul>
     *     <li>The caller lookup object must have the {@link Lookup#MODULE MODULE} lookup mode.
     *         (This is because otherwise there would be no way to ensure the original lookup
     *         creator was a member of any particular module, and so any subsequent checks
     *         for readability and qualified exports would become ineffective.)
     *     <li>The caller lookup object must have {@link Lookup#PRIVATE PRIVATE} access.
     *         (This is because an application intending to share intra-module access
     *         using {@link Lookup#MODULE MODULE} alone will inadvertently also share
     *         deep reflection to its own module.)
     *   </ul>
     * <li>The target class must be a proper class, not a primitive or array class.
     * (Thus, {@code M2} is well-defined.)
     * <li>If the caller module {@code M1} differs from
     * the target module {@code M2} then both of the following must be true:
     *   <ul>
     *     <li>{@code M1} {@link Module#canRead reads} {@code M2}.</li>
     *     <li>{@code M2} {@link Module#isOpen(String,Module) opens} the package
     *         containing the target class to at least {@code M1}.</li>
     *   </ul>
     * </ul>
     * <p>
     * If any of the above checks is violated, this method fails with an
     * exception.
     * <p>
     * Otherwise, if {@code M1} and {@code M2} are the same module, this method
<<<<<<< HEAD
     * returns a {@code Lookup} on {@code targetClass} with private access
     * and {@code null} previous lookup class.  The {@code ORIGINAL} mode
     * is dropped.
     * <p>
     * Otherwise, {@code M1} and {@code M2} are two different modules.  This method
     * returns a {@code Lookup} on {@code targetClass} with private access that records
     * the lookup class of the caller as the new previous lookup class.
     * Both {@code MODULE} and {@code ORIGINAL} modes are dropped.
=======
     * returns a {@code Lookup} on {@code targetClass} with
     * {@linkplain Lookup#hasFullPrivilegeAccess() full privilege access} and
     * {@code null} previous lookup class.
     * <p>
     * Otherwise, {@code M1} and {@code M2} are two different modules.  This method
     * returns a {@code Lookup} on {@code targetClass} that records
     * the lookup class of the caller as the new previous lookup class and
     * drops {@code MODULE} access from the full privilege access.
>>>>>>> f33e2e9c
     *
     * @param targetClass the target class
     * @param caller the caller lookup object
     * @return a lookup object for the target class, with private access
     * @throws IllegalArgumentException if {@code targetClass} is a primitive type or void or array class
     * @throws NullPointerException if {@code targetClass} or {@code caller} is {@code null}
     * @throws SecurityException if denied by the security manager
     * @throws IllegalAccessException if any of the other access checks specified above fails
     * @since 9
     * @spec JPMS
     * @see Lookup#dropLookupMode
     * @see <a href="MethodHandles.Lookup.html#cross-module-lookup">Cross-module lookups</a>
     */
    public static Lookup privateLookupIn(Class<?> targetClass, Lookup caller) throws IllegalAccessException {
        if (caller.allowedModes == Lookup.TRUSTED) {
            return new Lookup(targetClass);
        }

        SecurityManager sm = System.getSecurityManager();
        if (sm != null) sm.checkPermission(ACCESS_PERMISSION);
        if (targetClass.isPrimitive())
            throw new IllegalArgumentException(targetClass + " is a primitive class");
        if (targetClass.isArray())
            throw new IllegalArgumentException(targetClass + " is an array class");
        // Ensure that we can reason accurately about private and module access.
        if (!caller.hasFullPrivilegeAccess())
            throw new IllegalAccessException("caller does not have PRIVATE and MODULE lookup mode");

        // previous lookup class is never set if it has MODULE access
        assert caller.previousLookupClass() == null;

        Class<?> callerClass = caller.lookupClass();
        Module callerModule = callerClass.getModule();  // M1
        Module targetModule = targetClass.getModule();  // M2
        Class<?> newPreviousClass = null;
        int newModes = Lookup.FULL_POWER_MODES & ~Lookup.ORIGINAL;

        if (targetModule != callerModule) {
            if (!callerModule.canRead(targetModule))
                throw new IllegalAccessException(callerModule + " does not read " + targetModule);
            if (targetModule.isNamed()) {
                String pn = targetClass.getPackageName();
                assert !pn.isEmpty() : "unnamed package cannot be in named module";
                if (!targetModule.isOpen(pn, callerModule))
                    throw new IllegalAccessException(targetModule + " does not open " + pn + " to " + callerModule);
            }

            // M2 != M1, set previous lookup class to M1 and drop MODULE access
            newPreviousClass = callerClass;
            newModes &= ~Lookup.MODULE;
        }

        if (!callerModule.isNamed() && targetModule.isNamed()) {
            IllegalAccessLogger logger = IllegalAccessLogger.illegalAccessLogger();
            if (logger != null) {
                logger.logIfOpenedForIllegalAccess(caller, targetClass);
            }
        }
        return Lookup.newLookup(targetClass, newPreviousClass, newModes);
    }

    /**
     * Returns the <em>class data</em> associated with the lookup class
     * of the specified {@code Lookup} object, or {@code null}.
     *
     * <p> Classes can be created with class data by calling
     * {@link Lookup#defineHiddenClassWithClassData(byte[], Object, boolean, Lookup.ClassOption...)
     * Lookup::defineHiddenClassWithClassData}.
     * A hidden class with a class data behaves as if the hidden class
     * has a private static final unnamed field pre-initialized with
     * the class data and this method is equivalent as if calling
     * {@link ConstantBootstraps#getStaticFinal(Lookup, String, Class)} to
     * obtain the value of such field corresponding to the class data.
     *
     * <p> The {@linkplain Lookup#lookupModes() lookup modes} for this lookup
     * must have {@link Lookup#ORIGINAL ORIGINAL} access in order to retrieve
     * the class data.
     *
     * @apiNote
     * This method can be called as a bootstrap method for a dynamically computed
     * constant.  A framework can create a hidden class with class data, for
     * example that can be {@code List.of(o1, o2, o3....)} containing more than
     * one live object.  The class data is accessible only to the lookup object
     * created by the original caller but inaccessible to other members
     * in the same nest.  If a framework passes security sensitive live objects
     * to a hidden class via class data, it is recommended to load the value
     * of class data as a dynamically computed constant instead of storing
     * the live objects in private fields which are accessible to other
     * nestmates.
     *
     * @param <T> the type to cast the class data object to
     * @param caller the lookup context describing the class performing the
     * operation (normally stacked by the JVM)
     * @param name ignored
     * @param type the type of the class data
     * @return the value of the class data if present in the lookup class;
     * otherwise {@code null}
     * @throws IllegalAccessException if the lookup context does not have
     * original caller access
     * @throws ClassCastException if the class data cannot be converted to
     * the specified {@code type}
     * @see Lookup#defineHiddenClassWithClassData(byte[], Object, boolean, Lookup.ClassOption...)
     * @since 14
     */
    public static <T> T classData(Lookup caller, String name, Class<T> type) throws IllegalAccessException {
        if ((caller.lookupModes() & Lookup.ORIGINAL) == 0) {
            throw new IllegalAccessException(caller + " does not have ORIGINAL access");
        }
        Object classData = MethodHandleNatives.classData(caller.lookupClass);
        return type.cast(classData);
    }

    /**
     * Performs an unchecked "crack" of a
     * <a href="MethodHandleInfo.html#directmh">direct method handle</a>.
     * The result is as if the user had obtained a lookup object capable enough
     * to crack the target method handle, called
     * {@link java.lang.invoke.MethodHandles.Lookup#revealDirect Lookup.revealDirect}
     * on the target to obtain its symbolic reference, and then called
     * {@link java.lang.invoke.MethodHandleInfo#reflectAs MethodHandleInfo.reflectAs}
     * to resolve the symbolic reference to a member.
     * <p>
     * If there is a security manager, its {@code checkPermission} method
     * is called with a {@code ReflectPermission("suppressAccessChecks")} permission.
     * @param <T> the desired type of the result, either {@link Member} or a subtype
     * @param target a direct method handle to crack into symbolic reference components
     * @param expected a class object representing the desired result type {@code T}
     * @return a reference to the method, constructor, or field object
     * @throws    SecurityException if the caller is not privileged to call {@code setAccessible}
     * @throws    NullPointerException if either argument is {@code null}
     * @throws    IllegalArgumentException if the target is not a direct method handle
     * @throws    ClassCastException if the member is not of the expected type
     * @since 1.8
     */
    public static <T extends Member> T reflectAs(Class<T> expected, MethodHandle target) {
        SecurityManager smgr = System.getSecurityManager();
        if (smgr != null)  smgr.checkPermission(ACCESS_PERMISSION);
        Lookup lookup = Lookup.IMPL_LOOKUP;  // use maximally privileged lookup
        return lookup.revealDirect(target).reflectAs(expected, lookup);
    }
    // Copied from AccessibleObject, as used by Method.setAccessible, etc.:
    private static final java.security.Permission ACCESS_PERMISSION =
        new ReflectPermission("suppressAccessChecks");

    /**
     * A <em>lookup object</em> is a factory for creating method handles,
     * when the creation requires access checking.
     * Method handles do not perform
     * access checks when they are called, but rather when they are created.
     * Therefore, method handle access
     * restrictions must be enforced when a method handle is created.
     * The caller class against which those restrictions are enforced
     * is known as the {@linkplain #lookupClass() lookup class}.
     * <p>
     * A lookup class which needs to create method handles will call
     * {@link MethodHandles#lookup() MethodHandles.lookup} to create a factory for itself.
     * When the {@code Lookup} factory object is created, the identity of the lookup class is
     * determined, and securely stored in the {@code Lookup} object.
     * The lookup class (or its delegates) may then use factory methods
     * on the {@code Lookup} object to create method handles for access-checked members.
     * This includes all methods, constructors, and fields which are allowed to the lookup class,
     * even private ones.
     *
     * <h2><a id="lookups"></a>Lookup Factory Methods</h2>
     * The factory methods on a {@code Lookup} object correspond to all major
     * use cases for methods, constructors, and fields.
     * Each method handle created by a factory method is the functional
     * equivalent of a particular <em>bytecode behavior</em>.
     * (Bytecode behaviors are described in section 5.4.3.5 of the Java Virtual Machine Specification.)
     * Here is a summary of the correspondence between these factory methods and
     * the behavior of the resulting method handles:
     * <table class="striped">
     * <caption style="display:none">lookup method behaviors</caption>
     * <thead>
     * <tr>
     *     <th scope="col"><a id="equiv"></a>lookup expression</th>
     *     <th scope="col">member</th>
     *     <th scope="col">bytecode behavior</th>
     * </tr>
     * </thead>
     * <tbody>
     * <tr>
     *     <th scope="row">{@link java.lang.invoke.MethodHandles.Lookup#findGetter lookup.findGetter(C.class,"f",FT.class)}</th>
     *     <td>{@code FT f;}</td><td>{@code (T) this.f;}</td>
     * </tr>
     * <tr>
     *     <th scope="row">{@link java.lang.invoke.MethodHandles.Lookup#findStaticGetter lookup.findStaticGetter(C.class,"f",FT.class)}</th>
     *     <td>{@code static}<br>{@code FT f;}</td><td>{@code (FT) C.f;}</td>
     * </tr>
     * <tr>
     *     <th scope="row">{@link java.lang.invoke.MethodHandles.Lookup#findSetter lookup.findSetter(C.class,"f",FT.class)}</th>
     *     <td>{@code FT f;}</td><td>{@code this.f = x;}</td>
     * </tr>
     * <tr>
     *     <th scope="row">{@link java.lang.invoke.MethodHandles.Lookup#findStaticSetter lookup.findStaticSetter(C.class,"f",FT.class)}</th>
     *     <td>{@code static}<br>{@code FT f;}</td><td>{@code C.f = arg;}</td>
     * </tr>
     * <tr>
     *     <th scope="row">{@link java.lang.invoke.MethodHandles.Lookup#findVirtual lookup.findVirtual(C.class,"m",MT)}</th>
     *     <td>{@code T m(A*);}</td><td>{@code (T) this.m(arg*);}</td>
     * </tr>
     * <tr>
     *     <th scope="row">{@link java.lang.invoke.MethodHandles.Lookup#findStatic lookup.findStatic(C.class,"m",MT)}</th>
     *     <td>{@code static}<br>{@code T m(A*);}</td><td>{@code (T) C.m(arg*);}</td>
     * </tr>
     * <tr>
     *     <th scope="row">{@link java.lang.invoke.MethodHandles.Lookup#findSpecial lookup.findSpecial(C.class,"m",MT,this.class)}</th>
     *     <td>{@code T m(A*);}</td><td>{@code (T) super.m(arg*);}</td>
     * </tr>
     * <tr>
     *     <th scope="row">{@link java.lang.invoke.MethodHandles.Lookup#findConstructor lookup.findConstructor(C.class,MT)}</th>
     *     <td>{@code C(A*);}</td><td>{@code new C(arg*);}</td>
     * </tr>
     * <tr>
     *     <th scope="row">{@link java.lang.invoke.MethodHandles.Lookup#unreflectGetter lookup.unreflectGetter(aField)}</th>
     *     <td>({@code static})?<br>{@code FT f;}</td><td>{@code (FT) aField.get(thisOrNull);}</td>
     * </tr>
     * <tr>
     *     <th scope="row">{@link java.lang.invoke.MethodHandles.Lookup#unreflectSetter lookup.unreflectSetter(aField)}</th>
     *     <td>({@code static})?<br>{@code FT f;}</td><td>{@code aField.set(thisOrNull, arg);}</td>
     * </tr>
     * <tr>
     *     <th scope="row">{@link java.lang.invoke.MethodHandles.Lookup#unreflect lookup.unreflect(aMethod)}</th>
     *     <td>({@code static})?<br>{@code T m(A*);}</td><td>{@code (T) aMethod.invoke(thisOrNull, arg*);}</td>
     * </tr>
     * <tr>
     *     <th scope="row">{@link java.lang.invoke.MethodHandles.Lookup#unreflectConstructor lookup.unreflectConstructor(aConstructor)}</th>
     *     <td>{@code C(A*);}</td><td>{@code (C) aConstructor.newInstance(arg*);}</td>
     * </tr>
     * <tr>
     *     <th scope="row">{@link java.lang.invoke.MethodHandles.Lookup#unreflectSpecial lookup.unreflectSpecial(aMethod,this.class)}</th>
     *     <td>{@code T m(A*);}</td><td>{@code (T) super.m(arg*);}</td>
     * </tr>
     * <tr>
     *     <th scope="row">{@link java.lang.invoke.MethodHandles.Lookup#findClass lookup.findClass("C")}</th>
     *     <td>{@code class C { ... }}</td><td>{@code C.class;}</td>
     * </tr>
     * </tbody>
     * </table>
     *
     * Here, the type {@code C} is the class or interface being searched for a member,
     * documented as a parameter named {@code refc} in the lookup methods.
     * The method type {@code MT} is composed from the return type {@code T}
     * and the sequence of argument types {@code A*}.
     * The constructor also has a sequence of argument types {@code A*} and
     * is deemed to return the newly-created object of type {@code C}.
     * Both {@code MT} and the field type {@code FT} are documented as a parameter named {@code type}.
     * The formal parameter {@code this} stands for the self-reference of type {@code C};
     * if it is present, it is always the leading argument to the method handle invocation.
     * (In the case of some {@code protected} members, {@code this} may be
     * restricted in type to the lookup class; see below.)
     * The name {@code arg} stands for all the other method handle arguments.
     * In the code examples for the Core Reflection API, the name {@code thisOrNull}
     * stands for a null reference if the accessed method or field is static,
     * and {@code this} otherwise.
     * The names {@code aMethod}, {@code aField}, and {@code aConstructor} stand
     * for reflective objects corresponding to the given members declared in type {@code C}.
     * <p>
     * The bytecode behavior for a {@code findClass} operation is a load of a constant class,
     * as if by {@code ldc CONSTANT_Class}.
     * The behavior is represented, not as a method handle, but directly as a {@code Class} constant.
     * <p>
     * In cases where the given member is of variable arity (i.e., a method or constructor)
     * the returned method handle will also be of {@linkplain MethodHandle#asVarargsCollector variable arity}.
     * In all other cases, the returned method handle will be of fixed arity.
     * <p style="font-size:smaller;">
     * <em>Discussion:</em>
     * The equivalence between looked-up method handles and underlying
     * class members and bytecode behaviors
     * can break down in a few ways:
     * <ul style="font-size:smaller;">
     * <li>If {@code C} is not symbolically accessible from the lookup class's loader,
     * the lookup can still succeed, even when there is no equivalent
     * Java expression or bytecoded constant.
     * <li>Likewise, if {@code T} or {@code MT}
     * is not symbolically accessible from the lookup class's loader,
     * the lookup can still succeed.
     * For example, lookups for {@code MethodHandle.invokeExact} and
     * {@code MethodHandle.invoke} will always succeed, regardless of requested type.
     * <li>If there is a security manager installed, it can forbid the lookup
     * on various grounds (<a href="MethodHandles.Lookup.html#secmgr">see below</a>).
     * By contrast, the {@code ldc} instruction on a {@code CONSTANT_MethodHandle}
     * constant is not subject to security manager checks.
     * <li>If the looked-up method has a
     * <a href="MethodHandle.html#maxarity">very large arity</a>,
     * the method handle creation may fail with an
     * {@code IllegalArgumentException}, due to the method handle type having
     * <a href="MethodHandle.html#maxarity">too many parameters.</a>
     * </ul>
     *
     * <h2><a id="access"></a>Access checking</h2>
     * Access checks are applied in the factory methods of {@code Lookup},
     * when a method handle is created.
     * This is a key difference from the Core Reflection API, since
     * {@link java.lang.reflect.Method#invoke java.lang.reflect.Method.invoke}
     * performs access checking against every caller, on every call.
     * <p>
     * All access checks start from a {@code Lookup} object, which
     * compares its recorded lookup class against all requests to
     * create method handles.
     * A single {@code Lookup} object can be used to create any number
     * of access-checked method handles, all checked against a single
     * lookup class.
     * <p>
     * A {@code Lookup} object can be shared with other trusted code,
     * such as a metaobject protocol.
     * A shared {@code Lookup} object delegates the capability
     * to create method handles on private members of the lookup class.
     * Even if privileged code uses the {@code Lookup} object,
     * the access checking is confined to the privileges of the
     * original lookup class.
     * <p>
     * A lookup can fail, because
     * the containing class is not accessible to the lookup class, or
     * because the desired class member is missing, or because the
     * desired class member is not accessible to the lookup class, or
     * because the lookup object is not trusted enough to access the member.
     * In the case of a field setter function on a {@code final} field,
     * finality enforcement is treated as a kind of access control,
     * and the lookup will fail, except in special cases of
     * {@link Lookup#unreflectSetter Lookup.unreflectSetter}.
     * In any of these cases, a {@code ReflectiveOperationException} will be
     * thrown from the attempted lookup.  The exact class will be one of
     * the following:
     * <ul>
     * <li>NoSuchMethodException &mdash; if a method is requested but does not exist
     * <li>NoSuchFieldException &mdash; if a field is requested but does not exist
     * <li>IllegalAccessException &mdash; if the member exists but an access check fails
     * </ul>
     * <p>
     * In general, the conditions under which a method handle may be
     * looked up for a method {@code M} are no more restrictive than the conditions
     * under which the lookup class could have compiled, verified, and resolved a call to {@code M}.
     * Where the JVM would raise exceptions like {@code NoSuchMethodError},
     * a method handle lookup will generally raise a corresponding
     * checked exception, such as {@code NoSuchMethodException}.
     * And the effect of invoking the method handle resulting from the lookup
     * is <a href="MethodHandles.Lookup.html#equiv">exactly equivalent</a>
     * to executing the compiled, verified, and resolved call to {@code M}.
     * The same point is true of fields and constructors.
     * <p style="font-size:smaller;">
     * <em>Discussion:</em>
     * Access checks only apply to named and reflected methods,
     * constructors, and fields.
     * Other method handle creation methods, such as
     * {@link MethodHandle#asType MethodHandle.asType},
     * do not require any access checks, and are used
     * independently of any {@code Lookup} object.
     * <p>
     * If the desired member is {@code protected}, the usual JVM rules apply,
     * including the requirement that the lookup class must either be in the
     * same package as the desired member, or must inherit that member.
     * (See the Java Virtual Machine Specification, sections 4.9.2, 5.4.3.5, and 6.4.)
     * In addition, if the desired member is a non-static field or method
     * in a different package, the resulting method handle may only be applied
     * to objects of the lookup class or one of its subclasses.
     * This requirement is enforced by narrowing the type of the leading
     * {@code this} parameter from {@code C}
     * (which will necessarily be a superclass of the lookup class)
     * to the lookup class itself.
     * <p>
     * The JVM imposes a similar requirement on {@code invokespecial} instruction,
     * that the receiver argument must match both the resolved method <em>and</em>
     * the current class.  Again, this requirement is enforced by narrowing the
     * type of the leading parameter to the resulting method handle.
     * (See the Java Virtual Machine Specification, section 4.10.1.9.)
     * <p>
     * The JVM represents constructors and static initializer blocks as internal methods
     * with special names ({@code "<init>"} and {@code "<clinit>"}).
     * The internal syntax of invocation instructions allows them to refer to such internal
     * methods as if they were normal methods, but the JVM bytecode verifier rejects them.
     * A lookup of such an internal method will produce a {@code NoSuchMethodException}.
     * <p>
     * If the relationship between nested types is expressed directly through the
     * {@code NestHost} and {@code NestMembers} attributes
     * (see the Java Virtual Machine Specification, sections 4.7.28 and 4.7.29),
     * then the associated {@code Lookup} object provides direct access to
     * the lookup class and all of its nestmates
     * (see {@link java.lang.Class#getNestHost Class.getNestHost}).
     * Otherwise, access between nested classes is obtained by the Java compiler creating
     * a wrapper method to access a private method of another class in the same nest.
     * For example, a nested class {@code C.D}
     * can access private members within other related classes such as
     * {@code C}, {@code C.D.E}, or {@code C.B},
     * but the Java compiler may need to generate wrapper methods in
     * those related classes.  In such cases, a {@code Lookup} object on
     * {@code C.E} would be unable to access those private members.
     * A workaround for this limitation is the {@link Lookup#in Lookup.in} method,
     * which can transform a lookup on {@code C.E} into one on any of those other
     * classes, without special elevation of privilege.
     * <p>
     * The accesses permitted to a given lookup object may be limited,
     * according to its set of {@link #lookupModes lookupModes},
     * to a subset of members normally accessible to the lookup class.
     * For example, the {@link MethodHandles#publicLookup publicLookup}
     * method produces a lookup object which is only allowed to access
     * public members in public classes of exported packages.
     * The caller sensitive method {@link MethodHandles#lookup lookup}
     * produces a lookup object with full capabilities relative to
     * its caller class, to emulate all supported bytecode behaviors.
     * Also, the {@link Lookup#in Lookup.in} method may produce a lookup object
     * with fewer access modes than the original lookup object.
     *
     * <p style="font-size:smaller;">
     * <a id="privacc"></a>
     * <em>Discussion of private and module access:</em>
     * We say that a lookup has <em>private access</em>
     * if its {@linkplain #lookupModes lookup modes}
     * include the possibility of accessing {@code private} members
     * (which includes the private members of nestmates).
     * As documented in the relevant methods elsewhere,
     * only lookups with private access possess the following capabilities:
     * <ul style="font-size:smaller;">
     * <li>access private fields, methods, and constructors of the lookup class and its nestmates
     * <li>create method handles which {@link Lookup#findSpecial emulate invokespecial} instructions
     * <li>avoid <a href="MethodHandles.Lookup.html#secmgr">package access checks</a>
     *     for classes accessible to the lookup class
     * <li>create {@link Lookup#in delegated lookup objects} which have private access to other classes
     *     within the same package member
     * </ul>
     * <p style="font-size:smaller;">
     * Similarly, a lookup with module access ensures that the original lookup creator was
     * a member in the same module as the lookup class.
     * <p style="font-size:smaller;">
     * Private and module access are independently determined modes; a lookup may have
     * either or both or neither.  A lookup which possesses both access modes is said to
     * possess {@linkplain #hasFullPrivilegeAccess() full privilege access}.  Such a lookup has
     * the following additional capability:
     * <ul style="font-size:smaller;">
     * <li>create method handles which invoke <a href="MethodHandles.Lookup.html#callsens">caller sensitive</a> methods,
     *     such as {@code Class.forName}
     * </ul>
     * <p style="font-size:smaller;">
     * Each of these permissions is a consequence of the fact that a lookup object
     * with private access can be securely traced back to an originating class,
     * whose <a href="MethodHandles.Lookup.html#equiv">bytecode behaviors</a> and Java language access permissions
     * can be reliably determined and emulated by method handles.
     *
     * <h2><a id="cross-module-lookup"></a>Cross-module lookups</h2>
     * When a lookup class in one module {@code M1} accesses a class in another module
     * {@code M2}, extra access checking is performed beyond the access mode bits.
     * A {@code Lookup} with {@link #PUBLIC} mode and a lookup class in {@code M1}
     * can access public types in {@code M2} when {@code M2} is readable to {@code M1}
     * and when the type is in a package of {@code M2} that is exported to
     * at least {@code M1}.
     * <p>
     * A {@code Lookup} on {@code C} can also <em>teleport</em> to a target class
     * via {@link #in(Class) Lookup.in} and {@link MethodHandles#privateLookupIn(Class, Lookup)
     * MethodHandles.privateLookupIn} methods.
     * Teleporting across modules will always record the original lookup class as
     * the <em>{@linkplain #previousLookupClass() previous lookup class}</em>
     * and drops {@link Lookup#MODULE MODULE} access.
     * If the target class is in the same module as the lookup class {@code C},
     * then the target class becomes the new lookup class
     * and there is no change to the previous lookup class.
     * If the target class is in a different module from {@code M1} ({@code C}'s module),
     * {@code C} becomes the new previous lookup class
     * and the target class becomes the new lookup class.
     * In that case, if there was already a previous lookup class in {@code M0},
     * and it differs from {@code M1} and {@code M2}, then the resulting lookup
     * drops all privileges.
     * For example,
     * <blockquote><pre>
     * {@code
     * Lookup lookup = MethodHandles.lookup();   // in class C
     * Lookup lookup2 = lookup.in(D.class);
     * MethodHandle mh = lookup2.findStatic(E.class, "m", MT);
     * }</pre></blockquote>
     * <p>
     * The {@link #lookup()} factory method produces a {@code Lookup} object
     * with {@code null} previous lookup class.
     * {@link Lookup#in lookup.in(D.class)} transforms the {@code lookup} on class {@code C}
     * to class {@code D} without elevation of privileges.
     * If {@code C} and {@code D} are in the same module,
     * {@code lookup2} records {@code D} as the new lookup class and keeps the
     * same previous lookup class as the original {@code lookup}, or
     * {@code null} if not present.
     * <p>
     * When a {@code Lookup} teleports from a class
     * in one nest to another nest, {@code PRIVATE} access is dropped.
     * When a {@code Lookup} teleports from a class in one package to
     * another package, {@code PACKAGE} access is dropped.
     * When a {@code Lookup} teleports from a class in one module to another module,
     * {@code MODULE} access is dropped.
     * Teleporting across modules drops the ability to access non-exported classes
     * in both the module of the new lookup class and the module of the old lookup class
     * and the resulting {@code Lookup} remains only {@code PUBLIC} access.
     * A {@code Lookup} can teleport back and forth to a class in the module of
     * the lookup class and the module of the previous class lookup.
     * Teleporting across modules can only decrease access but cannot increase it.
     * Teleporting to some third module drops all accesses.
     * <p>
     * In the above example, if {@code C} and {@code D} are in different modules,
     * {@code lookup2} records {@code D} as its lookup class and
     * {@code C} as its previous lookup class and {@code lookup2} has only
     * {@code PUBLIC} access. {@code lookup2} can teleport to other class in
     * {@code C}'s module and {@code D}'s module.
     * If class {@code E} is in a third module, {@code lookup2.in(E.class)} creates
     * a {@code Lookup} on {@code E} with no access and {@code lookup2}'s lookup
     * class {@code D} is recorded as its previous lookup class.
     * <p>
     * Teleporting across modules restricts access to the public types that
     * both the lookup class and the previous lookup class can equally access
     * (see below).
     * <p>
     * {@link MethodHandles#privateLookupIn(Class, Lookup) MethodHandles.privateLookupIn(T.class, lookup)}
     * can be used to teleport a {@code lookup} from class {@code C} to class {@code T}
     * and create a new {@code Lookup} with <a href="#privacc">private access</a>
     * if the lookup class is allowed to do <em>deep reflection</em> on {@code T}.
     * The {@code lookup} must have {@link #MODULE} and {@link #PRIVATE} access
     * to call {@code privateLookupIn}.
     * A {@code lookup} on {@code C} in module {@code M1} is allowed to do deep reflection
     * on all classes in {@code M1}.  If {@code T} is in {@code M1}, {@code privateLookupIn}
     * produces a new {@code Lookup} on {@code T} with full capabilities.
     * A {@code lookup} on {@code C} is also allowed
     * to do deep reflection on {@code T} in another module {@code M2} if
     * {@code M1} reads {@code M2} and {@code M2} {@link Module#isOpen(String,Module) opens}
     * the package containing {@code T} to at least {@code M1}.
     * {@code T} becomes the new lookup class and {@code C} becomes the new previous
     * lookup class and {@code MODULE} access is dropped from the resulting {@code Lookup}.
     * The resulting {@code Lookup} can be used to do member lookup or teleport
     * to another lookup class by calling {@link #in Lookup::in}.  But
     * it cannot be used to obtain another private {@code Lookup} by calling
     * {@link MethodHandles#privateLookupIn(Class, Lookup) privateLookupIn}
     * because it has no {@code MODULE} access.
     *
     * <h2><a id="module-access-check"></a>Cross-module access checks</h2>
     *
     * A {@code Lookup} with {@link #PUBLIC} or with {@link #UNCONDITIONAL} mode
     * allows cross-module access. The access checking is performed with respect
     * to both the lookup class and the previous lookup class if present.
     * <p>
     * A {@code Lookup} with {@link #UNCONDITIONAL} mode can access public type
     * in all modules when the type is in a package that is {@linkplain Module#isExported(String)
     * exported unconditionally}.
     * <p>
     * If a {@code Lookup} on {@code LC} in {@code M1} has no previous lookup class,
     * the lookup with {@link #PUBLIC} mode can access all public types in modules
     * that are readable to {@code M1} and the type is in a package that is exported
     * at least to {@code M1}.
     * <p>
     * If a {@code Lookup} on {@code LC} in {@code M1} has a previous lookup class
     * {@code PLC} on {@code M0}, the lookup with {@link #PUBLIC} mode can access
     * the intersection of all public types that are accessible to {@code M1}
     * with all public types that are accessible to {@code M0}. {@code M0}
     * reads {@code M1} and hence the set of accessible types includes:
     *
     * <table class="striped">
     * <caption style="display:none">
     * Public types in the following packages are accessible to the
     * lookup class and the previous lookup class.
     * </caption>
     * <thead>
     * <tr>
     * <th scope="col">Equally accessible types to {@code M0} and {@code M1}</th>
     * </tr>
     * </thead>
     * <tbody>
     * <tr>
     * <th scope="row" style="text-align:left">unconditional-exported packages from {@code M1}</th>
     * </tr>
     * <tr>
     * <th scope="row" style="text-align:left">unconditional-exported packages from {@code M0} if {@code M1} reads {@code M0}</th>
     * </tr>
     * <tr>
     * <th scope="row" style="text-align:left">unconditional-exported packages from a third module {@code M2}
     * if both {@code M0} and {@code M1} read {@code M2}</th>
     * </tr>
     * <tr>
     * <th scope="row" style="text-align:left">qualified-exported packages from {@code M1} to {@code M0}</th>
     * </tr>
     * <tr>
     * <th scope="row" style="text-align:left">qualified-exported packages from {@code M0} to {@code M1}
     * if {@code M1} reads {@code M0}</th>
     * </tr>
     * <tr>
     * <th scope="row" style="text-align:left">qualified-exported packages from a third module {@code M2} to
     * both {@code M0} and {@code M1} if both {@code M0} and {@code M1} read {@code M2}</th>
     * </tr>
     * </tbody>
     * </table>
     *
     * <h2><a id="access-modes"></a>Access modes</h2>
     *
     * The table below shows the access modes of a {@code Lookup} produced by
     * any of the following factory or transformation methods:
     * <ul>
     * <li>{@link #lookup() MethodHandles.lookup()}</li>
     * <li>{@link #publicLookup() MethodHandles.publicLookup()}</li>
     * <li>{@link #privateLookupIn(Class, Lookup) MethodHandles.privateLookupIn}</li>
     * <li>{@link Lookup#in}</li>
     * <li>{@link Lookup#dropLookupMode(int)}</li>
     * </ul>
     *
     * <table class="striped">
     * <caption style="display:none">
     * Access mode summary
     * </caption>
     * <thead>
     * <tr>
     * <th scope="col">Lookup object</th>
     * <th style="text-align:center">original</th>
     * <th style="text-align:center">protected</th>
     * <th style="text-align:center">private</th>
     * <th style="text-align:center">package</th>
     * <th style="text-align:center">module</th>
     * <th style="text-align:center">public</th>
     * </tr>
     * </thead>
     * <tbody>
     * <tr>
     * <th scope="row" style="text-align:left">{@code CL = MethodHandles.lookup()} in {@code C}</th>
     * <td style="text-align:center">ORI</td>
     * <td style="text-align:center">PRO</td>
     * <td style="text-align:center">PRI</td>
     * <td style="text-align:center">PAC</td>
     * <td style="text-align:center">MOD</td>
     * <td style="text-align:center">1R</td>
     * </tr>
     * <tr>
     * <th scope="row" style="text-align:left">{@code CL.in(C1)} same package</th>
     * <td></td>
     * <td></td>
     * <td></td>
     * <td style="text-align:center">PAC</td>
     * <td style="text-align:center">MOD</td>
     * <td style="text-align:center">1R</td>
     * </tr>
     * <tr>
     * <th scope="row" style="text-align:left">{@code CL.in(C1)} same module</th>
     * <td></td>
     * <td></td>
     * <td></td>
     * <td></td>
     * <td style="text-align:center">MOD</td>
     * <td style="text-align:center">1R</td>
     * </tr>
     * <tr>
     * <th scope="row" style="text-align:left">{@code CL.in(D)} different module</th>
     * <td></td>
     * <td></td>
     * <td></td>
     * <td></td>
     * <td></td>
     * <td style="text-align:center">2R</td>
     * </tr>
     * <tr>
     * <td>{@code CL.in(D).in(C)} hop back to module</td>
     * <td></td>
     * <td></td>
     * <td></td>
     * <td></td>
     * <td></td>
     * <td style="text-align:center">2R</td>
     * </tr>
     * <tr>
     * <td>{@code PRI1 = privateLookupIn(C1,CL)}</td>
     * <td></td>
     * <td style="text-align:center">PRO</td>
     * <td style="text-align:center">PRI</td>
     * <td style="text-align:center">PAC</td>
     * <td style="text-align:center">MOD</td>
     * <td style="text-align:center">1R</td>
     * </tr>
     * <tr>
     * <td>{@code PRI1a = privateLookupIn(C,PRI1)}</td>
     * <td></td>
     * <td style="text-align:center">PRO</td>
     * <td style="text-align:center">PRI</td>
     * <td style="text-align:center">PAC</td>
     * <td style="text-align:center">MOD</td>
     * <td style="text-align:center">1R</td>
     * </tr>
     * <tr>
     * <td>{@code PRI1.in(C1)} same package</td>
     * <td></td>
     * <td></td>
     * <td></td>
     * <td style="text-align:center">PAC</td>
     * <td style="text-align:center">MOD</td>
     * <td style="text-align:center">1R</td>
     * </tr>
     * <tr>
     * <td>{@code PRI1.in(C1)} different package</td>
     * <td></td>
     * <td></td>
     * <td></td>
     * <td></td>
     * <td style="text-align:center">MOD</td>
     * <td style="text-align:center">1R</td>
     * </tr>
     * <tr>
     * <td>{@code PRI1.in(D)} different module</td>
     * <td></td>
     * <td></td>
     * <td></td>
     * <td></td>
     * <td></td>
     * <td style="text-align:center">2R</td>
     * </tr>
     * <tr>
     * <td>{@code PRI1.dropLookupMode(PROTECTED)}</td>
     * <td></td>
     * <td></td>
     * <td style="text-align:center">PRI</td>
     * <td style="text-align:center">PAC</td>
     * <td style="text-align:center">MOD</td>
     * <td style="text-align:center">1R</td>
     * </tr>
     * <tr>
     * <td>{@code PRI1.dropLookupMode(PRIVATE)}</td>
     * <td></td>
     * <td></td>
     * <td></td>
     * <td style="text-align:center">PAC</td>
     * <td style="text-align:center">MOD</td>
     * <td style="text-align:center">1R</td>
     * </tr>
     * <tr>
     * <td>{@code PRI1.dropLookupMode(PACKAGE)}</td>
     * <td></td>
     * <td></td>
     * <td></td>
     * <td></td>
     * <td style="text-align:center">MOD</td>
     * <td style="text-align:center">1R</td>
     * </tr>
     * <tr>
     * <td>{@code PRI1.dropLookupMode(MODULE)}</td>
     * <td></td>
     * <td></td>
     * <td></td>
     * <td></td>
     * <td></td>
     * <td style="text-align:center">1R</td>
     * </tr>
     * <tr>
     * <td>{@code PRI1.dropLookupMode(PUBLIC)}</td>
     * <td></td>
     * <td></td>
     * <td></td>
     * <td></td>
     * <td></td>
     * <td style="text-align:center">none</td>
     * <tr>
     * <td>{@code PRI2 = privateLookupIn(D,CL)}</td>
     * <td></td>
     * <td style="text-align:center">PRO</td>
     * <td style="text-align:center">PRI</td>
     * <td style="text-align:center">PAC</td>
     * <td></td>
     * <td style="text-align:center">2R</td>
     * </tr>
     * <tr>
     * <td>{@code privateLookupIn(D,PRI1)}</td>
     * <td></td>
     * <td style="text-align:center">PRO</td>
     * <td style="text-align:center">PRI</td>
     * <td style="text-align:center">PAC</td>
     * <td></td>
     * <td style="text-align:center">2R</td>
     * </tr>
     * <tr>
     * <td>{@code privateLookupIn(C,PRI2)} fails</td>
     * <td></td>
     * <td></td>
     * <td></td>
     * <td></td>
     * <td></td>
     * <td style="text-align:center">IAE</td>
     * </tr>
     * <tr>
     * <td>{@code PRI2.in(D2)} same package</td>
     * <td></td>
     * <td></td>
     * <td></td>
     * <td style="text-align:center">PAC</td>
     * <td></td>
     * <td style="text-align:center">2R</td>
     * </tr>
     * <tr>
     * <td>{@code PRI2.in(D2)} different package</td>
     * <td></td>
     * <td></td>
     * <td></td>
     * <td></td>
     * <td></td>
     * <td style="text-align:center">2R</td>
     * </tr>
     * <tr>
     * <td>{@code PRI2.in(C1)} hop back to module</td>
     * <td></td>
     * <td></td>
     * <td></td>
     * <td></td>
     * <td></td>
     * <td style="text-align:center">2R</td>
     * </tr>
     * <tr>
     * <td>{@code PRI2.in(E)} hop to third module</td>
     * <td></td>
     * <td></td>
     * <td></td>
     * <td></td>
     * <td></td>
     * <td style="text-align:center">none</td>
     * </tr>
     * <tr>
     * <td>{@code PRI2.dropLookupMode(PROTECTED)}</td>
     * <td></td>
     * <td></td>
     * <td style="text-align:center">PRI</td>
     * <td style="text-align:center">PAC</td>
     * <td></td>
     * <td style="text-align:center">2R</td>
     * </tr>
     * <tr>
     * <td>{@code PRI2.dropLookupMode(PRIVATE)}</td>
     * <td></td>
     * <td></td>
     * <td></td>
     * <td style="text-align:center">PAC</td>
     * <td></td>
     * <td style="text-align:center">2R</td>
     * </tr>
     * <tr>
     * <td>{@code PRI2.dropLookupMode(PACKAGE)}</td>
     * <td></td>
     * <td></td>
     * <td></td>
     * <td></td>
     * <td></td>
     * <td style="text-align:center">2R</td>
     * </tr>
     * <tr>
     * <td>{@code PRI2.dropLookupMode(MODULE)}</td>
     * <td></td>
     * <td></td>
     * <td></td>
     * <td></td>
     * <td></td>
     * <td style="text-align:center">2R</td>
     * </tr>
     * <tr>
     * <td>{@code PRI2.dropLookupMode(PUBLIC)}</td>
     * <td></td>
     * <td></td>
     * <td></td>
     * <td></td>
     * <td></td>
     * <td style="text-align:center">none</td>
     * </tr>
     * <tr>
     * <td>{@code CL.dropLookupMode(PROTECTED)}</td>
     * <td></td>
     * <td></td>
     * <td style="text-align:center">PRI</td>
     * <td style="text-align:center">PAC</td>
     * <td style="text-align:center">MOD</td>
     * <td style="text-align:center">1R</td>
     * </tr>
     * <tr>
     * <td>{@code CL.dropLookupMode(PRIVATE)}</td>
     * <td></td>
     * <td></td>
     * <td></td>
     * <td style="text-align:center">PAC</td>
     * <td style="text-align:center">MOD</td>
     * <td style="text-align:center">1R</td>
     * </tr>
     * <tr>
     * <td>{@code CL.dropLookupMode(PACKAGE)}</td>
     * <td></td>
     * <td></td>
     * <td></td>
     * <td></td>
     * <td style="text-align:center">MOD</td>
     * <td style="text-align:center">1R</td>
     * </tr>
     * <tr>
     * <td>{@code CL.dropLookupMode(MODULE)}</td>
     * <td></td>
     * <td></td>
     * <td></td>
     * <td></td>
     * <td></td>
     * <td style="text-align:center">1R</td>
     * </tr>
     * <tr>
     * <td>{@code CL.dropLookupMode(PUBLIC)}</td>
     * <td></td>
     * <td></td>
     * <td></td>
     * <td></td>
     * <td></td>
     * <td style="text-align:center">none</td>
     * </tr>
     * <tr>
     * <td>{@code PUB = publicLookup()}</td>
     * <td></td>
     * <td></td>
     * <td></td>
     * <td></td>
     * <td></td>
     * <td style="text-align:center">U</td>
     * </tr>
     * <tr>
     * <td>{@code PUB.in(D)} different module</td>
     * <td></td>
     * <td></td>
     * <td></td>
     * <td></td>
     * <td></td>
     * <td style="text-align:center">U</td>
     * </tr>
     * <tr>
     * <td>{@code PUB.in(D).in(E)} third module</td>
     * <td></td>
     * <td></td>
     * <td></td>
     * <td></td>
     * <td></td>
     * <td style="text-align:center">U</td>
     * </tr>
     * <tr>
     * <td>{@code PUB.dropLookupMode(UNCONDITIONAL)}</td>
     * <td></td>
     * <td></td>
     * <td></td>
     * <td></td>
     * <td></td>
     * <td style="text-align:center">none</td>
     * </tr>
     * <tr>
     * <td>{@code privateLookupIn(C1,PUB)} fails</td>
     * <td></td>
     * <td></td>
     * <td></td>
     * <td></td>
     * <td></td>
     * <td style="text-align:center">IAE</td>
     * </tr>
     * <tr>
     * <td>{@code ANY.in(X)}, for inaccessible {@code X}</td>
     * <td></td>
     * <td></td>
     * <td></td>
     * <td></td>
     * <td></td>
     * <td style="text-align:center">none</td>
     * </tr>
     * </tbody>
     * </table>
     *
     * <p>
     * Notes:
     * <ul>
     * <li>Class {@code C} and class {@code C1} are in module {@code M1},
     *     but {@code D} and {@code D2} are in module {@code M2}, and {@code E}
     *     is in module {@code M3}. {@code X} stands for class which is inaccessible
     *     to the lookup. {@code ANY} stands for any of the example lookups.</li>
     * <li>{@code ORI} indicates {@link #ORIGINAL} bit set,
     *     {@code PRO} indicates {@link #PROTECTED} bit set,
     *     {@code PRI} indicates {@link #PRIVATE} bit set,
     *     {@code PAC} indicates {@link #PACKAGE} bit set,
     *     {@code MOD} indicates {@link #MODULE} bit set,
     *     {@code 1R} and {@code 2R} indicate {@link #PUBLIC} bit set,
     *     {@code U} indicates {@link #UNCONDITIONAL} bit set,
     *     {@code IAE} indicates {@code IllegalAccessException} thrown.</li>
     * <li>Public access comes in three kinds:
     * <ul>
     * <li>unconditional ({@code U}): the lookup assumes readability.
     *     The lookup has {@code null} previous lookup class.
     * <li>one-module-reads ({@code 1R}): the module access checking is
     *     performed with respect to the lookup class.  The lookup has {@code null}
     *     previous lookup class.
     * <li>two-module-reads ({@code 2R}): the module access checking is
     *     performed with respect to the lookup class and the previous lookup class.
     *     The lookup has a non-null previous lookup class which is in a
     *     different module from the current lookup class.
     * </ul>
     * <li>Any attempt to reach a third module loses all access.</li>
     * <li>If a target class {@code X} is not accessible to {@code Lookup::in}
     * all access modes are dropped.</li>
     * </ul>
     *
     * <h2><a id="secmgr"></a>Security manager interactions</h2>
     * Although bytecode instructions can only refer to classes in
     * a related class loader, this API can search for methods in any
     * class, as long as a reference to its {@code Class} object is
     * available.  Such cross-loader references are also possible with the
     * Core Reflection API, and are impossible to bytecode instructions
     * such as {@code invokestatic} or {@code getfield}.
     * There is a {@linkplain java.lang.SecurityManager security manager API}
     * to allow applications to check such cross-loader references.
     * These checks apply to both the {@code MethodHandles.Lookup} API
     * and the Core Reflection API
     * (as found on {@link java.lang.Class Class}).
     * <p>
     * If a security manager is present, member and class lookups are
     * subject to additional checks.
     * From one to three calls are made to the security manager.
     * Any of these calls can refuse access by throwing a
     * {@link java.lang.SecurityException SecurityException}.
     * Define {@code smgr} as the security manager,
     * {@code lookc} as the lookup class of the current lookup object,
     * {@code refc} as the containing class in which the member
     * is being sought, and {@code defc} as the class in which the
     * member is actually defined.
     * (If a class or other type is being accessed,
     * the {@code refc} and {@code defc} values are the class itself.)
     * The value {@code lookc} is defined as <em>not present</em>
     * if the current lookup object does not have
     * {@linkplain #hasFullPrivilegeAccess() full privilege access}.
     * The calls are made according to the following rules:
     * <ul>
     * <li><b>Step 1:</b>
     *     If {@code lookc} is not present, or if its class loader is not
     *     the same as or an ancestor of the class loader of {@code refc},
     *     then {@link SecurityManager#checkPackageAccess
     *     smgr.checkPackageAccess(refcPkg)} is called,
     *     where {@code refcPkg} is the package of {@code refc}.
     * <li><b>Step 2a:</b>
     *     If the retrieved member is not public and
     *     {@code lookc} is not present, then
     *     {@link SecurityManager#checkPermission smgr.checkPermission}
     *     with {@code RuntimePermission("accessDeclaredMembers")} is called.
     * <li><b>Step 2b:</b>
     *     If the retrieved class has a {@code null} class loader,
     *     and {@code lookc} is not present, then
     *     {@link SecurityManager#checkPermission smgr.checkPermission}
     *     with {@code RuntimePermission("getClassLoader")} is called.
     * <li><b>Step 3:</b>
     *     If the retrieved member is not public,
     *     and if {@code lookc} is not present,
     *     and if {@code defc} and {@code refc} are different,
     *     then {@link SecurityManager#checkPackageAccess
     *     smgr.checkPackageAccess(defcPkg)} is called,
     *     where {@code defcPkg} is the package of {@code defc}.
     * </ul>
     * Security checks are performed after other access checks have passed.
     * Therefore, the above rules presuppose a member or class that is public,
     * or else that is being accessed from a lookup class that has
     * rights to access the member or class.
     * <p>
     * If a security manager is present and the current lookup object does not have
<<<<<<< HEAD
     * <a href="MethodHandles.Lookup.html#privacc">private access</a>, then
     * {@link #defineClass(byte[]) defineClass} and
     * {@link #defineHiddenClass(byte[], boolean, ClassOption...) defineHiddenClass}
     * call {@link SecurityManager#checkPermission smgr.checkPermission}
     * with {@code RuntimePermission("defineClass")} is called.
=======
     * {@linkplain #hasFullPrivilegeAccess() full privilege access}, then
     * {@link #defineClass(byte[]) defineClass}
     * calls {@link SecurityManager#checkPermission smgr.checkPermission}
     * with {@code RuntimePermission("defineClass")}.
>>>>>>> f33e2e9c
     *
     * <h2><a id="callsens"></a>Caller sensitive methods</h2>
     * A small number of Java methods have a special property called caller sensitivity.
     * A <em>caller-sensitive</em> method can behave differently depending on the
     * identity of its immediate caller.
     * <p>
     * If a method handle for a caller-sensitive method is requested,
     * the general rules for <a href="MethodHandles.Lookup.html#equiv">bytecode behaviors</a> apply,
     * but they take account of the lookup class in a special way.
     * The resulting method handle behaves as if it were called
     * from an instruction contained in the lookup class,
     * so that the caller-sensitive method detects the lookup class.
     * (By contrast, the invoker of the method handle is disregarded.)
     * Thus, in the case of caller-sensitive methods,
     * different lookup classes may give rise to
     * differently behaving method handles.
     * <p>
     * In cases where the lookup object is
     * {@link MethodHandles#publicLookup() publicLookup()},
     * or some other lookup object without the
     * {@linkplain #hasFullPrivilegeAccess() full privilege access},
     * the lookup class is disregarded.
     * In such cases, no caller-sensitive method handle can be created,
     * access is forbidden, and the lookup fails with an
     * {@code IllegalAccessException}.
     * <p style="font-size:smaller;">
     * <em>Discussion:</em>
     * For example, the caller-sensitive method
     * {@link java.lang.Class#forName(String) Class.forName(x)}
     * can return varying classes or throw varying exceptions,
     * depending on the class loader of the class that calls it.
     * A public lookup of {@code Class.forName} will fail, because
     * there is no reasonable way to determine its bytecode behavior.
     * <p style="font-size:smaller;">
     * If an application caches method handles for broad sharing,
     * it should use {@code publicLookup()} to create them.
     * If there is a lookup of {@code Class.forName}, it will fail,
     * and the application must take appropriate action in that case.
     * It may be that a later lookup, perhaps during the invocation of a
     * bootstrap method, can incorporate the specific identity
     * of the caller, making the method accessible.
     * <p style="font-size:smaller;">
     * The function {@code MethodHandles.lookup} is caller sensitive
     * so that there can be a secure foundation for lookups.
     * Nearly all other methods in the JSR 292 API rely on lookup
     * objects to check access requests.
     *
     * @revised 9
     */
    public static final
    class Lookup {
        /** The class on behalf of whom the lookup is being performed. */
        private final Class<?> lookupClass;

        /** previous lookup class */
        private final Class<?> prevLookupClass;

        /** The allowed sorts of members which may be looked up (PUBLIC, etc.). */
        private final int allowedModes;

        static {
            Reflection.registerFieldsToFilter(Lookup.class, Set.of("lookupClass", "allowedModes"));
        }

        /** A single-bit mask representing {@code public} access,
         *  which may contribute to the result of {@link #lookupModes lookupModes}.
         *  The value, {@code 0x01}, happens to be the same as the value of the
         *  {@code public} {@linkplain java.lang.reflect.Modifier#PUBLIC modifier bit}.
         *  <p>
         *  A {@code Lookup} with this lookup mode performs cross-module access check
         *  with respect to the {@linkplain #lookupClass() lookup class} and
         *  {@linkplain #previousLookupClass() previous lookup class} if present.
         */
        public static final int PUBLIC = Modifier.PUBLIC;

        /** A single-bit mask representing {@code private} access,
         *  which may contribute to the result of {@link #lookupModes lookupModes}.
         *  The value, {@code 0x02}, happens to be the same as the value of the
         *  {@code private} {@linkplain java.lang.reflect.Modifier#PRIVATE modifier bit}.
         */
        public static final int PRIVATE = Modifier.PRIVATE;

        /** A single-bit mask representing {@code protected} access,
         *  which may contribute to the result of {@link #lookupModes lookupModes}.
         *  The value, {@code 0x04}, happens to be the same as the value of the
         *  {@code protected} {@linkplain java.lang.reflect.Modifier#PROTECTED modifier bit}.
         */
        public static final int PROTECTED = Modifier.PROTECTED;

        /** A single-bit mask representing {@code package} access (default access),
         *  which may contribute to the result of {@link #lookupModes lookupModes}.
         *  The value is {@code 0x08}, which does not correspond meaningfully to
         *  any particular {@linkplain java.lang.reflect.Modifier modifier bit}.
         */
        public static final int PACKAGE = Modifier.STATIC;

        /** A single-bit mask representing {@code module} access,
         *  which may contribute to the result of {@link #lookupModes lookupModes}.
         *  The value is {@code 0x10}, which does not correspond meaningfully to
         *  any particular {@linkplain java.lang.reflect.Modifier modifier bit}.
         *  In conjunction with the {@code PUBLIC} modifier bit, a {@code Lookup}
         *  with this lookup mode can access all public types in the module of the
         *  lookup class and public types in packages exported by other modules
         *  to the module of the lookup class.
         *  <p>
         *  If this lookup mode is set, the {@linkplain #previousLookupClass()
         *  previous lookup class} is always {@code null}.
         *
         *  @since 9
         *  @spec JPMS
         */
        public static final int MODULE = PACKAGE << 1;

        /** A single-bit mask representing {@code unconditional} access
         *  which may contribute to the result of {@link #lookupModes lookupModes}.
         *  The value is {@code 0x20}, which does not correspond meaningfully to
         *  any particular {@linkplain java.lang.reflect.Modifier modifier bit}.
         *  A {@code Lookup} with this lookup mode assumes {@linkplain
         *  java.lang.Module#canRead(java.lang.Module) readability}.
         *  This lookup mode can access all public members of public types
         *  of all modules when the type is in a package that is {@link
         *  java.lang.Module#isExported(String) exported unconditionally}.
         *
         *  <p>
         *  If this lookup mode is set, the {@linkplain #previousLookupClass()
         *  previous lookup class} is always {@code null}.
         *
         *  @since 9
         *  @spec JPMS
         *  @see #publicLookup()
         */
        public static final int UNCONDITIONAL = PACKAGE << 2;


        /** A single-bit mask representing {@code original} full privilege access
         *  which may contribute to the result of {@link #lookupModes lookupModes}.
         *  The value is {@code 0x40}, which does not correspond meaningfully to
         *  any particular {@linkplain java.lang.reflect.Modifier modifier bit}.
         *
         *  <p>
         *  If this lookup mode is set, the {@code Lookup} object must be
         *  created by the original lookup class by calling
         *  {@link MethodHandles#lookup()} method or by a bootstrap method
         *  invoked by the VM.
         *
         *  @since 14
         */
        public static final int ORIGINAL = PACKAGE << 3;

        private static final int ALL_MODES = (PUBLIC | PRIVATE | PROTECTED | PACKAGE | MODULE | UNCONDITIONAL | ORIGINAL);
        private static final int FULL_POWER_MODES = (ALL_MODES & ~UNCONDITIONAL);
        private static final int TRUSTED   = -1;

        /*
         * Adjust PUBLIC => PUBLIC|MODULE|UNCONDITIONAL
         * Adjust 0 => PACKAGE
         */
        private static int fixmods(int mods) {
            mods &= (ALL_MODES - PACKAGE - MODULE - UNCONDITIONAL - ORIGINAL);
            if (Modifier.isPublic(mods))
                mods |= UNCONDITIONAL;
            return (mods != 0) ? mods : PACKAGE;
        }

        /** Tells which class is performing the lookup.  It is this class against
         *  which checks are performed for visibility and access permissions.
         *  <p>
         *  If this lookup object has a {@linkplain #previousLookupClass() previous lookup class},
         *  access checks are performed against both the lookup class and the previous lookup class.
         *  <p>
         *  The class implies a maximum level of access permission,
         *  but the permissions may be additionally limited by the bitmask
         *  {@link #lookupModes lookupModes}, which controls whether non-public members
         *  can be accessed.
         *  @return the lookup class, on behalf of which this lookup object finds members
         *  @see <a href="#cross-module-lookup">Cross-module lookups</a>
         */
        public Class<?> lookupClass() {
            return lookupClass;
        }

        /** Reports a lookup class in another module that this lookup object
         * was previously teleported from, or {@code null}.
         * <p>
         * A {@code Lookup} object produced by the factory methods, such as the
         * {@link #lookup() lookup()} and {@link #publicLookup() publicLookup()} method,
         * has {@code null} previous lookup class.
         * A {@code Lookup} object has a non-null previous lookup class
         * when this lookup was teleported from an old lookup class
         * in one module to a new lookup class in another module.
         *
         * @return the lookup class in another module that this lookup object was
         *         previously teleported from, or {@code null}
         * @since 14
         * @see #in(Class)
         * @see MethodHandles#privateLookupIn(Class, Lookup)
         * @see <a href="#cross-module-lookup">Cross-module lookups</a>
         */
        public Class<?> previousLookupClass() {
            return prevLookupClass;
        }

        // This is just for calling out to MethodHandleImpl.
        private Class<?> lookupClassOrNull() {
            if (allowedModes == TRUSTED) {
                return null;
            }
            if (allowedModes == UNCONDITIONAL) {
                // use Object as the caller to pass to VM doing resolution
                return Object.class;
            }
            return lookupClass;
        }

        /** Tells which access-protection classes of members this lookup object can produce.
         *  The result is a bit-mask of the bits
         *  {@linkplain #PUBLIC PUBLIC (0x01)},
         *  {@linkplain #PRIVATE PRIVATE (0x02)},
         *  {@linkplain #PROTECTED PROTECTED (0x04)},
         *  {@linkplain #PACKAGE PACKAGE (0x08)},
         *  {@linkplain #MODULE MODULE (0x10)},
         *  {@linkplain #UNCONDITIONAL UNCONDITIONAL (0x20)},
         *  and {@linkplain #ORIGINAL ORIGINAL (0x40)}.
         *  <p>
         *  A freshly-created lookup object
         *  on the {@linkplain java.lang.invoke.MethodHandles#lookup() caller's class} has
         *  all possible bits set, except {@code UNCONDITIONAL}.
         *  A lookup object on a new lookup class
         *  {@linkplain java.lang.invoke.MethodHandles.Lookup#in created from a previous lookup object}
         *  may have some mode bits set to zero.
         *  Mode bits can also be
         *  {@linkplain java.lang.invoke.MethodHandles.Lookup#dropLookupMode directly cleared}.
         *  Once cleared, mode bits cannot be restored from the downgraded lookup object.
         *  The purpose of this is to restrict access via the new lookup object,
         *  so that it can access only names which can be reached by the original
         *  lookup object, and also by the new lookup class.
         *  @return the lookup modes, which limit the kinds of access performed by this lookup object
         *  @see #in
         *  @see #dropLookupMode
         *
         *  @revised 9
         *  @spec JPMS
         */
        public int lookupModes() {
            return allowedModes & ALL_MODES;
        }

        /** Embody the current class (the lookupClass) as a lookup class
         * for method handle creation.
         * Must be called by from a method in this package,
         * which in turn is called by a method not in this package.
         */
        Lookup(Class<?> lookupClass) {
            this(lookupClass, null, FULL_POWER_MODES);
        }

        private Lookup(Class<?> lookupClass, Class<?> prevLookupClass, int allowedModes) {
            assert prevLookupClass == null || ((allowedModes & MODULE) == 0
                    && prevLookupClass.getModule() != lookupClass.getModule());
            assert !lookupClass.isArray() && !lookupClass.isPrimitive();
            this.lookupClass = lookupClass;
            this.prevLookupClass = prevLookupClass;
            this.allowedModes = allowedModes;
            assert !lookupClass.isPrimitive() && !lookupClass.isArray();
        }

        private static Lookup newLookup(Class<?> lookupClass, Class<?> prevLookupClass, int allowedModes) {
            // make sure we haven't accidentally picked up a privileged class:
            checkUnprivilegedlookupClass(lookupClass);
            return new Lookup(lookupClass, prevLookupClass, allowedModes);
        }

        /**
         * Creates a lookup on the specified new lookup class.
         * The resulting object will report the specified
         * class as its own {@link #lookupClass() lookupClass}.
         *
         * <p>
         * However, the resulting {@code Lookup} object is guaranteed
         * to have no more access capabilities than the original.
         * In particular, access capabilities can be lost as follows:<ul>
         * <li>If the new lookup class is in a different module from the old one,
         * i.e. {@link #MODULE MODULE} access is lost.
         * <li>If the new lookup class is in a different package
         * than the old one, protected and default (package) members will not be accessible,
         * i.e. {@link #PROTECTED PROTECTED} and {@link #PACKAGE PACKAGE} access are lost.
         * <li>If the new lookup class is not within the same package member
         * as the old one, private members will not be accessible, and protected members
         * will not be accessible by virtue of inheritance,
         * i.e. {@link #PRIVATE PRIVATE} access is lost.
         * (Protected members may continue to be accessible because of package sharing.)
         * <li>If the new lookup class is different from the old lookup class,
         * i.e. {@link #ORIGINAL ORIGINAL} access is lost.
         * <li>If the new lookup class is not
         * {@linkplain #accessClass(Class) accessible} to this lookup,
         * then no members, not even public members, will be accessible
         * i.e. all access modes are lost.
         * <li>If the new lookup class, the old lookup class and the previous lookup class
         * are all in different modules i.e. teleporting to a third module,
         * all access modes are lost.
         * </ul>
         * <p>
         * The new previous lookup class is chosen as follows:
         * <ul>
         * <li>If the new lookup object has {@link #UNCONDITIONAL UNCONDITIONAL} bit,
         * the new previous lookup class is {@code null}.
         * <li>If the new lookup class is in the same module as the old lookup class,
         * the new previous lookup class is the old previous lookup class.
         * <li>If the new lookup class is in a different module from the old lookup class,
         * the new previous lookup class is the the old lookup class.
         *</ul>
         * <p>
         * The resulting lookup's capabilities for loading classes
         * (used during {@link #findClass} invocations)
         * are determined by the lookup class' loader,
         * which may change due to this operation.
         * <p>
         * @param requestedLookupClass the desired lookup class for the new lookup object
         * @return a lookup object which reports the desired lookup class, or the same object
         * if there is no change
         * @throws IllegalArgumentException if {@code requestedLookupClass} is a primitive type or void or array class
         * @throws NullPointerException if the argument is null
         *
         * @revised 9
         * @spec JPMS
         * @see #accessClass(Class)
         * @see <a href="#cross-module-lookup">Cross-module lookups</a>
         */
        public Lookup in(Class<?> requestedLookupClass) {
            Objects.requireNonNull(requestedLookupClass);
            if (requestedLookupClass.isPrimitive())
                throw new IllegalArgumentException(requestedLookupClass + " is a primitive class");
            if (requestedLookupClass.isArray())
                throw new IllegalArgumentException(requestedLookupClass + " is an array class");

            if (allowedModes == TRUSTED)  // IMPL_LOOKUP can make any lookup at all
                return new Lookup(requestedLookupClass, null, FULL_POWER_MODES);
            if (requestedLookupClass == this.lookupClass)
                return this;  // keep same capabilities
            int newModes = (allowedModes & FULL_POWER_MODES) & ~ORIGINAL;
            Module fromModule = this.lookupClass.getModule();
            Module targetModule = requestedLookupClass.getModule();
            Class<?> plc = this.previousLookupClass();
            if ((this.allowedModes & UNCONDITIONAL) != 0) {
                assert plc == null;
                newModes = UNCONDITIONAL;
            } else if (fromModule != targetModule) {
                if (plc != null && !VerifyAccess.isSameModule(plc, requestedLookupClass)) {
                    // allow hopping back and forth between fromModule and plc's module
                    // but not the third module
                    newModes = 0;
                }
                // drop MODULE access
                newModes &= ~(MODULE|PACKAGE|PRIVATE|PROTECTED);
                // teleport from this lookup class
                plc = this.lookupClass;
            }
            if ((newModes & PACKAGE) != 0
                && !VerifyAccess.isSamePackage(this.lookupClass, requestedLookupClass)) {
                newModes &= ~(PACKAGE|PRIVATE|PROTECTED);
            }
            // Allow nestmate lookups to be created without special privilege:
            if ((newModes & PRIVATE) != 0
                    && !this.lookupClass.isNestmateOf(requestedLookupClass)
                    && !VerifyAccess.isSamePackageMember(this.lookupClass, requestedLookupClass)) {
                newModes &= ~(PRIVATE|PROTECTED);
            }
            if ((newModes & (PUBLIC|UNCONDITIONAL)) != 0
                && !VerifyAccess.isClassAccessible(requestedLookupClass, this.lookupClass, this.prevLookupClass, allowedModes)) {
                // The requested class it not accessible from the lookup class.
                // No permissions.
                newModes = 0;
            }
            return newLookup(requestedLookupClass, plc, newModes);
        }

        /**
         * Creates a lookup on the same lookup class which this lookup object
         * finds members, but with a lookup mode that has lost the given lookup mode.
         * The lookup mode to drop is one of {@link #PUBLIC PUBLIC}, {@link #MODULE
         * MODULE}, {@link #PACKAGE PACKAGE}, {@link #PROTECTED PROTECTED} or {@link #PRIVATE PRIVATE}.
         * {@link #PROTECTED PROTECTED} and and {@link #ORIGINAL ORIGINAL} are always dropped
         * and so the resulting lookup mode will never have this access capability.
         * When dropping {@code PACKAGE} then the resulting lookup will not have {@code PACKAGE}
         * or {@code PRIVATE} access. When dropping {@code MODULE} then the resulting lookup will
         * not have {@code MODULE}, {@code PACKAGE}, or {@code PRIVATE} access. If {@code PUBLIC}
         * is dropped then the resulting lookup has no access. If {@code UNCONDITIONAL}
         * is dropped then the resulting lookup has no access.
         *
         * @apiNote
         * A lookup with {@code PACKAGE} but not {@code PRIVATE} mode can safely
         * delegate non-public access within the package of the lookup class without
         * conferring  <a href="MethodHandles.Lookup.html#privacc">private access</a>.
         * A lookup with {@code MODULE} but not
         * {@code PACKAGE} mode can safely delegate {@code PUBLIC} access within
         * the module of the lookup class without conferring package access.
         * A lookup with a {@linkplain #previousLookupClass() previous lookup class}
         * (and {@code PUBLIC} but not {@code MODULE} mode) can safely delegate access
         * to public classes accessible to both the module of the lookup class
         * and the module of the previous lookup class.
         *
         * @param modeToDrop the lookup mode to drop
         * @return a lookup object which lacks the indicated mode, or the same object if there is no change
         * @throws IllegalArgumentException if {@code modeToDrop} is not one of {@code PUBLIC},
         * {@code MODULE}, {@code PACKAGE}, {@code PROTECTED}, {@code PRIVATE} or {@code UNCONDITIONAL}
         * @see MethodHandles#privateLookupIn
         * @since 9
         */
        public Lookup dropLookupMode(int modeToDrop) {
            int oldModes = lookupModes();
            int newModes = oldModes & ~(modeToDrop | PROTECTED | ORIGINAL);
            switch (modeToDrop) {
                case PUBLIC: newModes &= ~(FULL_POWER_MODES); break;
                case MODULE: newModes &= ~(PACKAGE | PRIVATE); break;
                case PACKAGE: newModes &= ~(PRIVATE); break;
                case PROTECTED:
                case PRIVATE:
                case UNCONDITIONAL: break;
                default: throw new IllegalArgumentException(modeToDrop + " is not a valid mode to drop");
            }
            if (newModes == oldModes) return this;  // return self if no change
            return newLookup(lookupClass(), previousLookupClass(), newModes);
        }

        /**
         * Defines a class to the same class loader and in the same runtime package and
         * {@linkplain java.security.ProtectionDomain protection domain} as this lookup's
         * {@linkplain #lookupClass() lookup class}.
         *
         * <p> The {@linkplain #lookupModes() lookup modes} for this lookup must include
         * {@link #PACKAGE PACKAGE} access as default (package) members will be
         * accessible to the class. The {@code PACKAGE} lookup mode serves to authenticate
         * that the lookup object was created by a caller in the runtime package (or derived
         * from a lookup originally created by suitably privileged code to a target class in
         * the runtime package). </p>
         *
         * <p> The {@code bytes} parameter is the class bytes of a valid class file (as defined
         * by the <em>The Java Virtual Machine Specification</em>) with a class name in the
         * same package as the lookup class. </p>
         *
         * <p> This method does not run the class initializer. The class initializer may
         * run at a later time, as detailed in section 12.4 of the <em>The Java Language
         * Specification</em>. </p>
         *
         * <p> If there is a security manager and this lookup does not have {@linkplain
         * #hasFullPrivilegeAccess() full privilege access}, its {@code checkPermission} method
         * is first called to check {@code RuntimePermission("defineClass")}. </p>
         *
         * @param bytes the class bytes
         * @return the {@code Class} object for the class
         * @throws IllegalArgumentException the bytes are for a class in a different package
         * to the lookup class
         * @throws IllegalAccessException if this lookup does not have {@code PACKAGE} access
         * @throws LinkageError if the class is malformed ({@code ClassFormatError}), cannot be
         * verified ({@code VerifyError}), is already defined, or another linkage error occurs
         * @throws SecurityException if a security manager is present and it
         *                           <a href="MethodHandles.Lookup.html#secmgr">refuses access</a>
         * @throws NullPointerException if {@code bytes} is {@code null}
         * @since 9
         * @spec JPMS
         * @see Lookup#privateLookupIn
         * @see Lookup#dropLookupMode
         * @see ClassLoader#defineClass(String,byte[],int,int,ProtectionDomain)
         */
        public Class<?> defineClass(byte[] bytes) throws IllegalAccessException {
            if (!hasFullPrivilegeAccess()) {
                SecurityManager sm = System.getSecurityManager();
                if (sm != null)
                    sm.checkPermission(new RuntimePermission("defineClass"));
            }
            if ((lookupModes() & PACKAGE) == 0)
                throw new IllegalAccessException("Lookup does not have PACKAGE access");
<<<<<<< HEAD
            assert (lookupModes() & (MODULE|PUBLIC)) != 0;
            return makeClassDefiner(bytes.clone()).defineClass(false);
        }
=======
>>>>>>> f33e2e9c

        private void checkDefineClassPermission() {
            SecurityManager sm = System.getSecurityManager();
            if (sm == null)  return;
            if (allowedModes == TRUSTED)  return;

            if (!hasPrivateAccess()) {
                sm.checkPermission(new RuntimePermission("defineClass"));
            }
        }

        /**
         * Creates a {@code Lookup} on a <em>hidden class</em> defined to
         * the same class loader and in the same runtime package and
         * {@linkplain java.security.ProtectionDomain protection domain} as this
         * lookup's {@linkplain #lookupClass() lookup class}.
         * The {@code options} parameter specifies the class options if the
         * hidden class is created as a {@linkplain ClassOption#NESTMATE nestmate}
         * of this lookup's lookup class and/or is {@linkplain ClassOption#WEAK
         * weakly referenced} by its defining class loader.
         *
         * <p> The hidden class is initialized if the {@code initialize} parameter is
         * {@code true}.
         *
         * <p> A {@link Class#isHiddenClass() <em>hidden</em>} class, i.e. a class
         * cannot be referenced in other classes.  It has the following additional properties:
         * <ul>
         * <li>Naming:
         *     The name of a hidden class returned by {@link Class#getName()} is
         *     defined by the JVM of this form:<br>
         *     {@code <fully-qualified binary name> + '/' + <suffix>}<br>
         *     where {@code <fully-qualified binary name>} is the class name
         *     from the class bytes and {@code <suffix>} must be an unique unqualified
         *     name (see JVMS 4.2.2)
         * <li>Class resolution:
         *     A hidden class is not registered in the JVM with a globally defined name
         *     and hence cannot be found by its class loader.
         *     A hidden class cannot be named as a field type, a method parameter
         *     type and a method return type.
         * <li>Class retransformation:
         *     A hidden class is not {@linkplain java.lang.instrument.Instrumentation#isModifiableClass(Class)
         *     modifiable} by Java agents or tool agents using
         *     the <a href="{@docRoot}/../specs/jvmti.html">JVM Tool Interface</a>.
         * <li>Serialization:
         *     The default serialization mechanism records the name of a class in
         *     its serialized form and finds the class by name during deserialization.
         *     A <em>serializable</em> hidden class requires a custom serialization
         *     mechanism in order to ensure that instances are properly serialized
         *     and deserialized.
         * </ul>
         *
         * <p> The {@linkplain #lookupModes() lookup modes} for this lookup must
         * have {@code PRIVATE} and {@code MODULE} access to create a hidden class
         * in the module of this lookup class.
         *
         * <p> If {@code options} has {@link ClassOption#NESTMATE NESTMATE}, then
         * this method creates the hidden class as a member of
         * {@linkplain Class#getNestHost() the nest} of this lookup's lookup class.
         *
         * <p> If {@code options} has {@link ClassOption#WEAK WEAK}, then
         * the hidden class is weakly referenced from its defining class loader
         * and may be unloaded while its defining class loader is strongly reachable.
         *
         * <p> The {@code bytes} parameter is the class bytes of a valid class file
         * (as defined by the <em>The Java Virtual Machine Specification</em>)
         * with a class name in the same package as the lookup class.
         *
         * @param bytes the class bytes
         * @param initialize if {@code true} the class will be initialized.
         * @param options {@linkplain ClassOption class options}
         * @return the {@code Lookup} object on the hidden class
         *
         * @throws IllegalArgumentException the bytes are for a class in a different package
         *                                  to the lookup class
         * @throws IllegalAccessException   if this lookup does not have {@code PRIVATE} and {@code MODULE} access
         * @throws LinkageError             if the class is malformed ({@code ClassFormatError}), cannot be
         *                                  verified ({@code VerifyError}), is already defined,
         *                                  or another linkage error occurs
         * @throws SecurityException        if a security manager is present and it
         *                                  <a href="MethodHandles.Lookup.html#secmgr">refuses access</a>
         * @throws NullPointerException     if {@code bytes} is {@code null}
         *
         * @since 14
         * @see Class#isHiddenClass()
         * @jvms 4.2.2 Unqualified Names
         * @jls 12.3 Linking of Classes and Interfaces
         * @jls 12.4 Initialization of Classes and Interfaces
         */
        public Lookup defineHiddenClass(byte[] bytes, boolean initialize, ClassOption... options)
                throws IllegalAccessException
        {
            Objects.requireNonNull(bytes);

            checkDefineClassPermission();
            if ((lookupModes() & (PRIVATE|MODULE)) != (PRIVATE|MODULE)){
                throw new IllegalAccessException(this + " does not have PRIVATE or MODULE access");
            }

            Set<ClassOption> opts = (options != null && options.length > 0) ? Set.of(options) : Set.of();
            Class<?> c =  makeHiddenClassDefiner(bytes.clone(), opts).defineClass(initialize, null);
            return new Lookup(c, null, FULL_POWER_MODES);
        }

        /**
         * Creates a {@code Lookup} on a <em>hidden class</em> with {@code classData}
         * defined to the same class loader and in the same runtime package
         * and {@linkplain java.security.ProtectionDomain protection domain} as
         * this lookup's {@linkplain #lookupClass() lookup class} with
         * the given class options.
         *
         * <p> This method is equivalent to calling
         * {@link #defineHiddenClass(byte[], boolean, ClassOption...) defineHiddenClass(bytes, initialize, options)}
         * as if the hidden class has a private static final unnamed field
         * pre-initialized with the given {@code classData}.
         * The {@link MethodHandles#classData(Lookup, String, Class) MethodHandles::classData} method
         * can be used to retrieve the {@code classData}.
         *
         * <p> The {@linkplain #lookupModes() lookup modes} for this lookup must
         * have {@code PRIVATE} and {@code MODULE} access in order to create a
         * hidden class in the module of this lookup class.
         *
         * @param bytes     the class bytes
         * @param classData pre-initialized class data
         * @param initialize if {@code true} the class will be initialized.
         * @param options   {@linkplain ClassOption class options}
         * @return the {@code Lookup} object on the hidden class
         *
         * @throws IllegalArgumentException the bytes are for a class in a different package
         *                                  to the lookup class
         * @throws IllegalAccessException   if this lookup does not have {@code PRIVATE} and {@code MODULE} access
         * @throws LinkageError             if the class is malformed ({@code ClassFormatError}), cannot be
         *                                  verified ({@code VerifyError}), is already defined,
         *                                  or another linkage error occurs
         * @throws SecurityException        if a security manager is present and it
         *                                  <a href="MethodHandles.Lookup.html#secmgr">refuses access</a>
         * @throws NullPointerException     if {@code bytes} is {@code null}
         *
         * @since 14
         * @see Lookup#defineHiddenClass(byte[], boolean, ClassOption...)  
         * @see Class#isHiddenClass()
         */
        public Lookup defineHiddenClassWithClassData(byte[] bytes, Object classData, boolean initialize, ClassOption... options)
                throws IllegalAccessException
        {
            Objects.requireNonNull(bytes);
            Objects.requireNonNull(classData);

            checkDefineClassPermission();
            if ((lookupModes() & (PRIVATE|MODULE)) != (PRIVATE|MODULE)){
                throw new IllegalAccessException(this + " does not have PRIVATE or MODULE access");
            }

            Set<ClassOption> opts = (options != null && options.length > 0) ? Set.of(options) : Set.of();
            Class<?> c = makeHiddenClassDefiner(bytes.clone(), opts).defineClass(initialize, classData);
            return new Lookup(c, null, FULL_POWER_MODES);
        }

        private ClassDefiner makeClassDefiner(byte[] bytes) {
            return new ClassDefiner(this, bytes, Set.of(), 0);
        }

        /**
         * Returns a ClassDefiner that creates a {@code Class} object of a hidden class
         * from the given bytes and options.
         *
         * @param bytes class bytes
         * @param options class options
         * @return ClassDefiner that defines a hidden class of the given bytes and options
         */
        ClassDefiner makeHiddenClassDefiner(byte[] bytes, Set<ClassOption> options) {
            return new ClassDefiner(this, bytes, options, HIDDEN_CLASS);
        }

        /**
         * This method is only called by MethodHandleImpl.BindCaller.makeInjectedInvoker.
         *
         * @param name the name of the class and the name in the class bytes is ignored.
         * @param bytes class bytes
         * @return ClassDefiner that defines a hidden class of the given bytes
         */
        ClassDefiner makeHiddenClassDefiner(String name, byte[] bytes) {
            return new ClassDefiner(this, name, bytes, HIDDEN_CLASS);
        }

        static class ClassDefiner {
            private final Lookup lookup;
            private final String name;
            private final byte[] bytes;
            private final int classFlags;

            // caller should make a defensive copy of the arguments if needed
            // before calling this constructor
            private ClassDefiner(Lookup lookup, byte[] bytes, Set<ClassOption> options, int flags) {
                this.lookup = lookup;
                this.bytes = bytes;
                this.classFlags = flags | ClassOption.optionsToFlag(options);
                this.name = className(bytes);

                int index = name.lastIndexOf('.');
                String pn = (index == -1) ? "" : name.substring(0, index);
                if (!pn.equals(lookup.lookupClass().getPackageName())) {
                    throw newIllegalArgumentException(name + " not in same package as lookup class: " +
                            lookup.lookupClass().getName());
                }
            }

            // skip package name check
            private ClassDefiner(Lookup lookup, String name, byte[] bytes, int flags) {
                this.lookup = lookup;
                this.bytes = bytes;
                this.classFlags = flags;
                this.name = name;
            }

            String className() {
                return name;
            }

            Class<?> defineClass(boolean initialize) {
                return defineClass(initialize, null);
            }

            /**
             * Defines the class of the given bytes and the given classData.
             * If {@code initialize} parameter is true, then the class will be initialized.
             *
             * @param initialize true if the class to be initialized
             * @param classData classData or null
             * @return the class
             *
             * @throws LinkageError linkage error
             */
            Class<?> defineClass(boolean initialize, Object classData) {
                Class<?> lookupClass = lookup.lookupClass();
                ClassLoader loader = lookupClass.getClassLoader();
                ProtectionDomain pd = (loader != null) ? lookup.lookupClassProtectionDomain() : null;
                Class<?> c = JLA.defineClass(loader, lookupClass, name, bytes, pd, initialize, classFlags, classData);
                assert !isNestmate() || c.getNestHost() == lookupClass.getNestHost();
                return c;
            }

            private boolean isNestmate() {
                return (classFlags & NESTMATE_CLASS) != 0;
            }

            private static String className(byte[] bytes) {
                try {
                    ClassReader reader = new ClassReader(bytes);
                    String name = reader.getClassName();
                    return name.replace('/', '.');
                } catch (IllegalArgumentException e) {
                    throw e;
                } catch (RuntimeException e) {
                    // ASM exceptions are poorly specified
                    ClassFormatError cfe = new ClassFormatError();
                    cfe.initCause(e);
                    throw cfe;
                }
            }
        }

        private ProtectionDomain lookupClassProtectionDomain() {
            ProtectionDomain pd = cachedProtectionDomain;
            if (pd == null) {
                cachedProtectionDomain = pd = JLA.protectionDomain(lookupClass);
            }
            return pd;
        }

        // cached protection domain
        private volatile ProtectionDomain cachedProtectionDomain;

        // Make sure outer class is initialized first.
        static { IMPL_NAMES.getClass(); }

        /** Package-private version of lookup which is trusted. */
        static final Lookup IMPL_LOOKUP = new Lookup(Object.class, null, TRUSTED);

        /** Version of lookup which is trusted minimally.
         *  It can only be used to create method handles to publicly accessible
         *  members in packages that are exported unconditionally.
         */
        static final Lookup PUBLIC_LOOKUP = new Lookup(Object.class, null, UNCONDITIONAL);

        static final JavaLangAccess JLA = SharedSecrets.getJavaLangAccess();

        private static void checkUnprivilegedlookupClass(Class<?> lookupClass) {
            String name = lookupClass.getName();
            if (name.startsWith("java.lang.invoke."))
                throw newIllegalArgumentException("illegal lookupClass: "+lookupClass);
        }

        /**
         * Displays the name of the class from which lookups are to be made.
         * followed with "/" and the name of the {@linkplain #previousLookupClass()
         * previous lookup class} if present.
         * (The name is the one reported by {@link java.lang.Class#getName() Class.getName}.)
         * If there are restrictions on the access permitted to this lookup,
         * this is indicated by adding a suffix to the class name, consisting
         * of a slash and a keyword.  The keyword represents the strongest
         * allowed access, and is chosen as follows:
         * <ul>
         * <li>If no access is allowed, the suffix is "/noaccess".
         * <li>If only unconditional access is allowed, the suffix is "/publicLookup".
         * <li>If only public access to types in exported packages is allowed, the suffix is "/public".
         * <li>If only public and module access are allowed, the suffix is "/module".
         * <li>If public and package access are allowed, the suffix is "/package".
         * <li>If public, package, and private access are allowed, the suffix is "/private".
         * </ul>
         * If none of the above cases apply, it is the case that full access
         * (public, module, package, private, and protected) is allowed.
         * In this case, no suffix is added.
         * This is true only of an object obtained originally from
         * {@link java.lang.invoke.MethodHandles#lookup MethodHandles.lookup}.
         * Objects created by {@link java.lang.invoke.MethodHandles.Lookup#in Lookup.in}
         * always have restricted access, and will display a suffix.
         * <p>
         * (It may seem strange that protected access should be
         * stronger than private access.  Viewed independently from
         * package access, protected access is the first to be lost,
         * because it requires a direct subclass relationship between
         * caller and callee.)
         * @see #in
         *
         * @revised 9
         * @spec JPMS
         */
        @Override
        public String toString() {
            String cname = lookupClass.getName();
            if (prevLookupClass != null)
                cname += "/" + prevLookupClass.getName();
            switch (allowedModes) {
            case 0:  // no privileges
                return cname + "/noaccess";
            case UNCONDITIONAL:
                return cname + "/publicLookup";
            case PUBLIC:
                return cname + "/public";
            case PUBLIC|MODULE:
                return cname + "/module";
            case PUBLIC|PACKAGE:
            case PUBLIC|MODULE|PACKAGE:
                return cname + "/package";
            case PUBLIC|PACKAGE|PRIVATE:
            case PUBLIC|MODULE|PACKAGE|PRIVATE:
                return cname + "/private";
            case FULL_POWER_MODES:
            case FULL_POWER_MODES & ~ORIGINAL:
            case FULL_POWER_MODES & ~(MODULE|ORIGINAL):
                return cname;
            case TRUSTED:
                return "/trusted";  // internal only; not exported
            default:  // Should not happen, but it's a bitfield...
                cname = cname + "/" + Integer.toHexString(allowedModes);
                assert(false) : cname;
                return cname;
            }
        }

        /**
         * Produces a method handle for a static method.
         * The type of the method handle will be that of the method.
         * (Since static methods do not take receivers, there is no
         * additional receiver argument inserted into the method handle type,
         * as there would be with {@link #findVirtual findVirtual} or {@link #findSpecial findSpecial}.)
         * The method and all its argument types must be accessible to the lookup object.
         * <p>
         * The returned method handle will have
         * {@linkplain MethodHandle#asVarargsCollector variable arity} if and only if
         * the method's variable arity modifier bit ({@code 0x0080}) is set.
         * <p>
         * If the returned method handle is invoked, the method's class will
         * be initialized, if it has not already been initialized.
         * <p><b>Example:</b>
         * <blockquote><pre>{@code
import static java.lang.invoke.MethodHandles.*;
import static java.lang.invoke.MethodType.*;
...
MethodHandle MH_asList = publicLookup().findStatic(Arrays.class,
  "asList", methodType(List.class, Object[].class));
assertEquals("[x, y]", MH_asList.invoke("x", "y").toString());
         * }</pre></blockquote>
         * @param refc the class from which the method is accessed
         * @param name the name of the method
         * @param type the type of the method
         * @return the desired method handle
         * @throws NoSuchMethodException if the method does not exist
         * @throws IllegalAccessException if access checking fails,
         *                                or if the method is not {@code static},
         *                                or if the method's variable arity modifier bit
         *                                is set and {@code asVarargsCollector} fails
         * @throws    SecurityException if a security manager is present and it
         *                              <a href="MethodHandles.Lookup.html#secmgr">refuses access</a>
         * @throws NullPointerException if any argument is null
         */
        public MethodHandle findStatic(Class<?> refc, String name, MethodType type) throws NoSuchMethodException, IllegalAccessException {
            MemberName method = resolveOrFail(REF_invokeStatic, refc, name, type);
            return getDirectMethod(REF_invokeStatic, refc, method, findBoundCallerClass(method));
        }

        /**
         * Produces a method handle for a virtual method.
         * The type of the method handle will be that of the method,
         * with the receiver type (usually {@code refc}) prepended.
         * The method and all its argument types must be accessible to the lookup object.
         * <p>
         * When called, the handle will treat the first argument as a receiver
         * and, for non-private methods, dispatch on the receiver's type to determine which method
         * implementation to enter.
         * For private methods the named method in {@code refc} will be invoked on the receiver.
         * (The dispatching action is identical with that performed by an
         * {@code invokevirtual} or {@code invokeinterface} instruction.)
         * <p>
         * The first argument will be of type {@code refc} if the lookup
         * class has full privileges to access the member.  Otherwise
         * the member must be {@code protected} and the first argument
         * will be restricted in type to the lookup class.
         * <p>
         * The returned method handle will have
         * {@linkplain MethodHandle#asVarargsCollector variable arity} if and only if
         * the method's variable arity modifier bit ({@code 0x0080}) is set.
         * <p>
         * Because of the general <a href="MethodHandles.Lookup.html#equiv">equivalence</a> between {@code invokevirtual}
         * instructions and method handles produced by {@code findVirtual},
         * if the class is {@code MethodHandle} and the name string is
         * {@code invokeExact} or {@code invoke}, the resulting
         * method handle is equivalent to one produced by
         * {@link java.lang.invoke.MethodHandles#exactInvoker MethodHandles.exactInvoker} or
         * {@link java.lang.invoke.MethodHandles#invoker MethodHandles.invoker}
         * with the same {@code type} argument.
         * <p>
         * If the class is {@code VarHandle} and the name string corresponds to
         * the name of a signature-polymorphic access mode method, the resulting
         * method handle is equivalent to one produced by
         * {@link java.lang.invoke.MethodHandles#varHandleInvoker} with
         * the access mode corresponding to the name string and with the same
         * {@code type} arguments.
         * <p>
         * <b>Example:</b>
         * <blockquote><pre>{@code
import static java.lang.invoke.MethodHandles.*;
import static java.lang.invoke.MethodType.*;
...
MethodHandle MH_concat = publicLookup().findVirtual(String.class,
  "concat", methodType(String.class, String.class));
MethodHandle MH_hashCode = publicLookup().findVirtual(Object.class,
  "hashCode", methodType(int.class));
MethodHandle MH_hashCode_String = publicLookup().findVirtual(String.class,
  "hashCode", methodType(int.class));
assertEquals("xy", (String) MH_concat.invokeExact("x", "y"));
assertEquals("xy".hashCode(), (int) MH_hashCode.invokeExact((Object)"xy"));
assertEquals("xy".hashCode(), (int) MH_hashCode_String.invokeExact("xy"));
// interface method:
MethodHandle MH_subSequence = publicLookup().findVirtual(CharSequence.class,
  "subSequence", methodType(CharSequence.class, int.class, int.class));
assertEquals("def", MH_subSequence.invoke("abcdefghi", 3, 6).toString());
// constructor "internal method" must be accessed differently:
MethodType MT_newString = methodType(void.class); //()V for new String()
try { assertEquals("impossible", lookup()
        .findVirtual(String.class, "<init>", MT_newString));
 } catch (NoSuchMethodException ex) { } // OK
MethodHandle MH_newString = publicLookup()
  .findConstructor(String.class, MT_newString);
assertEquals("", (String) MH_newString.invokeExact());
         * }</pre></blockquote>
         *
         * @param refc the class or interface from which the method is accessed
         * @param name the name of the method
         * @param type the type of the method, with the receiver argument omitted
         * @return the desired method handle
         * @throws NoSuchMethodException if the method does not exist
         * @throws IllegalAccessException if access checking fails,
         *                                or if the method is {@code static},
         *                                or if the method's variable arity modifier bit
         *                                is set and {@code asVarargsCollector} fails
         * @throws    SecurityException if a security manager is present and it
         *                              <a href="MethodHandles.Lookup.html#secmgr">refuses access</a>
         * @throws NullPointerException if any argument is null
         */
        public MethodHandle findVirtual(Class<?> refc, String name, MethodType type) throws NoSuchMethodException, IllegalAccessException {
            if (refc == MethodHandle.class) {
                MethodHandle mh = findVirtualForMH(name, type);
                if (mh != null)  return mh;
            } else if (refc == VarHandle.class) {
                MethodHandle mh = findVirtualForVH(name, type);
                if (mh != null)  return mh;
            }
            byte refKind = (refc.isInterface() ? REF_invokeInterface : REF_invokeVirtual);
            MemberName method = resolveOrFail(refKind, refc, name, type);
            return getDirectMethod(refKind, refc, method, findBoundCallerClass(method));
        }
        private MethodHandle findVirtualForMH(String name, MethodType type) {
            // these names require special lookups because of the implicit MethodType argument
            if ("invoke".equals(name))
                return invoker(type);
            if ("invokeExact".equals(name))
                return exactInvoker(type);
            assert(!MemberName.isMethodHandleInvokeName(name));
            return null;
        }
        private MethodHandle findVirtualForVH(String name, MethodType type) {
            try {
                return varHandleInvoker(VarHandle.AccessMode.valueFromMethodName(name), type);
            } catch (IllegalArgumentException e) {
                return null;
            }
        }

        /**
         * Produces a method handle which creates an object and initializes it, using
         * the constructor of the specified type.
         * The parameter types of the method handle will be those of the constructor,
         * while the return type will be a reference to the constructor's class.
         * The constructor and all its argument types must be accessible to the lookup object.
         * <p>
         * The requested type must have a return type of {@code void}.
         * (This is consistent with the JVM's treatment of constructor type descriptors.)
         * <p>
         * The returned method handle will have
         * {@linkplain MethodHandle#asVarargsCollector variable arity} if and only if
         * the constructor's variable arity modifier bit ({@code 0x0080}) is set.
         * <p>
         * If the returned method handle is invoked, the constructor's class will
         * be initialized, if it has not already been initialized.
         * <p><b>Example:</b>
         * <blockquote><pre>{@code
import static java.lang.invoke.MethodHandles.*;
import static java.lang.invoke.MethodType.*;
...
MethodHandle MH_newArrayList = publicLookup().findConstructor(
  ArrayList.class, methodType(void.class, Collection.class));
Collection orig = Arrays.asList("x", "y");
Collection copy = (ArrayList) MH_newArrayList.invokeExact(orig);
assert(orig != copy);
assertEquals(orig, copy);
// a variable-arity constructor:
MethodHandle MH_newProcessBuilder = publicLookup().findConstructor(
  ProcessBuilder.class, methodType(void.class, String[].class));
ProcessBuilder pb = (ProcessBuilder)
  MH_newProcessBuilder.invoke("x", "y", "z");
assertEquals("[x, y, z]", pb.command().toString());
         * }</pre></blockquote>
         * @param refc the class or interface from which the method is accessed
         * @param type the type of the method, with the receiver argument omitted, and a void return type
         * @return the desired method handle
         * @throws NoSuchMethodException if the constructor does not exist
         * @throws IllegalAccessException if access checking fails
         *                                or if the method's variable arity modifier bit
         *                                is set and {@code asVarargsCollector} fails
         * @throws    SecurityException if a security manager is present and it
         *                              <a href="MethodHandles.Lookup.html#secmgr">refuses access</a>
         * @throws NullPointerException if any argument is null
         */
        public MethodHandle findConstructor(Class<?> refc, MethodType type) throws NoSuchMethodException, IllegalAccessException {
            if (refc.isArray()) {
                throw new NoSuchMethodException("no constructor for array class: " + refc.getName());
            }
            String name = "<init>";
            MemberName ctor = resolveOrFail(REF_newInvokeSpecial, refc, name, type);
            return getDirectConstructor(refc, ctor);
        }

        /**
         * Looks up a class by name from the lookup context defined by this {@code Lookup} object,
         * <a href="MethodHandles.Lookup.html#equiv">as if resolved</a> by an {@code ldc} instruction.
         * Such a resolution, as specified in JVMS 5.4.3.1 section, attempts to locate and load the class,
         * and then determines whether the class is accessible to this lookup object.
         * <p>
         * The lookup context here is determined by the {@linkplain #lookupClass() lookup class},
         * its class loader, and the {@linkplain #lookupModes() lookup modes}.
         *
         * @param targetName the fully qualified name of the class to be looked up.
         * @return the requested class.
         * @throws SecurityException if a security manager is present and it
         *                           <a href="MethodHandles.Lookup.html#secmgr">refuses access</a>
         * @throws LinkageError if the linkage fails
         * @throws ClassNotFoundException if the class cannot be loaded by the lookup class' loader.
         * @throws IllegalAccessException if the class is not accessible, using the allowed access
         * modes.
         * @since 9
         * @jvms 5.4.3.1 Class and Interface Resolution
         */
        public Class<?> findClass(String targetName) throws ClassNotFoundException, IllegalAccessException {
            Class<?> targetClass = Class.forName(targetName, false, lookupClass.getClassLoader());
            return accessClass(targetClass);
        }

        /**
         * Determines if a class can be accessed from the lookup context defined by
         * this {@code Lookup} object. The static initializer of the class is not run.
         * <p>
         * If the {@code targetClass} is in the same module as the lookup class,
         * the lookup class is {@code LC} in module {@code M1} and
         * the previous lookup class is in module {@code M0} or
         * {@code null} if not present,
         * {@code targetClass} is accessible if and only if one of the following is true:
         * <ul>
         * <li>If this lookup has {@link #PRIVATE} access, {@code targetClass} is
         *     {@code LC} or other class in the same nest of {@code LC}.</li>
         * <li>If this lookup has {@link #PACKAGE} access, {@code targetClass} is
         *     in the same runtime package of {@code LC}.</li>
         * <li>If this lookup has {@link #MODULE} access, {@code targetClass} is
         *     a public type in {@code M1}.</li>
         * <li>If this lookup has {@link #PUBLIC} access, {@code targetClass} is
         *     a public type in a package exported by {@code M1} to at least  {@code M0}
         *     if the previous lookup class is present; otherwise, {@code targetClass}
         *     is a public type in a package exported by {@code M1} unconditionally.</li>
         * </ul>
         *
         * <p>
         * Otherwise, if this lookup has {@link #UNCONDITIONAL} access, this lookup
         * can access public types in all modules when the type is in a package
         * that is exported unconditionally.
         * <p>
         * Otherwise, the target class is in a different module from {@code lookupClass},
         * and if this lookup does not have {@code PUBLIC} access, {@code lookupClass}
         * is inaccessible.
         * <p>
         * Otherwise, if this lookup has no {@linkplain #previousLookupClass() previous lookup class},
         * {@code M1} is the module containing {@code lookupClass} and
         * {@code M2} is the module containing {@code targetClass},
         * then {@code targetClass} is accessible if and only if
         * <ul>
         * <li>{@code M1} reads {@code M2}, and
         * <li>{@code targetClass} is public and in a package exported by
         *     {@code M2} at least to {@code M1}.
         * </ul>
         * <p>
         * Otherwise, if this lookup has a {@linkplain #previousLookupClass() previous lookup class},
         * {@code M1} and {@code M2} are as before, and {@code M0} is the module
         * containing the previous lookup class, then {@code targetClass} is accessible
         * if and only if one of the following is true:
         * <ul>
         * <li>{@code targetClass} is in {@code M0} and {@code M1}
         *     {@linkplain Module#reads reads} {@code M0} and the type is
         *     in a package that is exported to at least {@code M1}.
         * <li>{@code targetClass} is in {@code M1} and {@code M0}
         *     {@linkplain Module#reads reads} {@code M1} and the type is
         *     in a package that is exported to at least {@code M0}.
         * <li>{@code targetClass} is in a third module {@code M2} and both {@code M0}
         *     and {@code M1} reads {@code M2} and the type is in a package
         *     that is exported to at least both {@code M0} and {@code M2}.
         * </ul>
         * <p>
         * Otherwise, {@code targetClass} is not accessible.
         *
         * @param targetClass the class to be access-checked
         * @return the class that has been access-checked
         * @throws IllegalAccessException if the class is not accessible from the lookup class
         * and previous lookup class, if present, using the allowed access modes.
         * @throws    SecurityException if a security manager is present and it
         *                              <a href="MethodHandles.Lookup.html#secmgr">refuses access</a>
         * @since 9
         * @see <a href="#cross-module-lookup">Cross-module lookups</a>
         */
        public Class<?> accessClass(Class<?> targetClass) throws IllegalAccessException {
            if (!VerifyAccess.isClassAccessible(targetClass, lookupClass, prevLookupClass, allowedModes)) {
                throw new MemberName(targetClass).makeAccessException("access violation", this);
            }
            checkSecurityManager(targetClass, null);
            return targetClass;
        }

        /**
         * Produces an early-bound method handle for a virtual method.
         * It will bypass checks for overriding methods on the receiver,
         * <a href="MethodHandles.Lookup.html#equiv">as if called</a> from an {@code invokespecial}
         * instruction from within the explicitly specified {@code specialCaller}.
         * The type of the method handle will be that of the method,
         * with a suitably restricted receiver type prepended.
         * (The receiver type will be {@code specialCaller} or a subtype.)
         * The method and all its argument types must be accessible
         * to the lookup object.
         * <p>
         * Before method resolution,
         * if the explicitly specified caller class is not identical with the
         * lookup class, or if this lookup object does not have
         * <a href="MethodHandles.Lookup.html#privacc">private access</a>
         * privileges, the access fails.
         * <p>
         * The returned method handle will have
         * {@linkplain MethodHandle#asVarargsCollector variable arity} if and only if
         * the method's variable arity modifier bit ({@code 0x0080}) is set.
         * <p style="font-size:smaller;">
         * <em>(Note:  JVM internal methods named {@code "<init>"} are not visible to this API,
         * even though the {@code invokespecial} instruction can refer to them
         * in special circumstances.  Use {@link #findConstructor findConstructor}
         * to access instance initialization methods in a safe manner.)</em>
         * <p><b>Example:</b>
         * <blockquote><pre>{@code
import static java.lang.invoke.MethodHandles.*;
import static java.lang.invoke.MethodType.*;
...
static class Listie extends ArrayList {
  public String toString() { return "[wee Listie]"; }
  static Lookup lookup() { return MethodHandles.lookup(); }
}
...
// no access to constructor via invokeSpecial:
MethodHandle MH_newListie = Listie.lookup()
  .findConstructor(Listie.class, methodType(void.class));
Listie l = (Listie) MH_newListie.invokeExact();
try { assertEquals("impossible", Listie.lookup().findSpecial(
        Listie.class, "<init>", methodType(void.class), Listie.class));
 } catch (NoSuchMethodException ex) { } // OK
// access to super and self methods via invokeSpecial:
MethodHandle MH_super = Listie.lookup().findSpecial(
  ArrayList.class, "toString" , methodType(String.class), Listie.class);
MethodHandle MH_this = Listie.lookup().findSpecial(
  Listie.class, "toString" , methodType(String.class), Listie.class);
MethodHandle MH_duper = Listie.lookup().findSpecial(
  Object.class, "toString" , methodType(String.class), Listie.class);
assertEquals("[]", (String) MH_super.invokeExact(l));
assertEquals(""+l, (String) MH_this.invokeExact(l));
assertEquals("[]", (String) MH_duper.invokeExact(l)); // ArrayList method
try { assertEquals("inaccessible", Listie.lookup().findSpecial(
        String.class, "toString", methodType(String.class), Listie.class));
 } catch (IllegalAccessException ex) { } // OK
Listie subl = new Listie() { public String toString() { return "[subclass]"; } };
assertEquals(""+l, (String) MH_this.invokeExact(subl)); // Listie method
         * }</pre></blockquote>
         *
         * @param refc the class or interface from which the method is accessed
         * @param name the name of the method (which must not be "&lt;init&gt;")
         * @param type the type of the method, with the receiver argument omitted
         * @param specialCaller the proposed calling class to perform the {@code invokespecial}
         * @return the desired method handle
         * @throws NoSuchMethodException if the method does not exist
         * @throws IllegalAccessException if access checking fails,
         *                                or if the method is {@code static},
         *                                or if the method's variable arity modifier bit
         *                                is set and {@code asVarargsCollector} fails
         * @throws    SecurityException if a security manager is present and it
         *                              <a href="MethodHandles.Lookup.html#secmgr">refuses access</a>
         * @throws NullPointerException if any argument is null
         */
        public MethodHandle findSpecial(Class<?> refc, String name, MethodType type,
                                        Class<?> specialCaller) throws NoSuchMethodException, IllegalAccessException {
            checkSpecialCaller(specialCaller, refc);
            Lookup specialLookup = this.in(specialCaller);
            MemberName method = specialLookup.resolveOrFail(REF_invokeSpecial, refc, name, type);
            return specialLookup.getDirectMethod(REF_invokeSpecial, refc, method, findBoundCallerClass(method));
        }

        /**
         * Produces a method handle giving read access to a non-static field.
         * The type of the method handle will have a return type of the field's
         * value type.
         * The method handle's single argument will be the instance containing
         * the field.
         * Access checking is performed immediately on behalf of the lookup class.
         * @param refc the class or interface from which the method is accessed
         * @param name the field's name
         * @param type the field's type
         * @return a method handle which can load values from the field
         * @throws NoSuchFieldException if the field does not exist
         * @throws IllegalAccessException if access checking fails, or if the field is {@code static}
         * @throws    SecurityException if a security manager is present and it
         *                              <a href="MethodHandles.Lookup.html#secmgr">refuses access</a>
         * @throws NullPointerException if any argument is null
         * @see #findVarHandle(Class, String, Class)
         */
        public MethodHandle findGetter(Class<?> refc, String name, Class<?> type) throws NoSuchFieldException, IllegalAccessException {
            MemberName field = resolveOrFail(REF_getField, refc, name, type);
            return getDirectField(REF_getField, refc, field);
        }

        /**
         * Produces a method handle giving write access to a non-static field.
         * The type of the method handle will have a void return type.
         * The method handle will take two arguments, the instance containing
         * the field, and the value to be stored.
         * The second argument will be of the field's value type.
         * Access checking is performed immediately on behalf of the lookup class.
         * @param refc the class or interface from which the method is accessed
         * @param name the field's name
         * @param type the field's type
         * @return a method handle which can store values into the field
         * @throws NoSuchFieldException if the field does not exist
         * @throws IllegalAccessException if access checking fails, or if the field is {@code static}
         *                                or {@code final}
         * @throws    SecurityException if a security manager is present and it
         *                              <a href="MethodHandles.Lookup.html#secmgr">refuses access</a>
         * @throws NullPointerException if any argument is null
         * @see #findVarHandle(Class, String, Class)
         */
        public MethodHandle findSetter(Class<?> refc, String name, Class<?> type) throws NoSuchFieldException, IllegalAccessException {
            MemberName field = resolveOrFail(REF_putField, refc, name, type);
            return getDirectField(REF_putField, refc, field);
        }

        /**
         * Produces a VarHandle giving access to a non-static field {@code name}
         * of type {@code type} declared in a class of type {@code recv}.
         * The VarHandle's variable type is {@code type} and it has one
         * coordinate type, {@code recv}.
         * <p>
         * Access checking is performed immediately on behalf of the lookup
         * class.
         * <p>
         * Certain access modes of the returned VarHandle are unsupported under
         * the following conditions:
         * <ul>
         * <li>if the field is declared {@code final}, then the write, atomic
         *     update, numeric atomic update, and bitwise atomic update access
         *     modes are unsupported.
         * <li>if the field type is anything other than {@code byte},
         *     {@code short}, {@code char}, {@code int}, {@code long},
         *     {@code float}, or {@code double} then numeric atomic update
         *     access modes are unsupported.
         * <li>if the field type is anything other than {@code boolean},
         *     {@code byte}, {@code short}, {@code char}, {@code int} or
         *     {@code long} then bitwise atomic update access modes are
         *     unsupported.
         * </ul>
         * <p>
         * If the field is declared {@code volatile} then the returned VarHandle
         * will override access to the field (effectively ignore the
         * {@code volatile} declaration) in accordance to its specified
         * access modes.
         * <p>
         * If the field type is {@code float} or {@code double} then numeric
         * and atomic update access modes compare values using their bitwise
         * representation (see {@link Float#floatToRawIntBits} and
         * {@link Double#doubleToRawLongBits}, respectively).
         * @apiNote
         * Bitwise comparison of {@code float} values or {@code double} values,
         * as performed by the numeric and atomic update access modes, differ
         * from the primitive {@code ==} operator and the {@link Float#equals}
         * and {@link Double#equals} methods, specifically with respect to
         * comparing NaN values or comparing {@code -0.0} with {@code +0.0}.
         * Care should be taken when performing a compare and set or a compare
         * and exchange operation with such values since the operation may
         * unexpectedly fail.
         * There are many possible NaN values that are considered to be
         * {@code NaN} in Java, although no IEEE 754 floating-point operation
         * provided by Java can distinguish between them.  Operation failure can
         * occur if the expected or witness value is a NaN value and it is
         * transformed (perhaps in a platform specific manner) into another NaN
         * value, and thus has a different bitwise representation (see
         * {@link Float#intBitsToFloat} or {@link Double#longBitsToDouble} for more
         * details).
         * The values {@code -0.0} and {@code +0.0} have different bitwise
         * representations but are considered equal when using the primitive
         * {@code ==} operator.  Operation failure can occur if, for example, a
         * numeric algorithm computes an expected value to be say {@code -0.0}
         * and previously computed the witness value to be say {@code +0.0}.
         * @param recv the receiver class, of type {@code R}, that declares the
         * non-static field
         * @param name the field's name
         * @param type the field's type, of type {@code T}
         * @return a VarHandle giving access to non-static fields.
         * @throws NoSuchFieldException if the field does not exist
         * @throws IllegalAccessException if access checking fails, or if the field is {@code static}
         * @throws    SecurityException if a security manager is present and it
         *                              <a href="MethodHandles.Lookup.html#secmgr">refuses access</a>
         * @throws NullPointerException if any argument is null
         * @since 9
         */
        public VarHandle findVarHandle(Class<?> recv, String name, Class<?> type) throws NoSuchFieldException, IllegalAccessException {
            MemberName getField = resolveOrFail(REF_getField, recv, name, type);
            MemberName putField = resolveOrFail(REF_putField, recv, name, type);
            return getFieldVarHandle(REF_getField, REF_putField, recv, getField, putField);
        }

        /**
         * Produces a method handle giving read access to a static field.
         * The type of the method handle will have a return type of the field's
         * value type.
         * The method handle will take no arguments.
         * Access checking is performed immediately on behalf of the lookup class.
         * <p>
         * If the returned method handle is invoked, the field's class will
         * be initialized, if it has not already been initialized.
         * @param refc the class or interface from which the method is accessed
         * @param name the field's name
         * @param type the field's type
         * @return a method handle which can load values from the field
         * @throws NoSuchFieldException if the field does not exist
         * @throws IllegalAccessException if access checking fails, or if the field is not {@code static}
         * @throws    SecurityException if a security manager is present and it
         *                              <a href="MethodHandles.Lookup.html#secmgr">refuses access</a>
         * @throws NullPointerException if any argument is null
         */
        public MethodHandle findStaticGetter(Class<?> refc, String name, Class<?> type) throws NoSuchFieldException, IllegalAccessException {
            MemberName field = resolveOrFail(REF_getStatic, refc, name, type);
            return getDirectField(REF_getStatic, refc, field);
        }

        /**
         * Produces a method handle giving write access to a static field.
         * The type of the method handle will have a void return type.
         * The method handle will take a single
         * argument, of the field's value type, the value to be stored.
         * Access checking is performed immediately on behalf of the lookup class.
         * <p>
         * If the returned method handle is invoked, the field's class will
         * be initialized, if it has not already been initialized.
         * @param refc the class or interface from which the method is accessed
         * @param name the field's name
         * @param type the field's type
         * @return a method handle which can store values into the field
         * @throws NoSuchFieldException if the field does not exist
         * @throws IllegalAccessException if access checking fails, or if the field is not {@code static}
         *                                or is {@code final}
         * @throws    SecurityException if a security manager is present and it
         *                              <a href="MethodHandles.Lookup.html#secmgr">refuses access</a>
         * @throws NullPointerException if any argument is null
         */
        public MethodHandle findStaticSetter(Class<?> refc, String name, Class<?> type) throws NoSuchFieldException, IllegalAccessException {
            MemberName field = resolveOrFail(REF_putStatic, refc, name, type);
            return getDirectField(REF_putStatic, refc, field);
        }

        /**
         * Produces a VarHandle giving access to a static field {@code name} of
         * type {@code type} declared in a class of type {@code decl}.
         * The VarHandle's variable type is {@code type} and it has no
         * coordinate types.
         * <p>
         * Access checking is performed immediately on behalf of the lookup
         * class.
         * <p>
         * If the returned VarHandle is operated on, the declaring class will be
         * initialized, if it has not already been initialized.
         * <p>
         * Certain access modes of the returned VarHandle are unsupported under
         * the following conditions:
         * <ul>
         * <li>if the field is declared {@code final}, then the write, atomic
         *     update, numeric atomic update, and bitwise atomic update access
         *     modes are unsupported.
         * <li>if the field type is anything other than {@code byte},
         *     {@code short}, {@code char}, {@code int}, {@code long},
         *     {@code float}, or {@code double}, then numeric atomic update
         *     access modes are unsupported.
         * <li>if the field type is anything other than {@code boolean},
         *     {@code byte}, {@code short}, {@code char}, {@code int} or
         *     {@code long} then bitwise atomic update access modes are
         *     unsupported.
         * </ul>
         * <p>
         * If the field is declared {@code volatile} then the returned VarHandle
         * will override access to the field (effectively ignore the
         * {@code volatile} declaration) in accordance to its specified
         * access modes.
         * <p>
         * If the field type is {@code float} or {@code double} then numeric
         * and atomic update access modes compare values using their bitwise
         * representation (see {@link Float#floatToRawIntBits} and
         * {@link Double#doubleToRawLongBits}, respectively).
         * @apiNote
         * Bitwise comparison of {@code float} values or {@code double} values,
         * as performed by the numeric and atomic update access modes, differ
         * from the primitive {@code ==} operator and the {@link Float#equals}
         * and {@link Double#equals} methods, specifically with respect to
         * comparing NaN values or comparing {@code -0.0} with {@code +0.0}.
         * Care should be taken when performing a compare and set or a compare
         * and exchange operation with such values since the operation may
         * unexpectedly fail.
         * There are many possible NaN values that are considered to be
         * {@code NaN} in Java, although no IEEE 754 floating-point operation
         * provided by Java can distinguish between them.  Operation failure can
         * occur if the expected or witness value is a NaN value and it is
         * transformed (perhaps in a platform specific manner) into another NaN
         * value, and thus has a different bitwise representation (see
         * {@link Float#intBitsToFloat} or {@link Double#longBitsToDouble} for more
         * details).
         * The values {@code -0.0} and {@code +0.0} have different bitwise
         * representations but are considered equal when using the primitive
         * {@code ==} operator.  Operation failure can occur if, for example, a
         * numeric algorithm computes an expected value to be say {@code -0.0}
         * and previously computed the witness value to be say {@code +0.0}.
         * @param decl the class that declares the static field
         * @param name the field's name
         * @param type the field's type, of type {@code T}
         * @return a VarHandle giving access to a static field
         * @throws NoSuchFieldException if the field does not exist
         * @throws IllegalAccessException if access checking fails, or if the field is not {@code static}
         * @throws    SecurityException if a security manager is present and it
         *                              <a href="MethodHandles.Lookup.html#secmgr">refuses access</a>
         * @throws NullPointerException if any argument is null
         * @since 9
         */
        public VarHandle findStaticVarHandle(Class<?> decl, String name, Class<?> type) throws NoSuchFieldException, IllegalAccessException {
            MemberName getField = resolveOrFail(REF_getStatic, decl, name, type);
            MemberName putField = resolveOrFail(REF_putStatic, decl, name, type);
            return getFieldVarHandle(REF_getStatic, REF_putStatic, decl, getField, putField);
        }

        /**
         * Produces an early-bound method handle for a non-static method.
         * The receiver must have a supertype {@code defc} in which a method
         * of the given name and type is accessible to the lookup class.
         * The method and all its argument types must be accessible to the lookup object.
         * The type of the method handle will be that of the method,
         * without any insertion of an additional receiver parameter.
         * The given receiver will be bound into the method handle,
         * so that every call to the method handle will invoke the
         * requested method on the given receiver.
         * <p>
         * The returned method handle will have
         * {@linkplain MethodHandle#asVarargsCollector variable arity} if and only if
         * the method's variable arity modifier bit ({@code 0x0080}) is set
         * <em>and</em> the trailing array argument is not the only argument.
         * (If the trailing array argument is the only argument,
         * the given receiver value will be bound to it.)
         * <p>
         * This is almost equivalent to the following code, with some differences noted below:
         * <blockquote><pre>{@code
import static java.lang.invoke.MethodHandles.*;
import static java.lang.invoke.MethodType.*;
...
MethodHandle mh0 = lookup().findVirtual(defc, name, type);
MethodHandle mh1 = mh0.bindTo(receiver);
mh1 = mh1.withVarargs(mh0.isVarargsCollector());
return mh1;
         * }</pre></blockquote>
         * where {@code defc} is either {@code receiver.getClass()} or a super
         * type of that class, in which the requested method is accessible
         * to the lookup class.
         * (Unlike {@code bind}, {@code bindTo} does not preserve variable arity.
         * Also, {@code bindTo} may throw a {@code ClassCastException} in instances where {@code bind} would
         * throw an {@code IllegalAccessException}, as in the case where the member is {@code protected} and
         * the receiver is restricted by {@code findVirtual} to the lookup class.)
         * @param receiver the object from which the method is accessed
         * @param name the name of the method
         * @param type the type of the method, with the receiver argument omitted
         * @return the desired method handle
         * @throws NoSuchMethodException if the method does not exist
         * @throws IllegalAccessException if access checking fails
         *                                or if the method's variable arity modifier bit
         *                                is set and {@code asVarargsCollector} fails
         * @throws    SecurityException if a security manager is present and it
         *                              <a href="MethodHandles.Lookup.html#secmgr">refuses access</a>
         * @throws NullPointerException if any argument is null
         * @see MethodHandle#bindTo
         * @see #findVirtual
         */
        public MethodHandle bind(Object receiver, String name, MethodType type) throws NoSuchMethodException, IllegalAccessException {
            Class<? extends Object> refc = receiver.getClass(); // may get NPE
            MemberName method = resolveOrFail(REF_invokeSpecial, refc, name, type);
            MethodHandle mh = getDirectMethodNoRestrictInvokeSpecial(refc, method, findBoundCallerClass(method));
            if (!mh.type().leadingReferenceParameter().isAssignableFrom(receiver.getClass())) {
                throw new IllegalAccessException("The restricted defining class " +
                                                 mh.type().leadingReferenceParameter().getName() +
                                                 " is not assignable from receiver class " +
                                                 receiver.getClass().getName());
            }
            return mh.bindArgumentL(0, receiver).setVarargs(method);
        }

        /**
         * Makes a <a href="MethodHandleInfo.html#directmh">direct method handle</a>
         * to <i>m</i>, if the lookup class has permission.
         * If <i>m</i> is non-static, the receiver argument is treated as an initial argument.
         * If <i>m</i> is virtual, overriding is respected on every call.
         * Unlike the Core Reflection API, exceptions are <em>not</em> wrapped.
         * The type of the method handle will be that of the method,
         * with the receiver type prepended (but only if it is non-static).
         * If the method's {@code accessible} flag is not set,
         * access checking is performed immediately on behalf of the lookup class.
         * If <i>m</i> is not public, do not share the resulting handle with untrusted parties.
         * <p>
         * The returned method handle will have
         * {@linkplain MethodHandle#asVarargsCollector variable arity} if and only if
         * the method's variable arity modifier bit ({@code 0x0080}) is set.
         * <p>
         * If <i>m</i> is static, and
         * if the returned method handle is invoked, the method's class will
         * be initialized, if it has not already been initialized.
         * @param m the reflected method
         * @return a method handle which can invoke the reflected method
         * @throws IllegalAccessException if access checking fails
         *                                or if the method's variable arity modifier bit
         *                                is set and {@code asVarargsCollector} fails
         * @throws NullPointerException if the argument is null
         */
        public MethodHandle unreflect(Method m) throws IllegalAccessException {
            if (m.getDeclaringClass() == MethodHandle.class) {
                MethodHandle mh = unreflectForMH(m);
                if (mh != null)  return mh;
            }
            if (m.getDeclaringClass() == VarHandle.class) {
                MethodHandle mh = unreflectForVH(m);
                if (mh != null)  return mh;
            }
            MemberName method = new MemberName(m);
            byte refKind = method.getReferenceKind();
            if (refKind == REF_invokeSpecial)
                refKind = REF_invokeVirtual;
            assert(method.isMethod());
            @SuppressWarnings("deprecation")
            Lookup lookup = m.isAccessible() ? IMPL_LOOKUP : this;
            return lookup.getDirectMethodNoSecurityManager(refKind, method.getDeclaringClass(), method, findBoundCallerClass(method));
        }
        private MethodHandle unreflectForMH(Method m) {
            // these names require special lookups because they throw UnsupportedOperationException
            if (MemberName.isMethodHandleInvokeName(m.getName()))
                return MethodHandleImpl.fakeMethodHandleInvoke(new MemberName(m));
            return null;
        }
        private MethodHandle unreflectForVH(Method m) {
            // these names require special lookups because they throw UnsupportedOperationException
            if (MemberName.isVarHandleMethodInvokeName(m.getName()))
                return MethodHandleImpl.fakeVarHandleInvoke(new MemberName(m));
            return null;
        }

        /**
         * Produces a method handle for a reflected method.
         * It will bypass checks for overriding methods on the receiver,
         * <a href="MethodHandles.Lookup.html#equiv">as if called</a> from an {@code invokespecial}
         * instruction from within the explicitly specified {@code specialCaller}.
         * The type of the method handle will be that of the method,
         * with a suitably restricted receiver type prepended.
         * (The receiver type will be {@code specialCaller} or a subtype.)
         * If the method's {@code accessible} flag is not set,
         * access checking is performed immediately on behalf of the lookup class,
         * as if {@code invokespecial} instruction were being linked.
         * <p>
         * Before method resolution,
         * if the explicitly specified caller class is not identical with the
         * lookup class, or if this lookup object does not have
         * <a href="MethodHandles.Lookup.html#privacc">private access</a>
         * privileges, the access fails.
         * <p>
         * The returned method handle will have
         * {@linkplain MethodHandle#asVarargsCollector variable arity} if and only if
         * the method's variable arity modifier bit ({@code 0x0080}) is set.
         * @param m the reflected method
         * @param specialCaller the class nominally calling the method
         * @return a method handle which can invoke the reflected method
         * @throws IllegalAccessException if access checking fails,
         *                                or if the method is {@code static},
         *                                or if the method's variable arity modifier bit
         *                                is set and {@code asVarargsCollector} fails
         * @throws NullPointerException if any argument is null
         */
        public MethodHandle unreflectSpecial(Method m, Class<?> specialCaller) throws IllegalAccessException {
            checkSpecialCaller(specialCaller, m.getDeclaringClass());
            Lookup specialLookup = this.in(specialCaller);
            MemberName method = new MemberName(m, true);
            assert(method.isMethod());
            // ignore m.isAccessible:  this is a new kind of access
            return specialLookup.getDirectMethodNoSecurityManager(REF_invokeSpecial, method.getDeclaringClass(), method, findBoundCallerClass(method));
        }

        /**
         * Produces a method handle for a reflected constructor.
         * The type of the method handle will be that of the constructor,
         * with the return type changed to the declaring class.
         * The method handle will perform a {@code newInstance} operation,
         * creating a new instance of the constructor's class on the
         * arguments passed to the method handle.
         * <p>
         * If the constructor's {@code accessible} flag is not set,
         * access checking is performed immediately on behalf of the lookup class.
         * <p>
         * The returned method handle will have
         * {@linkplain MethodHandle#asVarargsCollector variable arity} if and only if
         * the constructor's variable arity modifier bit ({@code 0x0080}) is set.
         * <p>
         * If the returned method handle is invoked, the constructor's class will
         * be initialized, if it has not already been initialized.
         * @param c the reflected constructor
         * @return a method handle which can invoke the reflected constructor
         * @throws IllegalAccessException if access checking fails
         *                                or if the method's variable arity modifier bit
         *                                is set and {@code asVarargsCollector} fails
         * @throws NullPointerException if the argument is null
         */
        public MethodHandle unreflectConstructor(Constructor<?> c) throws IllegalAccessException {
            MemberName ctor = new MemberName(c);
            assert(ctor.isConstructor());
            @SuppressWarnings("deprecation")
            Lookup lookup = c.isAccessible() ? IMPL_LOOKUP : this;
            return lookup.getDirectConstructorNoSecurityManager(ctor.getDeclaringClass(), ctor);
        }

        /**
         * Produces a method handle giving read access to a reflected field.
         * The type of the method handle will have a return type of the field's
         * value type.
         * If the field is {@code static}, the method handle will take no arguments.
         * Otherwise, its single argument will be the instance containing
         * the field.
         * If the {@code Field} object's {@code accessible} flag is not set,
         * access checking is performed immediately on behalf of the lookup class.
         * <p>
         * If the field is static, and
         * if the returned method handle is invoked, the field's class will
         * be initialized, if it has not already been initialized.
         * @param f the reflected field
         * @return a method handle which can load values from the reflected field
         * @throws IllegalAccessException if access checking fails
         * @throws NullPointerException if the argument is null
         */
        public MethodHandle unreflectGetter(Field f) throws IllegalAccessException {
            return unreflectField(f, false);
        }

        /**
         * Produces a method handle giving write access to a reflected field.
         * The type of the method handle will have a void return type.
         * If the field is {@code static}, the method handle will take a single
         * argument, of the field's value type, the value to be stored.
         * Otherwise, the two arguments will be the instance containing
         * the field, and the value to be stored.
         * If the {@code Field} object's {@code accessible} flag is not set,
         * access checking is performed immediately on behalf of the lookup class.
         * <p>
         * If the field is {@code final}, write access will not be
         * allowed and access checking will fail, except under certain
         * narrow circumstances documented for {@link Field#set Field.set}.
         * A method handle is returned only if a corresponding call to
         * the {@code Field} object's {@code set} method could return
         * normally.  In particular, fields which are both {@code static}
         * and {@code final} may never be set.
         * <p>
         * If the field is {@code static}, and
         * if the returned method handle is invoked, the field's class will
         * be initialized, if it has not already been initialized.
         * @param f the reflected field
         * @return a method handle which can store values into the reflected field
         * @throws IllegalAccessException if access checking fails,
         *         or if the field is {@code final} and write access
         *         is not enabled on the {@code Field} object
         * @throws NullPointerException if the argument is null
         */
        public MethodHandle unreflectSetter(Field f) throws IllegalAccessException {
            return unreflectField(f, true);
        }

        private MethodHandle unreflectField(Field f, boolean isSetter) throws IllegalAccessException {
            MemberName field = new MemberName(f, isSetter);
            if (isSetter && field.isStatic() && field.isFinal())
                throw field.makeAccessException("static final field has no write access", this);
            assert(isSetter
                    ? MethodHandleNatives.refKindIsSetter(field.getReferenceKind())
                    : MethodHandleNatives.refKindIsGetter(field.getReferenceKind()));
            @SuppressWarnings("deprecation")
            Lookup lookup = f.isAccessible() ? IMPL_LOOKUP : this;
            return lookup.getDirectFieldNoSecurityManager(field.getReferenceKind(), f.getDeclaringClass(), field);
        }

        /**
         * Produces a VarHandle giving access to a reflected field {@code f}
         * of type {@code T} declared in a class of type {@code R}.
         * The VarHandle's variable type is {@code T}.
         * If the field is non-static the VarHandle has one coordinate type,
         * {@code R}.  Otherwise, the field is static, and the VarHandle has no
         * coordinate types.
         * <p>
         * Access checking is performed immediately on behalf of the lookup
         * class, regardless of the value of the field's {@code accessible}
         * flag.
         * <p>
         * If the field is static, and if the returned VarHandle is operated
         * on, the field's declaring class will be initialized, if it has not
         * already been initialized.
         * <p>
         * Certain access modes of the returned VarHandle are unsupported under
         * the following conditions:
         * <ul>
         * <li>if the field is declared {@code final}, then the write, atomic
         *     update, numeric atomic update, and bitwise atomic update access
         *     modes are unsupported.
         * <li>if the field type is anything other than {@code byte},
         *     {@code short}, {@code char}, {@code int}, {@code long},
         *     {@code float}, or {@code double} then numeric atomic update
         *     access modes are unsupported.
         * <li>if the field type is anything other than {@code boolean},
         *     {@code byte}, {@code short}, {@code char}, {@code int} or
         *     {@code long} then bitwise atomic update access modes are
         *     unsupported.
         * </ul>
         * <p>
         * If the field is declared {@code volatile} then the returned VarHandle
         * will override access to the field (effectively ignore the
         * {@code volatile} declaration) in accordance to its specified
         * access modes.
         * <p>
         * If the field type is {@code float} or {@code double} then numeric
         * and atomic update access modes compare values using their bitwise
         * representation (see {@link Float#floatToRawIntBits} and
         * {@link Double#doubleToRawLongBits}, respectively).
         * @apiNote
         * Bitwise comparison of {@code float} values or {@code double} values,
         * as performed by the numeric and atomic update access modes, differ
         * from the primitive {@code ==} operator and the {@link Float#equals}
         * and {@link Double#equals} methods, specifically with respect to
         * comparing NaN values or comparing {@code -0.0} with {@code +0.0}.
         * Care should be taken when performing a compare and set or a compare
         * and exchange operation with such values since the operation may
         * unexpectedly fail.
         * There are many possible NaN values that are considered to be
         * {@code NaN} in Java, although no IEEE 754 floating-point operation
         * provided by Java can distinguish between them.  Operation failure can
         * occur if the expected or witness value is a NaN value and it is
         * transformed (perhaps in a platform specific manner) into another NaN
         * value, and thus has a different bitwise representation (see
         * {@link Float#intBitsToFloat} or {@link Double#longBitsToDouble} for more
         * details).
         * The values {@code -0.0} and {@code +0.0} have different bitwise
         * representations but are considered equal when using the primitive
         * {@code ==} operator.  Operation failure can occur if, for example, a
         * numeric algorithm computes an expected value to be say {@code -0.0}
         * and previously computed the witness value to be say {@code +0.0}.
         * @param f the reflected field, with a field of type {@code T}, and
         * a declaring class of type {@code R}
         * @return a VarHandle giving access to non-static fields or a static
         * field
         * @throws IllegalAccessException if access checking fails
         * @throws NullPointerException if the argument is null
         * @since 9
         */
        public VarHandle unreflectVarHandle(Field f) throws IllegalAccessException {
            MemberName getField = new MemberName(f, false);
            MemberName putField = new MemberName(f, true);
            return getFieldVarHandleNoSecurityManager(getField.getReferenceKind(), putField.getReferenceKind(),
                                                      f.getDeclaringClass(), getField, putField);
        }

        /**
         * Cracks a <a href="MethodHandleInfo.html#directmh">direct method handle</a>
         * created by this lookup object or a similar one.
         * Security and access checks are performed to ensure that this lookup object
         * is capable of reproducing the target method handle.
         * This means that the cracking may fail if target is a direct method handle
         * but was created by an unrelated lookup object.
         * This can happen if the method handle is <a href="MethodHandles.Lookup.html#callsens">caller sensitive</a>
         * and was created by a lookup object for a different class.
         * @param target a direct method handle to crack into symbolic reference components
         * @return a symbolic reference which can be used to reconstruct this method handle from this lookup object
         * @throws    SecurityException if a security manager is present and it
         *                              <a href="MethodHandles.Lookup.html#secmgr">refuses access</a>
         * @throws IllegalArgumentException if the target is not a direct method handle or if access checking fails
         * @throws    NullPointerException if the target is {@code null}
         * @see MethodHandleInfo
         * @since 1.8
         */
        public MethodHandleInfo revealDirect(MethodHandle target) {
            MemberName member = target.internalMemberName();
            if (member == null || (!member.isResolved() &&
                                   !member.isMethodHandleInvoke() &&
                                   !member.isVarHandleMethodInvoke()))
                throw newIllegalArgumentException("not a direct method handle");
            Class<?> defc = member.getDeclaringClass();
            byte refKind = member.getReferenceKind();
            assert(MethodHandleNatives.refKindIsValid(refKind));
            if (refKind == REF_invokeSpecial && !target.isInvokeSpecial())
                // Devirtualized method invocation is usually formally virtual.
                // To avoid creating extra MemberName objects for this common case,
                // we encode this extra degree of freedom using MH.isInvokeSpecial.
                refKind = REF_invokeVirtual;
            if (refKind == REF_invokeVirtual && defc.isInterface())
                // Symbolic reference is through interface but resolves to Object method (toString, etc.)
                refKind = REF_invokeInterface;
            // Check SM permissions and member access before cracking.
            try {
                checkAccess(refKind, defc, member);
                checkSecurityManager(defc, member);
            } catch (IllegalAccessException ex) {
                throw new IllegalArgumentException(ex);
            }
            if (allowedModes != TRUSTED && member.isCallerSensitive()) {
                Class<?> callerClass = target.internalCallerClass();
                if (!hasFullPrivilegeAccess() || callerClass != lookupClass())
                    throw new IllegalArgumentException("method handle is caller sensitive: "+callerClass);
            }
            // Produce the handle to the results.
            return new InfoFromMemberName(this, member, refKind);
        }

        /// Helper methods, all package-private.

        MemberName resolveOrFail(byte refKind, Class<?> refc, String name, Class<?> type) throws NoSuchFieldException, IllegalAccessException {
            checkSymbolicClass(refc);  // do this before attempting to resolve
            Objects.requireNonNull(name);
            Objects.requireNonNull(type);
            return IMPL_NAMES.resolveOrFail(refKind, new MemberName(refc, name, type, refKind), lookupClassOrNull(),
                                            NoSuchFieldException.class);
        }

        MemberName resolveOrFail(byte refKind, Class<?> refc, String name, MethodType type) throws NoSuchMethodException, IllegalAccessException {
            checkSymbolicClass(refc);  // do this before attempting to resolve
            Objects.requireNonNull(name);
            Objects.requireNonNull(type);
            checkMethodName(refKind, name);  // NPE check on name
            return IMPL_NAMES.resolveOrFail(refKind, new MemberName(refc, name, type, refKind), lookupClassOrNull(),
                                            NoSuchMethodException.class);
        }

        MemberName resolveOrFail(byte refKind, MemberName member) throws ReflectiveOperationException {
            checkSymbolicClass(member.getDeclaringClass());  // do this before attempting to resolve
            Objects.requireNonNull(member.getName());
            Objects.requireNonNull(member.getType());
            return IMPL_NAMES.resolveOrFail(refKind, member, lookupClassOrNull(),
                                            ReflectiveOperationException.class);
        }

        MemberName resolveOrNull(byte refKind, MemberName member) {
            // do this before attempting to resolve
            if (!isClassAccessible(member.getDeclaringClass())) {
                return null;
            }
            Objects.requireNonNull(member.getName());
            Objects.requireNonNull(member.getType());
            return IMPL_NAMES.resolveOrNull(refKind, member, lookupClassOrNull());
        }

        void checkSymbolicClass(Class<?> refc) throws IllegalAccessException {
            if (!isClassAccessible(refc)) {
                throw new MemberName(refc).makeAccessException("symbolic reference class is not accessible", this);
            }
        }

        boolean isClassAccessible(Class<?> refc) {
            Objects.requireNonNull(refc);
            Class<?> caller = lookupClassOrNull();
            return caller == null || VerifyAccess.isClassAccessible(refc, caller, prevLookupClass, allowedModes);
        }

        /** Check name for an illegal leading "&lt;" character. */
        void checkMethodName(byte refKind, String name) throws NoSuchMethodException {
            if (name.startsWith("<") && refKind != REF_newInvokeSpecial)
                throw new NoSuchMethodException("illegal method name: "+name);
        }


        /**
         * Find my trustable caller class if m is a caller sensitive method.
         * If this lookup object has full privilege access, then the caller class is the lookupClass.
         * Otherwise, if m is caller-sensitive, throw IllegalAccessException.
         */
        Class<?> findBoundCallerClass(MemberName m) throws IllegalAccessException {
            Class<?> callerClass = null;
            if (MethodHandleNatives.isCallerSensitive(m)) {
                // Only lookups with full privilege access are allowed to resolve caller-sensitive methods
                if (hasFullPrivilegeAccess()) {
                    callerClass = lookupClass;
                } else {
                    throw new IllegalAccessException("Attempt to lookup caller-sensitive method using restricted lookup object");
                }
            }
            return callerClass;
        }

        /**
         * Returns {@code true} if this lookup has {@code PRIVATE} and {@code MODULE} access.
         * @return {@code true} if this lookup has {@code PRIVATE} and {@code MODULE} access.
         *
         * @deprecated This method was originally designed to test {@code PRIVATE} access
         * that implies full privilege access but {@code MODULE} access has since become
         * independent of {@code PRIVATE} access.  It is recommended to call
         * {@link #hasFullPrivilegeAccess()} instead.
         * @since 9
         */
        @Deprecated(since="14")
        public boolean hasPrivateAccess() {
            return hasFullPrivilegeAccess();
        }

        /**
         * Returns {@code true} if this lookup has <em>full privilege access</em>,
         * i.e. {@code PRIVATE} and {@code MODULE} access.
         * A {@code Lookup} object must have full privilege access in order to
         * access all members that are allowed to the {@linkplain #lookupClass() lookup class}.
         *
         * @return {@code true} if this lookup has full privilege access.
         * @since 14
         * @see <a href="MethodHandles.Lookup.html#privacc">private and module access</a>
         */
        public boolean hasFullPrivilegeAccess() {
            return (allowedModes & (PRIVATE|MODULE)) == (PRIVATE|MODULE);
        }

        /**
         * Perform necessary <a href="MethodHandles.Lookup.html#secmgr">access checks</a>.
         * Determines a trustable caller class to compare with refc, the symbolic reference class.
         * If this lookup object has full privilege access, then the caller class is the lookupClass.
         */
        void checkSecurityManager(Class<?> refc, MemberName m) {
            if (allowedModes == TRUSTED)  return;

            SecurityManager smgr = System.getSecurityManager();
            if (smgr == null)  return;

            // Step 1:
            boolean fullPowerLookup = hasFullPrivilegeAccess();
            if (!fullPowerLookup ||
                !VerifyAccess.classLoaderIsAncestor(lookupClass, refc)) {
                ReflectUtil.checkPackageAccess(refc);
            }

            if (m == null) {  // findClass or accessClass
                // Step 2b:
                if (!fullPowerLookup) {
                    smgr.checkPermission(SecurityConstants.GET_CLASSLOADER_PERMISSION);
                }
                return;
            }

            // Step 2a:
            if (m.isPublic()) return;
            if (!fullPowerLookup) {
                smgr.checkPermission(SecurityConstants.CHECK_MEMBER_ACCESS_PERMISSION);
            }

            // Step 3:
            Class<?> defc = m.getDeclaringClass();
            if (!fullPowerLookup && defc != refc) {
                ReflectUtil.checkPackageAccess(defc);
            }
        }

        void checkMethod(byte refKind, Class<?> refc, MemberName m) throws IllegalAccessException {
            boolean wantStatic = (refKind == REF_invokeStatic);
            String message;
            if (m.isConstructor())
                message = "expected a method, not a constructor";
            else if (!m.isMethod())
                message = "expected a method";
            else if (wantStatic != m.isStatic())
                message = wantStatic ? "expected a static method" : "expected a non-static method";
            else
                { checkAccess(refKind, refc, m); return; }
            throw m.makeAccessException(message, this);
        }

        void checkField(byte refKind, Class<?> refc, MemberName m) throws IllegalAccessException {
            boolean wantStatic = !MethodHandleNatives.refKindHasReceiver(refKind);
            String message;
            if (wantStatic != m.isStatic())
                message = wantStatic ? "expected a static field" : "expected a non-static field";
            else
                { checkAccess(refKind, refc, m); return; }
            throw m.makeAccessException(message, this);
        }

        /** Check public/protected/private bits on the symbolic reference class and its member. */
        void checkAccess(byte refKind, Class<?> refc, MemberName m) throws IllegalAccessException {
            assert(m.referenceKindIsConsistentWith(refKind) &&
                   MethodHandleNatives.refKindIsValid(refKind) &&
                   (MethodHandleNatives.refKindIsField(refKind) == m.isField()));
            int allowedModes = this.allowedModes;
            if (allowedModes == TRUSTED)  return;
            int mods = m.getModifiers();
            if (Modifier.isProtected(mods) &&
                    refKind == REF_invokeVirtual &&
                    m.getDeclaringClass() == Object.class &&
                    m.getName().equals("clone") &&
                    refc.isArray()) {
                // The JVM does this hack also.
                // (See ClassVerifier::verify_invoke_instructions
                // and LinkResolver::check_method_accessability.)
                // Because the JVM does not allow separate methods on array types,
                // there is no separate method for int[].clone.
                // All arrays simply inherit Object.clone.
                // But for access checking logic, we make Object.clone
                // (normally protected) appear to be public.
                // Later on, when the DirectMethodHandle is created,
                // its leading argument will be restricted to the
                // requested array type.
                // N.B. The return type is not adjusted, because
                // that is *not* the bytecode behavior.
                mods ^= Modifier.PROTECTED | Modifier.PUBLIC;
            }
            if (Modifier.isProtected(mods) && refKind == REF_newInvokeSpecial) {
                // cannot "new" a protected ctor in a different package
                mods ^= Modifier.PROTECTED;
            }
            if (Modifier.isFinal(mods) &&
                    MethodHandleNatives.refKindIsSetter(refKind))
                throw m.makeAccessException("unexpected set of a final field", this);
            int requestedModes = fixmods(mods);  // adjust 0 => PACKAGE
            if ((requestedModes & allowedModes) != 0) {
                if (VerifyAccess.isMemberAccessible(refc, m.getDeclaringClass(),
                                                    mods, lookupClass(), previousLookupClass(), allowedModes))
                    return;
            } else {
                // Protected members can also be checked as if they were package-private.
                if ((requestedModes & PROTECTED) != 0 && (allowedModes & PACKAGE) != 0
                        && VerifyAccess.isSamePackage(m.getDeclaringClass(), lookupClass()))
                    return;
            }
            throw m.makeAccessException(accessFailedMessage(refc, m), this);
        }

        String accessFailedMessage(Class<?> refc, MemberName m) {
            Class<?> defc = m.getDeclaringClass();
            int mods = m.getModifiers();
            // check the class first:
            boolean classOK = (Modifier.isPublic(defc.getModifiers()) &&
                               (defc == refc ||
                                Modifier.isPublic(refc.getModifiers())));
            if (!classOK && (allowedModes & PACKAGE) != 0) {
                // ignore previous lookup class to check if default package access
                classOK = (VerifyAccess.isClassAccessible(defc, lookupClass(), null, FULL_POWER_MODES) &&
                           (defc == refc ||
                            VerifyAccess.isClassAccessible(refc, lookupClass(), null, FULL_POWER_MODES)));
            }
            if (!classOK)
                return "class is not public";
            if (Modifier.isPublic(mods))
                return "access to public member failed";  // (how?, module not readable?)
            if (Modifier.isPrivate(mods))
                return "member is private";
            if (Modifier.isProtected(mods))
                return "member is protected";
            return "member is private to package";
        }

        private void checkSpecialCaller(Class<?> specialCaller, Class<?> refc) throws IllegalAccessException {
            int allowedModes = this.allowedModes;
            if (allowedModes == TRUSTED)  return;
            if ((lookupModes() & PRIVATE) == 0
                || (specialCaller != lookupClass()
                       // ensure non-abstract methods in superinterfaces can be special-invoked
                    && !(refc != null && refc.isInterface() && refc.isAssignableFrom(specialCaller))))
                throw new MemberName(specialCaller).
                    makeAccessException("no private access for invokespecial", this);
        }

        private boolean restrictProtectedReceiver(MemberName method) {
            // The accessing class only has the right to use a protected member
            // on itself or a subclass.  Enforce that restriction, from JVMS 5.4.4, etc.
            if (!method.isProtected() || method.isStatic()
                || allowedModes == TRUSTED
                || method.getDeclaringClass() == lookupClass()
                || VerifyAccess.isSamePackage(method.getDeclaringClass(), lookupClass()))
                return false;
            return true;
        }
        private MethodHandle restrictReceiver(MemberName method, DirectMethodHandle mh, Class<?> caller) throws IllegalAccessException {
            assert(!method.isStatic());
            // receiver type of mh is too wide; narrow to caller
            if (!method.getDeclaringClass().isAssignableFrom(caller)) {
                throw method.makeAccessException("caller class must be a subclass below the method", caller);
            }
            MethodType rawType = mh.type();
            if (caller.isAssignableFrom(rawType.parameterType(0))) return mh; // no need to restrict; already narrow
            MethodType narrowType = rawType.changeParameterType(0, caller);
            assert(!mh.isVarargsCollector());  // viewAsType will lose varargs-ness
            assert(mh.viewAsTypeChecks(narrowType, true));
            return mh.copyWith(narrowType, mh.form);
        }

        /** Check access and get the requested method. */
        private MethodHandle getDirectMethod(byte refKind, Class<?> refc, MemberName method, Class<?> boundCallerClass) throws IllegalAccessException {
            final boolean doRestrict    = true;
            final boolean checkSecurity = true;
            return getDirectMethodCommon(refKind, refc, method, checkSecurity, doRestrict, boundCallerClass);
        }
        /** Check access and get the requested method, for invokespecial with no restriction on the application of narrowing rules. */
        private MethodHandle getDirectMethodNoRestrictInvokeSpecial(Class<?> refc, MemberName method, Class<?> boundCallerClass) throws IllegalAccessException {
            final boolean doRestrict    = false;
            final boolean checkSecurity = true;
            return getDirectMethodCommon(REF_invokeSpecial, refc, method, checkSecurity, doRestrict, boundCallerClass);
        }
        /** Check access and get the requested method, eliding security manager checks. */
        private MethodHandle getDirectMethodNoSecurityManager(byte refKind, Class<?> refc, MemberName method, Class<?> boundCallerClass) throws IllegalAccessException {
            final boolean doRestrict    = true;
            final boolean checkSecurity = false;  // not needed for reflection or for linking CONSTANT_MH constants
            return getDirectMethodCommon(refKind, refc, method, checkSecurity, doRestrict, boundCallerClass);
        }
        /** Common code for all methods; do not call directly except from immediately above. */
        private MethodHandle getDirectMethodCommon(byte refKind, Class<?> refc, MemberName method,
                                                   boolean checkSecurity,
                                                   boolean doRestrict, Class<?> boundCallerClass) throws IllegalAccessException {

            checkMethod(refKind, refc, method);
            // Optionally check with the security manager; this isn't needed for unreflect* calls.
            if (checkSecurity)
                checkSecurityManager(refc, method);
            assert(!method.isMethodHandleInvoke());

            if (refKind == REF_invokeSpecial &&
                refc != lookupClass() &&
                !refc.isInterface() &&
                refc != lookupClass().getSuperclass() &&
                refc.isAssignableFrom(lookupClass())) {
                assert(!method.getName().equals("<init>"));  // not this code path

                // Per JVMS 6.5, desc. of invokespecial instruction:
                // If the method is in a superclass of the LC,
                // and if our original search was above LC.super,
                // repeat the search (symbolic lookup) from LC.super
                // and continue with the direct superclass of that class,
                // and so forth, until a match is found or no further superclasses exist.
                // FIXME: MemberName.resolve should handle this instead.
                Class<?> refcAsSuper = lookupClass();
                MemberName m2;
                do {
                    refcAsSuper = refcAsSuper.getSuperclass();
                    m2 = new MemberName(refcAsSuper,
                                        method.getName(),
                                        method.getMethodType(),
                                        REF_invokeSpecial);
                    m2 = IMPL_NAMES.resolveOrNull(refKind, m2, lookupClassOrNull());
                } while (m2 == null &&         // no method is found yet
                         refc != refcAsSuper); // search up to refc
                if (m2 == null)  throw new InternalError(method.toString());
                method = m2;
                refc = refcAsSuper;
                // redo basic checks
                checkMethod(refKind, refc, method);
            }

            DirectMethodHandle dmh = DirectMethodHandle.make(refKind, refc, method, lookupClass());
            MethodHandle mh = dmh;
            // Optionally narrow the receiver argument to lookupClass using restrictReceiver.
            if ((doRestrict && refKind == REF_invokeSpecial) ||
                    (MethodHandleNatives.refKindHasReceiver(refKind) && restrictProtectedReceiver(method))) {
                mh = restrictReceiver(method, dmh, lookupClass());
            }
            mh = maybeBindCaller(method, mh, boundCallerClass);
            mh = mh.setVarargs(method);
            return mh;
        }
        private MethodHandle maybeBindCaller(MemberName method, MethodHandle mh,
                                             Class<?> boundCallerClass)
                                             throws IllegalAccessException {
            if (allowedModes == TRUSTED || !MethodHandleNatives.isCallerSensitive(method))
                return mh;
            Class<?> hostClass = lookupClass;
            if (!hasFullPrivilegeAccess())  // caller must have full power access
                hostClass = boundCallerClass;  // boundCallerClass came from a security manager style stack walk
            MethodHandle cbmh = MethodHandleImpl.bindCaller(mh, hostClass);
            // Note: caller will apply varargs after this step happens.
            return cbmh;
        }
        /** Check access and get the requested field. */
        private MethodHandle getDirectField(byte refKind, Class<?> refc, MemberName field) throws IllegalAccessException {
            final boolean checkSecurity = true;
            return getDirectFieldCommon(refKind, refc, field, checkSecurity);
        }
        /** Check access and get the requested field, eliding security manager checks. */
        private MethodHandle getDirectFieldNoSecurityManager(byte refKind, Class<?> refc, MemberName field) throws IllegalAccessException {
            final boolean checkSecurity = false;  // not needed for reflection or for linking CONSTANT_MH constants
            return getDirectFieldCommon(refKind, refc, field, checkSecurity);
        }
        /** Common code for all fields; do not call directly except from immediately above. */
        private MethodHandle getDirectFieldCommon(byte refKind, Class<?> refc, MemberName field,
                                                  boolean checkSecurity) throws IllegalAccessException {
            checkField(refKind, refc, field);
            // Optionally check with the security manager; this isn't needed for unreflect* calls.
            if (checkSecurity)
                checkSecurityManager(refc, field);
            DirectMethodHandle dmh = DirectMethodHandle.make(refc, field);
            boolean doRestrict = (MethodHandleNatives.refKindHasReceiver(refKind) &&
                                    restrictProtectedReceiver(field));
            if (doRestrict)
                return restrictReceiver(field, dmh, lookupClass());
            return dmh;
        }
        private VarHandle getFieldVarHandle(byte getRefKind, byte putRefKind,
                                            Class<?> refc, MemberName getField, MemberName putField)
                throws IllegalAccessException {
            final boolean checkSecurity = true;
            return getFieldVarHandleCommon(getRefKind, putRefKind, refc, getField, putField, checkSecurity);
        }
        private VarHandle getFieldVarHandleNoSecurityManager(byte getRefKind, byte putRefKind,
                                                             Class<?> refc, MemberName getField, MemberName putField)
                throws IllegalAccessException {
            final boolean checkSecurity = false;
            return getFieldVarHandleCommon(getRefKind, putRefKind, refc, getField, putField, checkSecurity);
        }
        private VarHandle getFieldVarHandleCommon(byte getRefKind, byte putRefKind,
                                                  Class<?> refc, MemberName getField, MemberName putField,
                                                  boolean checkSecurity) throws IllegalAccessException {
            assert getField.isStatic() == putField.isStatic();
            assert getField.isGetter() && putField.isSetter();
            assert MethodHandleNatives.refKindIsStatic(getRefKind) == MethodHandleNatives.refKindIsStatic(putRefKind);
            assert MethodHandleNatives.refKindIsGetter(getRefKind) && MethodHandleNatives.refKindIsSetter(putRefKind);

            checkField(getRefKind, refc, getField);
            if (checkSecurity)
                checkSecurityManager(refc, getField);

            if (!putField.isFinal()) {
                // A VarHandle does not support updates to final fields, any
                // such VarHandle to a final field will be read-only and
                // therefore the following write-based accessibility checks are
                // only required for non-final fields
                checkField(putRefKind, refc, putField);
                if (checkSecurity)
                    checkSecurityManager(refc, putField);
            }

            boolean doRestrict = (MethodHandleNatives.refKindHasReceiver(getRefKind) &&
                                  restrictProtectedReceiver(getField));
            if (doRestrict) {
                assert !getField.isStatic();
                // receiver type of VarHandle is too wide; narrow to caller
                if (!getField.getDeclaringClass().isAssignableFrom(lookupClass())) {
                    throw getField.makeAccessException("caller class must be a subclass below the method", lookupClass());
                }
                refc = lookupClass();
            }
            return VarHandles.makeFieldHandle(getField, refc, getField.getFieldType(), this.allowedModes == TRUSTED);
        }
        /** Check access and get the requested constructor. */
        private MethodHandle getDirectConstructor(Class<?> refc, MemberName ctor) throws IllegalAccessException {
            final boolean checkSecurity = true;
            return getDirectConstructorCommon(refc, ctor, checkSecurity);
        }
        /** Check access and get the requested constructor, eliding security manager checks. */
        private MethodHandle getDirectConstructorNoSecurityManager(Class<?> refc, MemberName ctor) throws IllegalAccessException {
            final boolean checkSecurity = false;  // not needed for reflection or for linking CONSTANT_MH constants
            return getDirectConstructorCommon(refc, ctor, checkSecurity);
        }
        /** Common code for all constructors; do not call directly except from immediately above. */
        private MethodHandle getDirectConstructorCommon(Class<?> refc, MemberName ctor,
                                                  boolean checkSecurity) throws IllegalAccessException {
            assert(ctor.isConstructor());
            checkAccess(REF_newInvokeSpecial, refc, ctor);
            // Optionally check with the security manager; this isn't needed for unreflect* calls.
            if (checkSecurity)
                checkSecurityManager(refc, ctor);
            assert(!MethodHandleNatives.isCallerSensitive(ctor));  // maybeBindCaller not relevant here
            return DirectMethodHandle.make(ctor).setVarargs(ctor);
        }

        /** Hook called from the JVM (via MethodHandleNatives) to link MH constants:
         */
        /*non-public*/
        MethodHandle linkMethodHandleConstant(byte refKind, Class<?> defc, String name, Object type)
                throws ReflectiveOperationException {
            if (!(type instanceof Class || type instanceof MethodType))
                throw new InternalError("unresolved MemberName");
            MemberName member = new MemberName(refKind, defc, name, type);
            MethodHandle mh = LOOKASIDE_TABLE.get(member);
            if (mh != null) {
                checkSymbolicClass(defc);
                return mh;
            }
            if (defc == MethodHandle.class && refKind == REF_invokeVirtual) {
                // Treat MethodHandle.invoke and invokeExact specially.
                mh = findVirtualForMH(member.getName(), member.getMethodType());
                if (mh != null) {
                    return mh;
                }
            } else if (defc == VarHandle.class && refKind == REF_invokeVirtual) {
                // Treat signature-polymorphic methods on VarHandle specially.
                mh = findVirtualForVH(member.getName(), member.getMethodType());
                if (mh != null) {
                    return mh;
                }
            }
            MemberName resolved = resolveOrFail(refKind, member);
            mh = getDirectMethodForConstant(refKind, defc, resolved);
            if (mh instanceof DirectMethodHandle
                    && canBeCached(refKind, defc, resolved)) {
                MemberName key = mh.internalMemberName();
                if (key != null) {
                    key = key.asNormalOriginal();
                }
                if (member.equals(key)) {  // better safe than sorry
                    LOOKASIDE_TABLE.put(key, (DirectMethodHandle) mh);
                }
            }
            return mh;
        }
        private boolean canBeCached(byte refKind, Class<?> defc, MemberName member) {
            if (refKind == REF_invokeSpecial) {
                return false;
            }
            if (!Modifier.isPublic(defc.getModifiers()) ||
                    !Modifier.isPublic(member.getDeclaringClass().getModifiers()) ||
                    !member.isPublic() ||
                    member.isCallerSensitive()) {
                return false;
            }
            ClassLoader loader = defc.getClassLoader();
            if (loader != null) {
                ClassLoader sysl = ClassLoader.getSystemClassLoader();
                boolean found = false;
                while (sysl != null) {
                    if (loader == sysl) { found = true; break; }
                    sysl = sysl.getParent();
                }
                if (!found) {
                    return false;
                }
            }
            try {
                MemberName resolved2 = publicLookup().resolveOrNull(refKind,
                    new MemberName(refKind, defc, member.getName(), member.getType()));
                if (resolved2 == null) {
                    return false;
                }
                checkSecurityManager(defc, resolved2);
            } catch (SecurityException ex) {
                return false;
            }
            return true;
        }
        private MethodHandle getDirectMethodForConstant(byte refKind, Class<?> defc, MemberName member)
                throws ReflectiveOperationException {
            if (MethodHandleNatives.refKindIsField(refKind)) {
                return getDirectFieldNoSecurityManager(refKind, defc, member);
            } else if (MethodHandleNatives.refKindIsMethod(refKind)) {
                return getDirectMethodNoSecurityManager(refKind, defc, member, lookupClass);
            } else if (refKind == REF_newInvokeSpecial) {
                return getDirectConstructorNoSecurityManager(defc, member);
            }
            // oops
            throw newIllegalArgumentException("bad MethodHandle constant #"+member);
        }

        static ConcurrentHashMap<MemberName, DirectMethodHandle> LOOKASIDE_TABLE = new ConcurrentHashMap<>();

        /**
         * The set of class options that specify whether a hidden class created by
         * {@link Lookup#defineHiddenClass(byte[], boolean, ClassOption...)
         * Lookup::defineHiddenMethod} method is dynamically added as
         * a new member to the nest of a lookup class and whether a hidden class
         * is weakly referenced by its defining class loader.
         *
         * @since 14
         */
        public enum ClassOption {
            /**
             * This class option specifies the hidden class be added to
             * {@linkplain Class#getNestHost nest} of a lookup class as
             * a nestmate.
             *
             * <p> A hidden nestmate class has access to the private members of all
             * classes and interfaces in the same nest.
             *
             * @see Class#getNestHost()
             */
            NESTMATE(NESTMATE_CLASS),

            /**
             * This class option specifies the hidden class be weakly
             * referenced by its defining class loader such that it
             * may be unloaded while its defining class loader is
             * <a href="../ref/package.html#reachability">strongly reachable</a>.
             *
             * @jls 12.7 Unloading of Classes and Interfaces
             */
            WEAK(WEAK_CLASS);

            /* the flag value is used by VM at define class time */
            private final int flag;
            ClassOption(int flag) {
                this.flag = flag;
            }

            static int optionsToFlag(Set<ClassOption> options) {
                int flags = 0;
                for (ClassOption cp : options) {
                    flags |= cp.flag;
                }
                return flags;
            }
        }
    }

    /**
     * Produces a method handle constructing arrays of a desired type,
     * as if by the {@code anewarray} bytecode.
     * The return type of the method handle will be the array type.
     * The type of its sole argument will be {@code int}, which specifies the size of the array.
     *
     * <p> If the returned method handle is invoked with a negative
     * array size, a {@code NegativeArraySizeException} will be thrown.
     *
     * @param arrayClass an array type
     * @return a method handle which can create arrays of the given type
     * @throws NullPointerException if the argument is {@code null}
     * @throws IllegalArgumentException if {@code arrayClass} is not an array type
     * @see java.lang.reflect.Array#newInstance(Class, int)
     * @jvms 6.5 {@code anewarray} Instruction
     * @since 9
     */
    public static MethodHandle arrayConstructor(Class<?> arrayClass) throws IllegalArgumentException {
        if (!arrayClass.isArray()) {
            throw newIllegalArgumentException("not an array class: " + arrayClass.getName());
        }
        MethodHandle ani = MethodHandleImpl.getConstantHandle(MethodHandleImpl.MH_Array_newInstance).
                bindTo(arrayClass.getComponentType());
        return ani.asType(ani.type().changeReturnType(arrayClass));
    }

    /**
     * Produces a method handle returning the length of an array,
     * as if by the {@code arraylength} bytecode.
     * The type of the method handle will have {@code int} as return type,
     * and its sole argument will be the array type.
     *
     * <p> If the returned method handle is invoked with a {@code null}
     * array reference, a {@code NullPointerException} will be thrown.
     *
     * @param arrayClass an array type
     * @return a method handle which can retrieve the length of an array of the given array type
     * @throws NullPointerException if the argument is {@code null}
     * @throws IllegalArgumentException if arrayClass is not an array type
     * @jvms 6.5 {@code arraylength} Instruction
     * @since 9
     */
    public static MethodHandle arrayLength(Class<?> arrayClass) throws IllegalArgumentException {
        return MethodHandleImpl.makeArrayElementAccessor(arrayClass, MethodHandleImpl.ArrayAccess.LENGTH);
    }

    /**
     * Produces a method handle giving read access to elements of an array,
     * as if by the {@code aaload} bytecode.
     * The type of the method handle will have a return type of the array's
     * element type.  Its first argument will be the array type,
     * and the second will be {@code int}.
     *
     * <p> When the returned method handle is invoked,
     * the array reference and array index are checked.
     * A {@code NullPointerException} will be thrown if the array reference
     * is {@code null} and an {@code ArrayIndexOutOfBoundsException} will be
     * thrown if the index is negative or if it is greater than or equal to
     * the length of the array.
     *
     * @param arrayClass an array type
     * @return a method handle which can load values from the given array type
     * @throws NullPointerException if the argument is null
     * @throws  IllegalArgumentException if arrayClass is not an array type
     * @jvms 6.5 {@code aaload} Instruction
     */
    public static MethodHandle arrayElementGetter(Class<?> arrayClass) throws IllegalArgumentException {
        return MethodHandleImpl.makeArrayElementAccessor(arrayClass, MethodHandleImpl.ArrayAccess.GET);
    }

    /**
     * Produces a method handle giving write access to elements of an array,
     * as if by the {@code astore} bytecode.
     * The type of the method handle will have a void return type.
     * Its last argument will be the array's element type.
     * The first and second arguments will be the array type and int.
     *
     * <p> When the returned method handle is invoked,
     * the array reference and array index are checked.
     * A {@code NullPointerException} will be thrown if the array reference
     * is {@code null} and an {@code ArrayIndexOutOfBoundsException} will be
     * thrown if the index is negative or if it is greater than or equal to
     * the length of the array.
     *
     * @param arrayClass the class of an array
     * @return a method handle which can store values into the array type
     * @throws NullPointerException if the argument is null
     * @throws IllegalArgumentException if arrayClass is not an array type
     * @jvms 6.5 {@code aastore} Instruction
     */
    public static MethodHandle arrayElementSetter(Class<?> arrayClass) throws IllegalArgumentException {
        return MethodHandleImpl.makeArrayElementAccessor(arrayClass, MethodHandleImpl.ArrayAccess.SET);
    }

    /**
     * Produces a VarHandle giving access to elements of an array of type
     * {@code arrayClass}.  The VarHandle's variable type is the component type
     * of {@code arrayClass} and the list of coordinate types is
     * {@code (arrayClass, int)}, where the {@code int} coordinate type
     * corresponds to an argument that is an index into an array.
     * <p>
     * Certain access modes of the returned VarHandle are unsupported under
     * the following conditions:
     * <ul>
     * <li>if the component type is anything other than {@code byte},
     *     {@code short}, {@code char}, {@code int}, {@code long},
     *     {@code float}, or {@code double} then numeric atomic update access
     *     modes are unsupported.
     * <li>if the field type is anything other than {@code boolean},
     *     {@code byte}, {@code short}, {@code char}, {@code int} or
     *     {@code long} then bitwise atomic update access modes are
     *     unsupported.
     * </ul>
     * <p>
     * If the component type is {@code float} or {@code double} then numeric
     * and atomic update access modes compare values using their bitwise
     * representation (see {@link Float#floatToRawIntBits} and
     * {@link Double#doubleToRawLongBits}, respectively).
     *
     * <p> When the returned {@code VarHandle} is invoked,
     * the array reference and array index are checked.
     * A {@code NullPointerException} will be thrown if the array reference
     * is {@code null} and an {@code ArrayIndexOutOfBoundsException} will be
     * thrown if the index is negative or if it is greater than or equal to
     * the length of the array.
     *
     * @apiNote
     * Bitwise comparison of {@code float} values or {@code double} values,
     * as performed by the numeric and atomic update access modes, differ
     * from the primitive {@code ==} operator and the {@link Float#equals}
     * and {@link Double#equals} methods, specifically with respect to
     * comparing NaN values or comparing {@code -0.0} with {@code +0.0}.
     * Care should be taken when performing a compare and set or a compare
     * and exchange operation with such values since the operation may
     * unexpectedly fail.
     * There are many possible NaN values that are considered to be
     * {@code NaN} in Java, although no IEEE 754 floating-point operation
     * provided by Java can distinguish between them.  Operation failure can
     * occur if the expected or witness value is a NaN value and it is
     * transformed (perhaps in a platform specific manner) into another NaN
     * value, and thus has a different bitwise representation (see
     * {@link Float#intBitsToFloat} or {@link Double#longBitsToDouble} for more
     * details).
     * The values {@code -0.0} and {@code +0.0} have different bitwise
     * representations but are considered equal when using the primitive
     * {@code ==} operator.  Operation failure can occur if, for example, a
     * numeric algorithm computes an expected value to be say {@code -0.0}
     * and previously computed the witness value to be say {@code +0.0}.
     * @param arrayClass the class of an array, of type {@code T[]}
     * @return a VarHandle giving access to elements of an array
     * @throws NullPointerException if the arrayClass is null
     * @throws IllegalArgumentException if arrayClass is not an array type
     * @since 9
     */
    public static VarHandle arrayElementVarHandle(Class<?> arrayClass) throws IllegalArgumentException {
        return VarHandles.makeArrayElementHandle(arrayClass);
    }

    /**
     * Produces a VarHandle giving access to elements of a {@code byte[]} array
     * viewed as if it were a different primitive array type, such as
     * {@code int[]} or {@code long[]}.
     * The VarHandle's variable type is the component type of
     * {@code viewArrayClass} and the list of coordinate types is
     * {@code (byte[], int)}, where the {@code int} coordinate type
     * corresponds to an argument that is an index into a {@code byte[]} array.
     * The returned VarHandle accesses bytes at an index in a {@code byte[]}
     * array, composing bytes to or from a value of the component type of
     * {@code viewArrayClass} according to the given endianness.
     * <p>
     * The supported component types (variables types) are {@code short},
     * {@code char}, {@code int}, {@code long}, {@code float} and
     * {@code double}.
     * <p>
     * Access of bytes at a given index will result in an
     * {@code IndexOutOfBoundsException} if the index is less than {@code 0}
     * or greater than the {@code byte[]} array length minus the size (in bytes)
     * of {@code T}.
     * <p>
     * Access of bytes at an index may be aligned or misaligned for {@code T},
     * with respect to the underlying memory address, {@code A} say, associated
     * with the array and index.
     * If access is misaligned then access for anything other than the
     * {@code get} and {@code set} access modes will result in an
     * {@code IllegalStateException}.  In such cases atomic access is only
     * guaranteed with respect to the largest power of two that divides the GCD
     * of {@code A} and the size (in bytes) of {@code T}.
     * If access is aligned then following access modes are supported and are
     * guaranteed to support atomic access:
     * <ul>
     * <li>read write access modes for all {@code T}, with the exception of
     *     access modes {@code get} and {@code set} for {@code long} and
     *     {@code double} on 32-bit platforms.
     * <li>atomic update access modes for {@code int}, {@code long},
     *     {@code float} or {@code double}.
     *     (Future major platform releases of the JDK may support additional
     *     types for certain currently unsupported access modes.)
     * <li>numeric atomic update access modes for {@code int} and {@code long}.
     *     (Future major platform releases of the JDK may support additional
     *     numeric types for certain currently unsupported access modes.)
     * <li>bitwise atomic update access modes for {@code int} and {@code long}.
     *     (Future major platform releases of the JDK may support additional
     *     numeric types for certain currently unsupported access modes.)
     * </ul>
     * <p>
     * Misaligned access, and therefore atomicity guarantees, may be determined
     * for {@code byte[]} arrays without operating on a specific array.  Given
     * an {@code index}, {@code T} and it's corresponding boxed type,
     * {@code T_BOX}, misalignment may be determined as follows:
     * <pre>{@code
     * int sizeOfT = T_BOX.BYTES;  // size in bytes of T
     * int misalignedAtZeroIndex = ByteBuffer.wrap(new byte[0]).
     *     alignmentOffset(0, sizeOfT);
     * int misalignedAtIndex = (misalignedAtZeroIndex + index) % sizeOfT;
     * boolean isMisaligned = misalignedAtIndex != 0;
     * }</pre>
     * <p>
     * If the variable type is {@code float} or {@code double} then atomic
     * update access modes compare values using their bitwise representation
     * (see {@link Float#floatToRawIntBits} and
     * {@link Double#doubleToRawLongBits}, respectively).
     * @param viewArrayClass the view array class, with a component type of
     * type {@code T}
     * @param byteOrder the endianness of the view array elements, as
     * stored in the underlying {@code byte} array
     * @return a VarHandle giving access to elements of a {@code byte[]} array
     * viewed as if elements corresponding to the components type of the view
     * array class
     * @throws NullPointerException if viewArrayClass or byteOrder is null
     * @throws IllegalArgumentException if viewArrayClass is not an array type
     * @throws UnsupportedOperationException if the component type of
     * viewArrayClass is not supported as a variable type
     * @since 9
     */
    public static VarHandle byteArrayViewVarHandle(Class<?> viewArrayClass,
                                     ByteOrder byteOrder) throws IllegalArgumentException {
        Objects.requireNonNull(byteOrder);
        return VarHandles.byteArrayViewHandle(viewArrayClass,
                                              byteOrder == ByteOrder.BIG_ENDIAN);
    }

    /**
     * Produces a VarHandle giving access to elements of a {@code ByteBuffer}
     * viewed as if it were an array of elements of a different primitive
     * component type to that of {@code byte}, such as {@code int[]} or
     * {@code long[]}.
     * The VarHandle's variable type is the component type of
     * {@code viewArrayClass} and the list of coordinate types is
     * {@code (ByteBuffer, int)}, where the {@code int} coordinate type
     * corresponds to an argument that is an index into a {@code byte[]} array.
     * The returned VarHandle accesses bytes at an index in a
     * {@code ByteBuffer}, composing bytes to or from a value of the component
     * type of {@code viewArrayClass} according to the given endianness.
     * <p>
     * The supported component types (variables types) are {@code short},
     * {@code char}, {@code int}, {@code long}, {@code float} and
     * {@code double}.
     * <p>
     * Access will result in a {@code ReadOnlyBufferException} for anything
     * other than the read access modes if the {@code ByteBuffer} is read-only.
     * <p>
     * Access of bytes at a given index will result in an
     * {@code IndexOutOfBoundsException} if the index is less than {@code 0}
     * or greater than the {@code ByteBuffer} limit minus the size (in bytes) of
     * {@code T}.
     * <p>
     * Access of bytes at an index may be aligned or misaligned for {@code T},
     * with respect to the underlying memory address, {@code A} say, associated
     * with the {@code ByteBuffer} and index.
     * If access is misaligned then access for anything other than the
     * {@code get} and {@code set} access modes will result in an
     * {@code IllegalStateException}.  In such cases atomic access is only
     * guaranteed with respect to the largest power of two that divides the GCD
     * of {@code A} and the size (in bytes) of {@code T}.
     * If access is aligned then following access modes are supported and are
     * guaranteed to support atomic access:
     * <ul>
     * <li>read write access modes for all {@code T}, with the exception of
     *     access modes {@code get} and {@code set} for {@code long} and
     *     {@code double} on 32-bit platforms.
     * <li>atomic update access modes for {@code int}, {@code long},
     *     {@code float} or {@code double}.
     *     (Future major platform releases of the JDK may support additional
     *     types for certain currently unsupported access modes.)
     * <li>numeric atomic update access modes for {@code int} and {@code long}.
     *     (Future major platform releases of the JDK may support additional
     *     numeric types for certain currently unsupported access modes.)
     * <li>bitwise atomic update access modes for {@code int} and {@code long}.
     *     (Future major platform releases of the JDK may support additional
     *     numeric types for certain currently unsupported access modes.)
     * </ul>
     * <p>
     * Misaligned access, and therefore atomicity guarantees, may be determined
     * for a {@code ByteBuffer}, {@code bb} (direct or otherwise), an
     * {@code index}, {@code T} and it's corresponding boxed type,
     * {@code T_BOX}, as follows:
     * <pre>{@code
     * int sizeOfT = T_BOX.BYTES;  // size in bytes of T
     * ByteBuffer bb = ...
     * int misalignedAtIndex = bb.alignmentOffset(index, sizeOfT);
     * boolean isMisaligned = misalignedAtIndex != 0;
     * }</pre>
     * <p>
     * If the variable type is {@code float} or {@code double} then atomic
     * update access modes compare values using their bitwise representation
     * (see {@link Float#floatToRawIntBits} and
     * {@link Double#doubleToRawLongBits}, respectively).
     * @param viewArrayClass the view array class, with a component type of
     * type {@code T}
     * @param byteOrder the endianness of the view array elements, as
     * stored in the underlying {@code ByteBuffer} (Note this overrides the
     * endianness of a {@code ByteBuffer})
     * @return a VarHandle giving access to elements of a {@code ByteBuffer}
     * viewed as if elements corresponding to the components type of the view
     * array class
     * @throws NullPointerException if viewArrayClass or byteOrder is null
     * @throws IllegalArgumentException if viewArrayClass is not an array type
     * @throws UnsupportedOperationException if the component type of
     * viewArrayClass is not supported as a variable type
     * @since 9
     */
    public static VarHandle byteBufferViewVarHandle(Class<?> viewArrayClass,
                                      ByteOrder byteOrder) throws IllegalArgumentException {
        Objects.requireNonNull(byteOrder);
        return VarHandles.makeByteBufferViewHandle(viewArrayClass,
                                                   byteOrder == ByteOrder.BIG_ENDIAN);
    }


    /// method handle invocation (reflective style)

    /**
     * Produces a method handle which will invoke any method handle of the
     * given {@code type}, with a given number of trailing arguments replaced by
     * a single trailing {@code Object[]} array.
     * The resulting invoker will be a method handle with the following
     * arguments:
     * <ul>
     * <li>a single {@code MethodHandle} target
     * <li>zero or more leading values (counted by {@code leadingArgCount})
     * <li>an {@code Object[]} array containing trailing arguments
     * </ul>
     * <p>
     * The invoker will invoke its target like a call to {@link MethodHandle#invoke invoke} with
     * the indicated {@code type}.
     * That is, if the target is exactly of the given {@code type}, it will behave
     * like {@code invokeExact}; otherwise it behave as if {@link MethodHandle#asType asType}
     * is used to convert the target to the required {@code type}.
     * <p>
     * The type of the returned invoker will not be the given {@code type}, but rather
     * will have all parameters except the first {@code leadingArgCount}
     * replaced by a single array of type {@code Object[]}, which will be
     * the final parameter.
     * <p>
     * Before invoking its target, the invoker will spread the final array, apply
     * reference casts as necessary, and unbox and widen primitive arguments.
     * If, when the invoker is called, the supplied array argument does
     * not have the correct number of elements, the invoker will throw
     * an {@link IllegalArgumentException} instead of invoking the target.
     * <p>
     * This method is equivalent to the following code (though it may be more efficient):
     * <blockquote><pre>{@code
MethodHandle invoker = MethodHandles.invoker(type);
int spreadArgCount = type.parameterCount() - leadingArgCount;
invoker = invoker.asSpreader(Object[].class, spreadArgCount);
return invoker;
     * }</pre></blockquote>
     * This method throws no reflective or security exceptions.
     * @param type the desired target type
     * @param leadingArgCount number of fixed arguments, to be passed unchanged to the target
     * @return a method handle suitable for invoking any method handle of the given type
     * @throws NullPointerException if {@code type} is null
     * @throws IllegalArgumentException if {@code leadingArgCount} is not in
     *                  the range from 0 to {@code type.parameterCount()} inclusive,
     *                  or if the resulting method handle's type would have
     *          <a href="MethodHandle.html#maxarity">too many parameters</a>
     */
    public static MethodHandle spreadInvoker(MethodType type, int leadingArgCount) {
        if (leadingArgCount < 0 || leadingArgCount > type.parameterCount())
            throw newIllegalArgumentException("bad argument count", leadingArgCount);
        type = type.asSpreaderType(Object[].class, leadingArgCount, type.parameterCount() - leadingArgCount);
        return type.invokers().spreadInvoker(leadingArgCount);
    }

    /**
     * Produces a special <em>invoker method handle</em> which can be used to
     * invoke any method handle of the given type, as if by {@link MethodHandle#invokeExact invokeExact}.
     * The resulting invoker will have a type which is
     * exactly equal to the desired type, except that it will accept
     * an additional leading argument of type {@code MethodHandle}.
     * <p>
     * This method is equivalent to the following code (though it may be more efficient):
     * {@code publicLookup().findVirtual(MethodHandle.class, "invokeExact", type)}
     *
     * <p style="font-size:smaller;">
     * <em>Discussion:</em>
     * Invoker method handles can be useful when working with variable method handles
     * of unknown types.
     * For example, to emulate an {@code invokeExact} call to a variable method
     * handle {@code M}, extract its type {@code T},
     * look up the invoker method {@code X} for {@code T},
     * and call the invoker method, as {@code X.invoke(T, A...)}.
     * (It would not work to call {@code X.invokeExact}, since the type {@code T}
     * is unknown.)
     * If spreading, collecting, or other argument transformations are required,
     * they can be applied once to the invoker {@code X} and reused on many {@code M}
     * method handle values, as long as they are compatible with the type of {@code X}.
     * <p style="font-size:smaller;">
     * <em>(Note:  The invoker method is not available via the Core Reflection API.
     * An attempt to call {@linkplain java.lang.reflect.Method#invoke java.lang.reflect.Method.invoke}
     * on the declared {@code invokeExact} or {@code invoke} method will raise an
     * {@link java.lang.UnsupportedOperationException UnsupportedOperationException}.)</em>
     * <p>
     * This method throws no reflective or security exceptions.
     * @param type the desired target type
     * @return a method handle suitable for invoking any method handle of the given type
     * @throws IllegalArgumentException if the resulting method handle's type would have
     *          <a href="MethodHandle.html#maxarity">too many parameters</a>
     */
    public static MethodHandle exactInvoker(MethodType type) {
        return type.invokers().exactInvoker();
    }

    /**
     * Produces a special <em>invoker method handle</em> which can be used to
     * invoke any method handle compatible with the given type, as if by {@link MethodHandle#invoke invoke}.
     * The resulting invoker will have a type which is
     * exactly equal to the desired type, except that it will accept
     * an additional leading argument of type {@code MethodHandle}.
     * <p>
     * Before invoking its target, if the target differs from the expected type,
     * the invoker will apply reference casts as
     * necessary and box, unbox, or widen primitive values, as if by {@link MethodHandle#asType asType}.
     * Similarly, the return value will be converted as necessary.
     * If the target is a {@linkplain MethodHandle#asVarargsCollector variable arity method handle},
     * the required arity conversion will be made, again as if by {@link MethodHandle#asType asType}.
     * <p>
     * This method is equivalent to the following code (though it may be more efficient):
     * {@code publicLookup().findVirtual(MethodHandle.class, "invoke", type)}
     * <p style="font-size:smaller;">
     * <em>Discussion:</em>
     * A {@linkplain MethodType#genericMethodType general method type} is one which
     * mentions only {@code Object} arguments and return values.
     * An invoker for such a type is capable of calling any method handle
     * of the same arity as the general type.
     * <p style="font-size:smaller;">
     * <em>(Note:  The invoker method is not available via the Core Reflection API.
     * An attempt to call {@linkplain java.lang.reflect.Method#invoke java.lang.reflect.Method.invoke}
     * on the declared {@code invokeExact} or {@code invoke} method will raise an
     * {@link java.lang.UnsupportedOperationException UnsupportedOperationException}.)</em>
     * <p>
     * This method throws no reflective or security exceptions.
     * @param type the desired target type
     * @return a method handle suitable for invoking any method handle convertible to the given type
     * @throws IllegalArgumentException if the resulting method handle's type would have
     *          <a href="MethodHandle.html#maxarity">too many parameters</a>
     */
    public static MethodHandle invoker(MethodType type) {
        return type.invokers().genericInvoker();
    }

    /**
     * Produces a special <em>invoker method handle</em> which can be used to
     * invoke a signature-polymorphic access mode method on any VarHandle whose
     * associated access mode type is compatible with the given type.
     * The resulting invoker will have a type which is exactly equal to the
     * desired given type, except that it will accept an additional leading
     * argument of type {@code VarHandle}.
     *
     * @param accessMode the VarHandle access mode
     * @param type the desired target type
     * @return a method handle suitable for invoking an access mode method of
     *         any VarHandle whose access mode type is of the given type.
     * @since 9
     */
    public static MethodHandle varHandleExactInvoker(VarHandle.AccessMode accessMode, MethodType type) {
        return type.invokers().varHandleMethodExactInvoker(accessMode);
    }

    /**
     * Produces a special <em>invoker method handle</em> which can be used to
     * invoke a signature-polymorphic access mode method on any VarHandle whose
     * associated access mode type is compatible with the given type.
     * The resulting invoker will have a type which is exactly equal to the
     * desired given type, except that it will accept an additional leading
     * argument of type {@code VarHandle}.
     * <p>
     * Before invoking its target, if the access mode type differs from the
     * desired given type, the invoker will apply reference casts as necessary
     * and box, unbox, or widen primitive values, as if by
     * {@link MethodHandle#asType asType}.  Similarly, the return value will be
     * converted as necessary.
     * <p>
     * This method is equivalent to the following code (though it may be more
     * efficient): {@code publicLookup().findVirtual(VarHandle.class, accessMode.name(), type)}
     *
     * @param accessMode the VarHandle access mode
     * @param type the desired target type
     * @return a method handle suitable for invoking an access mode method of
     *         any VarHandle whose access mode type is convertible to the given
     *         type.
     * @since 9
     */
    public static MethodHandle varHandleInvoker(VarHandle.AccessMode accessMode, MethodType type) {
        return type.invokers().varHandleMethodInvoker(accessMode);
    }

    /*non-public*/
    static MethodHandle basicInvoker(MethodType type) {
        return type.invokers().basicInvoker();
    }

     /// method handle modification (creation from other method handles)

    /**
     * Produces a method handle which adapts the type of the
     * given method handle to a new type by pairwise argument and return type conversion.
     * The original type and new type must have the same number of arguments.
     * The resulting method handle is guaranteed to report a type
     * which is equal to the desired new type.
     * <p>
     * If the original type and new type are equal, returns target.
     * <p>
     * The same conversions are allowed as for {@link MethodHandle#asType MethodHandle.asType},
     * and some additional conversions are also applied if those conversions fail.
     * Given types <em>T0</em>, <em>T1</em>, one of the following conversions is applied
     * if possible, before or instead of any conversions done by {@code asType}:
     * <ul>
     * <li>If <em>T0</em> and <em>T1</em> are references, and <em>T1</em> is an interface type,
     *     then the value of type <em>T0</em> is passed as a <em>T1</em> without a cast.
     *     (This treatment of interfaces follows the usage of the bytecode verifier.)
     * <li>If <em>T0</em> is boolean and <em>T1</em> is another primitive,
     *     the boolean is converted to a byte value, 1 for true, 0 for false.
     *     (This treatment follows the usage of the bytecode verifier.)
     * <li>If <em>T1</em> is boolean and <em>T0</em> is another primitive,
     *     <em>T0</em> is converted to byte via Java casting conversion (JLS 5.5),
     *     and the low order bit of the result is tested, as if by {@code (x & 1) != 0}.
     * <li>If <em>T0</em> and <em>T1</em> are primitives other than boolean,
     *     then a Java casting conversion (JLS 5.5) is applied.
     *     (Specifically, <em>T0</em> will convert to <em>T1</em> by
     *     widening and/or narrowing.)
     * <li>If <em>T0</em> is a reference and <em>T1</em> a primitive, an unboxing
     *     conversion will be applied at runtime, possibly followed
     *     by a Java casting conversion (JLS 5.5) on the primitive value,
     *     possibly followed by a conversion from byte to boolean by testing
     *     the low-order bit.
     * <li>If <em>T0</em> is a reference and <em>T1</em> a primitive,
     *     and if the reference is null at runtime, a zero value is introduced.
     * </ul>
     * @param target the method handle to invoke after arguments are retyped
     * @param newType the expected type of the new method handle
     * @return a method handle which delegates to the target after performing
     *           any necessary argument conversions, and arranges for any
     *           necessary return value conversions
     * @throws NullPointerException if either argument is null
     * @throws WrongMethodTypeException if the conversion cannot be made
     * @see MethodHandle#asType
     */
    public static MethodHandle explicitCastArguments(MethodHandle target, MethodType newType) {
        explicitCastArgumentsChecks(target, newType);
        // use the asTypeCache when possible:
        MethodType oldType = target.type();
        if (oldType == newType)  return target;
        if (oldType.explicitCastEquivalentToAsType(newType)) {
            return target.asFixedArity().asType(newType);
        }
        return MethodHandleImpl.makePairwiseConvert(target, newType, false);
    }

    private static void explicitCastArgumentsChecks(MethodHandle target, MethodType newType) {
        if (target.type().parameterCount() != newType.parameterCount()) {
            throw new WrongMethodTypeException("cannot explicitly cast " + target + " to " + newType);
        }
    }

    /**
     * Produces a method handle which adapts the calling sequence of the
     * given method handle to a new type, by reordering the arguments.
     * The resulting method handle is guaranteed to report a type
     * which is equal to the desired new type.
     * <p>
     * The given array controls the reordering.
     * Call {@code #I} the number of incoming parameters (the value
     * {@code newType.parameterCount()}, and call {@code #O} the number
     * of outgoing parameters (the value {@code target.type().parameterCount()}).
     * Then the length of the reordering array must be {@code #O},
     * and each element must be a non-negative number less than {@code #I}.
     * For every {@code N} less than {@code #O}, the {@code N}-th
     * outgoing argument will be taken from the {@code I}-th incoming
     * argument, where {@code I} is {@code reorder[N]}.
     * <p>
     * No argument or return value conversions are applied.
     * The type of each incoming argument, as determined by {@code newType},
     * must be identical to the type of the corresponding outgoing parameter
     * or parameters in the target method handle.
     * The return type of {@code newType} must be identical to the return
     * type of the original target.
     * <p>
     * The reordering array need not specify an actual permutation.
     * An incoming argument will be duplicated if its index appears
     * more than once in the array, and an incoming argument will be dropped
     * if its index does not appear in the array.
     * As in the case of {@link #dropArguments(MethodHandle,int,List) dropArguments},
     * incoming arguments which are not mentioned in the reordering array
     * may be of any type, as determined only by {@code newType}.
     * <blockquote><pre>{@code
import static java.lang.invoke.MethodHandles.*;
import static java.lang.invoke.MethodType.*;
...
MethodType intfn1 = methodType(int.class, int.class);
MethodType intfn2 = methodType(int.class, int.class, int.class);
MethodHandle sub = ... (int x, int y) -> (x-y) ...;
assert(sub.type().equals(intfn2));
MethodHandle sub1 = permuteArguments(sub, intfn2, 0, 1);
MethodHandle rsub = permuteArguments(sub, intfn2, 1, 0);
assert((int)rsub.invokeExact(1, 100) == 99);
MethodHandle add = ... (int x, int y) -> (x+y) ...;
assert(add.type().equals(intfn2));
MethodHandle twice = permuteArguments(add, intfn1, 0, 0);
assert(twice.type().equals(intfn1));
assert((int)twice.invokeExact(21) == 42);
     * }</pre></blockquote>
     * <p>
     * <em>Note:</em> The resulting adapter is never a {@linkplain MethodHandle#asVarargsCollector
     * variable-arity method handle}, even if the original target method handle was.
     * @param target the method handle to invoke after arguments are reordered
     * @param newType the expected type of the new method handle
     * @param reorder an index array which controls the reordering
     * @return a method handle which delegates to the target after it
     *           drops unused arguments and moves and/or duplicates the other arguments
     * @throws NullPointerException if any argument is null
     * @throws IllegalArgumentException if the index array length is not equal to
     *                  the arity of the target, or if any index array element
     *                  not a valid index for a parameter of {@code newType},
     *                  or if two corresponding parameter types in
     *                  {@code target.type()} and {@code newType} are not identical,
     */
    public static MethodHandle permuteArguments(MethodHandle target, MethodType newType, int... reorder) {
        reorder = reorder.clone();  // get a private copy
        MethodType oldType = target.type();
        permuteArgumentChecks(reorder, newType, oldType);
        // first detect dropped arguments and handle them separately
        int[] originalReorder = reorder;
        BoundMethodHandle result = target.rebind();
        LambdaForm form = result.form;
        int newArity = newType.parameterCount();
        // Normalize the reordering into a real permutation,
        // by removing duplicates and adding dropped elements.
        // This somewhat improves lambda form caching, as well
        // as simplifying the transform by breaking it up into steps.
        for (int ddIdx; (ddIdx = findFirstDupOrDrop(reorder, newArity)) != 0; ) {
            if (ddIdx > 0) {
                // We found a duplicated entry at reorder[ddIdx].
                // Example:  (x,y,z)->asList(x,y,z)
                // permuted by [1*,0,1] => (a0,a1)=>asList(a1,a0,a1)
                // permuted by [0,1,0*] => (a0,a1)=>asList(a0,a1,a0)
                // The starred element corresponds to the argument
                // deleted by the dupArgumentForm transform.
                int srcPos = ddIdx, dstPos = srcPos, dupVal = reorder[srcPos];
                boolean killFirst = false;
                for (int val; (val = reorder[--dstPos]) != dupVal; ) {
                    // Set killFirst if the dup is larger than an intervening position.
                    // This will remove at least one inversion from the permutation.
                    if (dupVal > val) killFirst = true;
                }
                if (!killFirst) {
                    srcPos = dstPos;
                    dstPos = ddIdx;
                }
                form = form.editor().dupArgumentForm(1 + srcPos, 1 + dstPos);
                assert (reorder[srcPos] == reorder[dstPos]);
                oldType = oldType.dropParameterTypes(dstPos, dstPos + 1);
                // contract the reordering by removing the element at dstPos
                int tailPos = dstPos + 1;
                System.arraycopy(reorder, tailPos, reorder, dstPos, reorder.length - tailPos);
                reorder = Arrays.copyOf(reorder, reorder.length - 1);
            } else {
                int dropVal = ~ddIdx, insPos = 0;
                while (insPos < reorder.length && reorder[insPos] < dropVal) {
                    // Find first element of reorder larger than dropVal.
                    // This is where we will insert the dropVal.
                    insPos += 1;
                }
                Class<?> ptype = newType.parameterType(dropVal);
                form = form.editor().addArgumentForm(1 + insPos, BasicType.basicType(ptype));
                oldType = oldType.insertParameterTypes(insPos, ptype);
                // expand the reordering by inserting an element at insPos
                int tailPos = insPos + 1;
                reorder = Arrays.copyOf(reorder, reorder.length + 1);
                System.arraycopy(reorder, insPos, reorder, tailPos, reorder.length - tailPos);
                reorder[insPos] = dropVal;
            }
            assert (permuteArgumentChecks(reorder, newType, oldType));
        }
        assert (reorder.length == newArity);  // a perfect permutation
        // Note:  This may cache too many distinct LFs. Consider backing off to varargs code.
        form = form.editor().permuteArgumentsForm(1, reorder);
        if (newType == result.type() && form == result.internalForm())
            return result;
        return result.copyWith(newType, form);
    }

    /**
     * Return an indication of any duplicate or omission in reorder.
     * If the reorder contains a duplicate entry, return the index of the second occurrence.
     * Otherwise, return ~(n), for the first n in [0..newArity-1] that is not present in reorder.
     * Otherwise, return zero.
     * If an element not in [0..newArity-1] is encountered, return reorder.length.
     */
    private static int findFirstDupOrDrop(int[] reorder, int newArity) {
        final int BIT_LIMIT = 63;  // max number of bits in bit mask
        if (newArity < BIT_LIMIT) {
            long mask = 0;
            for (int i = 0; i < reorder.length; i++) {
                int arg = reorder[i];
                if (arg >= newArity) {
                    return reorder.length;
                }
                long bit = 1L << arg;
                if ((mask & bit) != 0) {
                    return i;  // >0 indicates a dup
                }
                mask |= bit;
            }
            if (mask == (1L << newArity) - 1) {
                assert(Long.numberOfTrailingZeros(Long.lowestOneBit(~mask)) == newArity);
                return 0;
            }
            // find first zero
            long zeroBit = Long.lowestOneBit(~mask);
            int zeroPos = Long.numberOfTrailingZeros(zeroBit);
            assert(zeroPos <= newArity);
            if (zeroPos == newArity) {
                return 0;
            }
            return ~zeroPos;
        } else {
            // same algorithm, different bit set
            BitSet mask = new BitSet(newArity);
            for (int i = 0; i < reorder.length; i++) {
                int arg = reorder[i];
                if (arg >= newArity) {
                    return reorder.length;
                }
                if (mask.get(arg)) {
                    return i;  // >0 indicates a dup
                }
                mask.set(arg);
            }
            int zeroPos = mask.nextClearBit(0);
            assert(zeroPos <= newArity);
            if (zeroPos == newArity) {
                return 0;
            }
            return ~zeroPos;
        }
    }

    private static boolean permuteArgumentChecks(int[] reorder, MethodType newType, MethodType oldType) {
        if (newType.returnType() != oldType.returnType())
            throw newIllegalArgumentException("return types do not match",
                    oldType, newType);
        if (reorder.length == oldType.parameterCount()) {
            int limit = newType.parameterCount();
            boolean bad = false;
            for (int j = 0; j < reorder.length; j++) {
                int i = reorder[j];
                if (i < 0 || i >= limit) {
                    bad = true; break;
                }
                Class<?> src = newType.parameterType(i);
                Class<?> dst = oldType.parameterType(j);
                if (src != dst)
                    throw newIllegalArgumentException("parameter types do not match after reorder",
                            oldType, newType);
            }
            if (!bad)  return true;
        }
        throw newIllegalArgumentException("bad reorder array: "+Arrays.toString(reorder));
    }

    /**
     * Produces a method handle of the requested return type which returns the given
     * constant value every time it is invoked.
     * <p>
     * Before the method handle is returned, the passed-in value is converted to the requested type.
     * If the requested type is primitive, widening primitive conversions are attempted,
     * else reference conversions are attempted.
     * <p>The returned method handle is equivalent to {@code identity(type).bindTo(value)}.
     * @param type the return type of the desired method handle
     * @param value the value to return
     * @return a method handle of the given return type and no arguments, which always returns the given value
     * @throws NullPointerException if the {@code type} argument is null
     * @throws ClassCastException if the value cannot be converted to the required return type
     * @throws IllegalArgumentException if the given type is {@code void.class}
     */
    public static MethodHandle constant(Class<?> type, Object value) {
        if (type.isPrimitive()) {
            if (type == void.class)
                throw newIllegalArgumentException("void type");
            Wrapper w = Wrapper.forPrimitiveType(type);
            value = w.convert(value, type);
            if (w.zero().equals(value))
                return zero(w, type);
            return insertArguments(identity(type), 0, value);
        } else {
            if (value == null)
                return zero(Wrapper.OBJECT, type);
            return identity(type).bindTo(value);
        }
    }

    /**
     * Produces a method handle which returns its sole argument when invoked.
     * @param type the type of the sole parameter and return value of the desired method handle
     * @return a unary method handle which accepts and returns the given type
     * @throws NullPointerException if the argument is null
     * @throws IllegalArgumentException if the given type is {@code void.class}
     */
    public static MethodHandle identity(Class<?> type) {
        Wrapper btw = (type.isPrimitive() ? Wrapper.forPrimitiveType(type) : Wrapper.OBJECT);
        int pos = btw.ordinal();
        MethodHandle ident = IDENTITY_MHS[pos];
        if (ident == null) {
            ident = setCachedMethodHandle(IDENTITY_MHS, pos, makeIdentity(btw.primitiveType()));
        }
        if (ident.type().returnType() == type)
            return ident;
        // something like identity(Foo.class); do not bother to intern these
        assert (btw == Wrapper.OBJECT);
        return makeIdentity(type);
    }

    /**
     * Produces a constant method handle of the requested return type which
     * returns the default value for that type every time it is invoked.
     * The resulting constant method handle will have no side effects.
     * <p>The returned method handle is equivalent to {@code empty(methodType(type))}.
     * It is also equivalent to {@code explicitCastArguments(constant(Object.class, null), methodType(type))},
     * since {@code explicitCastArguments} converts {@code null} to default values.
     * @param type the expected return type of the desired method handle
     * @return a constant method handle that takes no arguments
     *         and returns the default value of the given type (or void, if the type is void)
     * @throws NullPointerException if the argument is null
     * @see MethodHandles#constant
     * @see MethodHandles#empty
     * @see MethodHandles#explicitCastArguments
     * @since 9
     */
    public static MethodHandle zero(Class<?> type) {
        Objects.requireNonNull(type);
        return type.isPrimitive() ?  zero(Wrapper.forPrimitiveType(type), type) : zero(Wrapper.OBJECT, type);
    }

    private static MethodHandle identityOrVoid(Class<?> type) {
        return type == void.class ? zero(type) : identity(type);
    }

    /**
     * Produces a method handle of the requested type which ignores any arguments, does nothing,
     * and returns a suitable default depending on the return type.
     * That is, it returns a zero primitive value, a {@code null}, or {@code void}.
     * <p>The returned method handle is equivalent to
     * {@code dropArguments(zero(type.returnType()), 0, type.parameterList())}.
     *
     * @apiNote Given a predicate and target, a useful "if-then" construct can be produced as
     * {@code guardWithTest(pred, target, empty(target.type())}.
     * @param type the type of the desired method handle
     * @return a constant method handle of the given type, which returns a default value of the given return type
     * @throws NullPointerException if the argument is null
     * @see MethodHandles#zero
     * @see MethodHandles#constant
     * @since 9
     */
    public static  MethodHandle empty(MethodType type) {
        Objects.requireNonNull(type);
        return dropArguments(zero(type.returnType()), 0, type.parameterList());
    }

    private static final MethodHandle[] IDENTITY_MHS = new MethodHandle[Wrapper.COUNT];
    private static MethodHandle makeIdentity(Class<?> ptype) {
        MethodType mtype = methodType(ptype, ptype);
        LambdaForm lform = LambdaForm.identityForm(BasicType.basicType(ptype));
        return MethodHandleImpl.makeIntrinsic(mtype, lform, Intrinsic.IDENTITY);
    }

    private static MethodHandle zero(Wrapper btw, Class<?> rtype) {
        int pos = btw.ordinal();
        MethodHandle zero = ZERO_MHS[pos];
        if (zero == null) {
            zero = setCachedMethodHandle(ZERO_MHS, pos, makeZero(btw.primitiveType()));
        }
        if (zero.type().returnType() == rtype)
            return zero;
        assert(btw == Wrapper.OBJECT);
        return makeZero(rtype);
    }
    private static final MethodHandle[] ZERO_MHS = new MethodHandle[Wrapper.COUNT];
    private static MethodHandle makeZero(Class<?> rtype) {
        MethodType mtype = methodType(rtype);
        LambdaForm lform = LambdaForm.zeroForm(BasicType.basicType(rtype));
        return MethodHandleImpl.makeIntrinsic(mtype, lform, Intrinsic.ZERO);
    }

    private static synchronized MethodHandle setCachedMethodHandle(MethodHandle[] cache, int pos, MethodHandle value) {
        // Simulate a CAS, to avoid racy duplication of results.
        MethodHandle prev = cache[pos];
        if (prev != null) return prev;
        return cache[pos] = value;
    }

    /**
     * Provides a target method handle with one or more <em>bound arguments</em>
     * in advance of the method handle's invocation.
     * The formal parameters to the target corresponding to the bound
     * arguments are called <em>bound parameters</em>.
     * Returns a new method handle which saves away the bound arguments.
     * When it is invoked, it receives arguments for any non-bound parameters,
     * binds the saved arguments to their corresponding parameters,
     * and calls the original target.
     * <p>
     * The type of the new method handle will drop the types for the bound
     * parameters from the original target type, since the new method handle
     * will no longer require those arguments to be supplied by its callers.
     * <p>
     * Each given argument object must match the corresponding bound parameter type.
     * If a bound parameter type is a primitive, the argument object
     * must be a wrapper, and will be unboxed to produce the primitive value.
     * <p>
     * The {@code pos} argument selects which parameters are to be bound.
     * It may range between zero and <i>N-L</i> (inclusively),
     * where <i>N</i> is the arity of the target method handle
     * and <i>L</i> is the length of the values array.
     * <p>
     * <em>Note:</em> The resulting adapter is never a {@linkplain MethodHandle#asVarargsCollector
     * variable-arity method handle}, even if the original target method handle was.
     * @param target the method handle to invoke after the argument is inserted
     * @param pos where to insert the argument (zero for the first)
     * @param values the series of arguments to insert
     * @return a method handle which inserts an additional argument,
     *         before calling the original method handle
     * @throws NullPointerException if the target or the {@code values} array is null
     * @throws IllegalArgumentException if (@code pos) is less than {@code 0} or greater than
     *         {@code N - L} where {@code N} is the arity of the target method handle and {@code L}
     *         is the length of the values array.
     * @throws ClassCastException if an argument does not match the corresponding bound parameter
     *         type.
     * @see MethodHandle#bindTo
     */
    public static MethodHandle insertArguments(MethodHandle target, int pos, Object... values) {
        int insCount = values.length;
        Class<?>[] ptypes = insertArgumentsChecks(target, insCount, pos);
        if (insCount == 0)  return target;
        BoundMethodHandle result = target.rebind();
        for (int i = 0; i < insCount; i++) {
            Object value = values[i];
            Class<?> ptype = ptypes[pos+i];
            if (ptype.isPrimitive()) {
                result = insertArgumentPrimitive(result, pos, ptype, value);
            } else {
                value = ptype.cast(value);  // throw CCE if needed
                result = result.bindArgumentL(pos, value);
            }
        }
        return result;
    }

    private static BoundMethodHandle insertArgumentPrimitive(BoundMethodHandle result, int pos,
                                                             Class<?> ptype, Object value) {
        Wrapper w = Wrapper.forPrimitiveType(ptype);
        // perform unboxing and/or primitive conversion
        value = w.convert(value, ptype);
        switch (w) {
        case INT:     return result.bindArgumentI(pos, (int)value);
        case LONG:    return result.bindArgumentJ(pos, (long)value);
        case FLOAT:   return result.bindArgumentF(pos, (float)value);
        case DOUBLE:  return result.bindArgumentD(pos, (double)value);
        default:      return result.bindArgumentI(pos, ValueConversions.widenSubword(value));
        }
    }

    private static Class<?>[] insertArgumentsChecks(MethodHandle target, int insCount, int pos) throws RuntimeException {
        MethodType oldType = target.type();
        int outargs = oldType.parameterCount();
        int inargs  = outargs - insCount;
        if (inargs < 0)
            throw newIllegalArgumentException("too many values to insert");
        if (pos < 0 || pos > inargs)
            throw newIllegalArgumentException("no argument type to append");
        return oldType.ptypes();
    }

    /**
     * Produces a method handle which will discard some dummy arguments
     * before calling some other specified <i>target</i> method handle.
     * The type of the new method handle will be the same as the target's type,
     * except it will also include the dummy argument types,
     * at some given position.
     * <p>
     * The {@code pos} argument may range between zero and <i>N</i>,
     * where <i>N</i> is the arity of the target.
     * If {@code pos} is zero, the dummy arguments will precede
     * the target's real arguments; if {@code pos} is <i>N</i>
     * they will come after.
     * <p>
     * <b>Example:</b>
     * <blockquote><pre>{@code
import static java.lang.invoke.MethodHandles.*;
import static java.lang.invoke.MethodType.*;
...
MethodHandle cat = lookup().findVirtual(String.class,
  "concat", methodType(String.class, String.class));
assertEquals("xy", (String) cat.invokeExact("x", "y"));
MethodType bigType = cat.type().insertParameterTypes(0, int.class, String.class);
MethodHandle d0 = dropArguments(cat, 0, bigType.parameterList().subList(0,2));
assertEquals(bigType, d0.type());
assertEquals("yz", (String) d0.invokeExact(123, "x", "y", "z"));
     * }</pre></blockquote>
     * <p>
     * This method is also equivalent to the following code:
     * <blockquote><pre>
     * {@link #dropArguments(MethodHandle,int,Class...) dropArguments}{@code (target, pos, valueTypes.toArray(new Class[0]))}
     * </pre></blockquote>
     * @param target the method handle to invoke after the arguments are dropped
     * @param pos position of first argument to drop (zero for the leftmost)
     * @param valueTypes the type(s) of the argument(s) to drop
     * @return a method handle which drops arguments of the given types,
     *         before calling the original method handle
     * @throws NullPointerException if the target is null,
     *                              or if the {@code valueTypes} list or any of its elements is null
     * @throws IllegalArgumentException if any element of {@code valueTypes} is {@code void.class},
     *                  or if {@code pos} is negative or greater than the arity of the target,
     *                  or if the new method handle's type would have too many parameters
     */
    public static MethodHandle dropArguments(MethodHandle target, int pos, List<Class<?>> valueTypes) {
        return dropArguments0(target, pos, copyTypes(valueTypes.toArray()));
    }

    private static List<Class<?>> copyTypes(Object[] array) {
        return Arrays.asList(Arrays.copyOf(array, array.length, Class[].class));
    }

    private static MethodHandle dropArguments0(MethodHandle target, int pos, List<Class<?>> valueTypes) {
        MethodType oldType = target.type();  // get NPE
        int dropped = dropArgumentChecks(oldType, pos, valueTypes);
        MethodType newType = oldType.insertParameterTypes(pos, valueTypes);
        if (dropped == 0)  return target;
        BoundMethodHandle result = target.rebind();
        LambdaForm lform = result.form;
        int insertFormArg = 1 + pos;
        for (Class<?> ptype : valueTypes) {
            lform = lform.editor().addArgumentForm(insertFormArg++, BasicType.basicType(ptype));
        }
        result = result.copyWith(newType, lform);
        return result;
    }

    private static int dropArgumentChecks(MethodType oldType, int pos, List<Class<?>> valueTypes) {
        int dropped = valueTypes.size();
        MethodType.checkSlotCount(dropped);
        int outargs = oldType.parameterCount();
        int inargs  = outargs + dropped;
        if (pos < 0 || pos > outargs)
            throw newIllegalArgumentException("no argument type to remove"
                    + Arrays.asList(oldType, pos, valueTypes, inargs, outargs)
                    );
        return dropped;
    }

    /**
     * Produces a method handle which will discard some dummy arguments
     * before calling some other specified <i>target</i> method handle.
     * The type of the new method handle will be the same as the target's type,
     * except it will also include the dummy argument types,
     * at some given position.
     * <p>
     * The {@code pos} argument may range between zero and <i>N</i>,
     * where <i>N</i> is the arity of the target.
     * If {@code pos} is zero, the dummy arguments will precede
     * the target's real arguments; if {@code pos} is <i>N</i>
     * they will come after.
     * @apiNote
     * <blockquote><pre>{@code
import static java.lang.invoke.MethodHandles.*;
import static java.lang.invoke.MethodType.*;
...
MethodHandle cat = lookup().findVirtual(String.class,
  "concat", methodType(String.class, String.class));
assertEquals("xy", (String) cat.invokeExact("x", "y"));
MethodHandle d0 = dropArguments(cat, 0, String.class);
assertEquals("yz", (String) d0.invokeExact("x", "y", "z"));
MethodHandle d1 = dropArguments(cat, 1, String.class);
assertEquals("xz", (String) d1.invokeExact("x", "y", "z"));
MethodHandle d2 = dropArguments(cat, 2, String.class);
assertEquals("xy", (String) d2.invokeExact("x", "y", "z"));
MethodHandle d12 = dropArguments(cat, 1, int.class, boolean.class);
assertEquals("xz", (String) d12.invokeExact("x", 12, true, "z"));
     * }</pre></blockquote>
     * <p>
     * This method is also equivalent to the following code:
     * <blockquote><pre>
     * {@link #dropArguments(MethodHandle,int,List) dropArguments}{@code (target, pos, Arrays.asList(valueTypes))}
     * </pre></blockquote>
     * @param target the method handle to invoke after the arguments are dropped
     * @param pos position of first argument to drop (zero for the leftmost)
     * @param valueTypes the type(s) of the argument(s) to drop
     * @return a method handle which drops arguments of the given types,
     *         before calling the original method handle
     * @throws NullPointerException if the target is null,
     *                              or if the {@code valueTypes} array or any of its elements is null
     * @throws IllegalArgumentException if any element of {@code valueTypes} is {@code void.class},
     *                  or if {@code pos} is negative or greater than the arity of the target,
     *                  or if the new method handle's type would have
     *                  <a href="MethodHandle.html#maxarity">too many parameters</a>
     */
    public static MethodHandle dropArguments(MethodHandle target, int pos, Class<?>... valueTypes) {
        return dropArguments0(target, pos, copyTypes(valueTypes));
    }

    // private version which allows caller some freedom with error handling
    private static MethodHandle dropArgumentsToMatch(MethodHandle target, int skip, List<Class<?>> newTypes, int pos,
                                      boolean nullOnFailure) {
        newTypes = copyTypes(newTypes.toArray());
        List<Class<?>> oldTypes = target.type().parameterList();
        int match = oldTypes.size();
        if (skip != 0) {
            if (skip < 0 || skip > match) {
                throw newIllegalArgumentException("illegal skip", skip, target);
            }
            oldTypes = oldTypes.subList(skip, match);
            match -= skip;
        }
        List<Class<?>> addTypes = newTypes;
        int add = addTypes.size();
        if (pos != 0) {
            if (pos < 0 || pos > add) {
                throw newIllegalArgumentException("illegal pos", pos, newTypes);
            }
            addTypes = addTypes.subList(pos, add);
            add -= pos;
            assert(addTypes.size() == add);
        }
        // Do not add types which already match the existing arguments.
        if (match > add || !oldTypes.equals(addTypes.subList(0, match))) {
            if (nullOnFailure) {
                return null;
            }
            throw newIllegalArgumentException("argument lists do not match", oldTypes, newTypes);
        }
        addTypes = addTypes.subList(match, add);
        add -= match;
        assert(addTypes.size() == add);
        // newTypes:     (   P*[pos], M*[match], A*[add] )
        // target: ( S*[skip],        M*[match]  )
        MethodHandle adapter = target;
        if (add > 0) {
            adapter = dropArguments0(adapter, skip+ match, addTypes);
        }
        // adapter: (S*[skip],        M*[match], A*[add] )
        if (pos > 0) {
            adapter = dropArguments0(adapter, skip, newTypes.subList(0, pos));
        }
        // adapter: (S*[skip], P*[pos], M*[match], A*[add] )
        return adapter;
    }

    /**
     * Adapts a target method handle to match the given parameter type list. If necessary, adds dummy arguments. Some
     * leading parameters can be skipped before matching begins. The remaining types in the {@code target}'s parameter
     * type list must be a sub-list of the {@code newTypes} type list at the starting position {@code pos}. The
     * resulting handle will have the target handle's parameter type list, with any non-matching parameter types (before
     * or after the matching sub-list) inserted in corresponding positions of the target's original parameters, as if by
     * {@link #dropArguments(MethodHandle, int, Class[])}.
     * <p>
     * The resulting handle will have the same return type as the target handle.
     * <p>
     * In more formal terms, assume these two type lists:<ul>
     * <li>The target handle has the parameter type list {@code S..., M...}, with as many types in {@code S} as
     * indicated by {@code skip}. The {@code M} types are those that are supposed to match part of the given type list,
     * {@code newTypes}.
     * <li>The {@code newTypes} list contains types {@code P..., M..., A...}, with as many types in {@code P} as
     * indicated by {@code pos}. The {@code M} types are precisely those that the {@code M} types in the target handle's
     * parameter type list are supposed to match. The types in {@code A} are additional types found after the matching
     * sub-list.
     * </ul>
     * Given these assumptions, the result of an invocation of {@code dropArgumentsToMatch} will have the parameter type
     * list {@code S..., P..., M..., A...}, with the {@code P} and {@code A} types inserted as if by
     * {@link #dropArguments(MethodHandle, int, Class[])}.
     *
     * @apiNote
     * Two method handles whose argument lists are "effectively identical" (i.e., identical in a common prefix) may be
     * mutually converted to a common type by two calls to {@code dropArgumentsToMatch}, as follows:
     * <blockquote><pre>{@code
import static java.lang.invoke.MethodHandles.*;
import static java.lang.invoke.MethodType.*;
...
...
MethodHandle h0 = constant(boolean.class, true);
MethodHandle h1 = lookup().findVirtual(String.class, "concat", methodType(String.class, String.class));
MethodType bigType = h1.type().insertParameterTypes(1, String.class, int.class);
MethodHandle h2 = dropArguments(h1, 0, bigType.parameterList());
if (h1.type().parameterCount() < h2.type().parameterCount())
    h1 = dropArgumentsToMatch(h1, 0, h2.type().parameterList(), 0);  // lengthen h1
else
    h2 = dropArgumentsToMatch(h2, 0, h1.type().parameterList(), 0);    // lengthen h2
MethodHandle h3 = guardWithTest(h0, h1, h2);
assertEquals("xy", h3.invoke("x", "y", 1, "a", "b", "c"));
     * }</pre></blockquote>
     * @param target the method handle to adapt
     * @param skip number of targets parameters to disregard (they will be unchanged)
     * @param newTypes the list of types to match {@code target}'s parameter type list to
     * @param pos place in {@code newTypes} where the non-skipped target parameters must occur
     * @return a possibly adapted method handle
     * @throws NullPointerException if either argument is null
     * @throws IllegalArgumentException if any element of {@code newTypes} is {@code void.class},
     *         or if {@code skip} is negative or greater than the arity of the target,
     *         or if {@code pos} is negative or greater than the newTypes list size,
     *         or if {@code newTypes} does not contain the {@code target}'s non-skipped parameter types at position
     *         {@code pos}.
     * @since 9
     */
    public static MethodHandle dropArgumentsToMatch(MethodHandle target, int skip, List<Class<?>> newTypes, int pos) {
        Objects.requireNonNull(target);
        Objects.requireNonNull(newTypes);
        return dropArgumentsToMatch(target, skip, newTypes, pos, false);
    }

    /**
     * Adapts a target method handle by pre-processing
     * one or more of its arguments, each with its own unary filter function,
     * and then calling the target with each pre-processed argument
     * replaced by the result of its corresponding filter function.
     * <p>
     * The pre-processing is performed by one or more method handles,
     * specified in the elements of the {@code filters} array.
     * The first element of the filter array corresponds to the {@code pos}
     * argument of the target, and so on in sequence.
     * The filter functions are invoked in left to right order.
     * <p>
     * Null arguments in the array are treated as identity functions,
     * and the corresponding arguments left unchanged.
     * (If there are no non-null elements in the array, the original target is returned.)
     * Each filter is applied to the corresponding argument of the adapter.
     * <p>
     * If a filter {@code F} applies to the {@code N}th argument of
     * the target, then {@code F} must be a method handle which
     * takes exactly one argument.  The type of {@code F}'s sole argument
     * replaces the corresponding argument type of the target
     * in the resulting adapted method handle.
     * The return type of {@code F} must be identical to the corresponding
     * parameter type of the target.
     * <p>
     * It is an error if there are elements of {@code filters}
     * (null or not)
     * which do not correspond to argument positions in the target.
     * <p><b>Example:</b>
     * <blockquote><pre>{@code
import static java.lang.invoke.MethodHandles.*;
import static java.lang.invoke.MethodType.*;
...
MethodHandle cat = lookup().findVirtual(String.class,
  "concat", methodType(String.class, String.class));
MethodHandle upcase = lookup().findVirtual(String.class,
  "toUpperCase", methodType(String.class));
assertEquals("xy", (String) cat.invokeExact("x", "y"));
MethodHandle f0 = filterArguments(cat, 0, upcase);
assertEquals("Xy", (String) f0.invokeExact("x", "y")); // Xy
MethodHandle f1 = filterArguments(cat, 1, upcase);
assertEquals("xY", (String) f1.invokeExact("x", "y")); // xY
MethodHandle f2 = filterArguments(cat, 0, upcase, upcase);
assertEquals("XY", (String) f2.invokeExact("x", "y")); // XY
     * }</pre></blockquote>
     * <p>Here is pseudocode for the resulting adapter. In the code, {@code T}
     * denotes the return type of both the {@code target} and resulting adapter.
     * {@code P}/{@code p} and {@code B}/{@code b} represent the types and values
     * of the parameters and arguments that precede and follow the filter position
     * {@code pos}, respectively. {@code A[i]}/{@code a[i]} stand for the types and
     * values of the filtered parameters and arguments; they also represent the
     * return types of the {@code filter[i]} handles. The latter accept arguments
     * {@code v[i]} of type {@code V[i]}, which also appear in the signature of
     * the resulting adapter.
     * <blockquote><pre>{@code
     * T target(P... p, A[i]... a[i], B... b);
     * A[i] filter[i](V[i]);
     * T adapter(P... p, V[i]... v[i], B... b) {
     *   return target(p..., filter[i](v[i])..., b...);
     * }
     * }</pre></blockquote>
     * <p>
     * <em>Note:</em> The resulting adapter is never a {@linkplain MethodHandle#asVarargsCollector
     * variable-arity method handle}, even if the original target method handle was.
     *
     * @param target the method handle to invoke after arguments are filtered
     * @param pos the position of the first argument to filter
     * @param filters method handles to call initially on filtered arguments
     * @return method handle which incorporates the specified argument filtering logic
     * @throws NullPointerException if the target is null
     *                              or if the {@code filters} array is null
     * @throws IllegalArgumentException if a non-null element of {@code filters}
     *          does not match a corresponding argument type of target as described above,
     *          or if the {@code pos+filters.length} is greater than {@code target.type().parameterCount()},
     *          or if the resulting method handle's type would have
     *          <a href="MethodHandle.html#maxarity">too many parameters</a>
     */
    public static MethodHandle filterArguments(MethodHandle target, int pos, MethodHandle... filters) {
        // In method types arguments start at index 0, while the LF
        // editor have the MH receiver at position 0 - adjust appropriately.
        final int MH_RECEIVER_OFFSET = 1;
        filterArgumentsCheckArity(target, pos, filters);
        MethodHandle adapter = target;

        // keep track of currently matched filters, as to optimize repeated filters
        int index = 0;
        int[] positions = new int[filters.length];
        MethodHandle filter = null;

        // process filters in reverse order so that the invocation of
        // the resulting adapter will invoke the filters in left-to-right order
        for (int i = filters.length - 1; i >= 0; --i) {
            MethodHandle newFilter = filters[i];
            if (newFilter == null) continue;  // ignore null elements of filters

            // flush changes on update
            if (filter != newFilter) {
                if (filter != null) {
                    if (index > 1) {
                        adapter = filterRepeatedArgument(adapter, filter, Arrays.copyOf(positions, index));
                    } else {
                        adapter = filterArgument(adapter, positions[0] - 1, filter);
                    }
                }
                filter = newFilter;
                index = 0;
            }

            filterArgumentChecks(target, pos + i, newFilter);
            positions[index++] = pos + i + MH_RECEIVER_OFFSET;
        }
        if (index > 1) {
            adapter = filterRepeatedArgument(adapter, filter, Arrays.copyOf(positions, index));
        } else if (index == 1) {
            adapter = filterArgument(adapter, positions[0] - 1, filter);
        }
        return adapter;
    }

    private static MethodHandle filterRepeatedArgument(MethodHandle adapter, MethodHandle filter, int[] positions) {
        MethodType targetType = adapter.type();
        MethodType filterType = filter.type();
        BoundMethodHandle result = adapter.rebind();
        Class<?> newParamType = filterType.parameterType(0);

        Class<?>[] ptypes = targetType.ptypes().clone();
        for (int pos : positions) {
            ptypes[pos - 1] = newParamType;
        }
        MethodType newType = MethodType.makeImpl(targetType.rtype(), ptypes, true);

        LambdaForm lform = result.editor().filterRepeatedArgumentForm(BasicType.basicType(newParamType), positions);
        return result.copyWithExtendL(newType, lform, filter);
    }

    /*non-public*/
    static MethodHandle filterArgument(MethodHandle target, int pos, MethodHandle filter) {
        filterArgumentChecks(target, pos, filter);
        MethodType targetType = target.type();
        MethodType filterType = filter.type();
        BoundMethodHandle result = target.rebind();
        Class<?> newParamType = filterType.parameterType(0);
        LambdaForm lform = result.editor().filterArgumentForm(1 + pos, BasicType.basicType(newParamType));
        MethodType newType = targetType.changeParameterType(pos, newParamType);
        result = result.copyWithExtendL(newType, lform, filter);
        return result;
    }

    private static void filterArgumentsCheckArity(MethodHandle target, int pos, MethodHandle[] filters) {
        MethodType targetType = target.type();
        int maxPos = targetType.parameterCount();
        if (pos + filters.length > maxPos)
            throw newIllegalArgumentException("too many filters");
    }

    private static void filterArgumentChecks(MethodHandle target, int pos, MethodHandle filter) throws RuntimeException {
        MethodType targetType = target.type();
        MethodType filterType = filter.type();
        if (filterType.parameterCount() != 1
            || filterType.returnType() != targetType.parameterType(pos))
            throw newIllegalArgumentException("target and filter types do not match", targetType, filterType);
    }

    /**
     * Adapts a target method handle by pre-processing
     * a sub-sequence of its arguments with a filter (another method handle).
     * The pre-processed arguments are replaced by the result (if any) of the
     * filter function.
     * The target is then called on the modified (usually shortened) argument list.
     * <p>
     * If the filter returns a value, the target must accept that value as
     * its argument in position {@code pos}, preceded and/or followed by
     * any arguments not passed to the filter.
     * If the filter returns void, the target must accept all arguments
     * not passed to the filter.
     * No arguments are reordered, and a result returned from the filter
     * replaces (in order) the whole subsequence of arguments originally
     * passed to the adapter.
     * <p>
     * The argument types (if any) of the filter
     * replace zero or one argument types of the target, at position {@code pos},
     * in the resulting adapted method handle.
     * The return type of the filter (if any) must be identical to the
     * argument type of the target at position {@code pos}, and that target argument
     * is supplied by the return value of the filter.
     * <p>
     * In all cases, {@code pos} must be greater than or equal to zero, and
     * {@code pos} must also be less than or equal to the target's arity.
     * <p><b>Example:</b>
     * <blockquote><pre>{@code
import static java.lang.invoke.MethodHandles.*;
import static java.lang.invoke.MethodType.*;
...
MethodHandle deepToString = publicLookup()
  .findStatic(Arrays.class, "deepToString", methodType(String.class, Object[].class));

MethodHandle ts1 = deepToString.asCollector(String[].class, 1);
assertEquals("[strange]", (String) ts1.invokeExact("strange"));

MethodHandle ts2 = deepToString.asCollector(String[].class, 2);
assertEquals("[up, down]", (String) ts2.invokeExact("up", "down"));

MethodHandle ts3 = deepToString.asCollector(String[].class, 3);
MethodHandle ts3_ts2 = collectArguments(ts3, 1, ts2);
assertEquals("[top, [up, down], strange]",
             (String) ts3_ts2.invokeExact("top", "up", "down", "strange"));

MethodHandle ts3_ts2_ts1 = collectArguments(ts3_ts2, 3, ts1);
assertEquals("[top, [up, down], [strange]]",
             (String) ts3_ts2_ts1.invokeExact("top", "up", "down", "strange"));

MethodHandle ts3_ts2_ts3 = collectArguments(ts3_ts2, 1, ts3);
assertEquals("[top, [[up, down, strange], charm], bottom]",
             (String) ts3_ts2_ts3.invokeExact("top", "up", "down", "strange", "charm", "bottom"));
     * }</pre></blockquote>
     * <p>Here is pseudocode for the resulting adapter. In the code, {@code T}
     * represents the return type of the {@code target} and resulting adapter.
     * {@code V}/{@code v} stand for the return type and value of the
     * {@code filter}, which are also found in the signature and arguments of
     * the {@code target}, respectively, unless {@code V} is {@code void}.
     * {@code A}/{@code a} and {@code C}/{@code c} represent the parameter types
     * and values preceding and following the collection position, {@code pos},
     * in the {@code target}'s signature. They also turn up in the resulting
     * adapter's signature and arguments, where they surround
     * {@code B}/{@code b}, which represent the parameter types and arguments
     * to the {@code filter} (if any).
     * <blockquote><pre>{@code
     * T target(A...,V,C...);
     * V filter(B...);
     * T adapter(A... a,B... b,C... c) {
     *   V v = filter(b...);
     *   return target(a...,v,c...);
     * }
     * // and if the filter has no arguments:
     * T target2(A...,V,C...);
     * V filter2();
     * T adapter2(A... a,C... c) {
     *   V v = filter2();
     *   return target2(a...,v,c...);
     * }
     * // and if the filter has a void return:
     * T target3(A...,C...);
     * void filter3(B...);
     * T adapter3(A... a,B... b,C... c) {
     *   filter3(b...);
     *   return target3(a...,c...);
     * }
     * }</pre></blockquote>
     * <p>
     * A collection adapter {@code collectArguments(mh, 0, coll)} is equivalent to
     * one which first "folds" the affected arguments, and then drops them, in separate
     * steps as follows:
     * <blockquote><pre>{@code
     * mh = MethodHandles.dropArguments(mh, 1, coll.type().parameterList()); //step 2
     * mh = MethodHandles.foldArguments(mh, coll); //step 1
     * }</pre></blockquote>
     * If the target method handle consumes no arguments besides than the result
     * (if any) of the filter {@code coll}, then {@code collectArguments(mh, 0, coll)}
     * is equivalent to {@code filterReturnValue(coll, mh)}.
     * If the filter method handle {@code coll} consumes one argument and produces
     * a non-void result, then {@code collectArguments(mh, N, coll)}
     * is equivalent to {@code filterArguments(mh, N, coll)}.
     * Other equivalences are possible but would require argument permutation.
     * <p>
     * <em>Note:</em> The resulting adapter is never a {@linkplain MethodHandle#asVarargsCollector
     * variable-arity method handle}, even if the original target method handle was.
     *
     * @param target the method handle to invoke after filtering the subsequence of arguments
     * @param pos the position of the first adapter argument to pass to the filter,
     *            and/or the target argument which receives the result of the filter
     * @param filter method handle to call on the subsequence of arguments
     * @return method handle which incorporates the specified argument subsequence filtering logic
     * @throws NullPointerException if either argument is null
     * @throws IllegalArgumentException if the return type of {@code filter}
     *          is non-void and is not the same as the {@code pos} argument of the target,
     *          or if {@code pos} is not between 0 and the target's arity, inclusive,
     *          or if the resulting method handle's type would have
     *          <a href="MethodHandle.html#maxarity">too many parameters</a>
     * @see MethodHandles#foldArguments
     * @see MethodHandles#filterArguments
     * @see MethodHandles#filterReturnValue
     */
    public static MethodHandle collectArguments(MethodHandle target, int pos, MethodHandle filter) {
        MethodType newType = collectArgumentsChecks(target, pos, filter);
        MethodType collectorType = filter.type();
        BoundMethodHandle result = target.rebind();
        LambdaForm lform;
        if (collectorType.returnType().isArray() && filter.intrinsicName() == Intrinsic.NEW_ARRAY) {
            lform = result.editor().collectArgumentArrayForm(1 + pos, filter);
            if (lform != null) {
                return result.copyWith(newType, lform);
            }
        }
        lform = result.editor().collectArgumentsForm(1 + pos, collectorType.basicType());
        return result.copyWithExtendL(newType, lform, filter);
    }

    private static MethodType collectArgumentsChecks(MethodHandle target, int pos, MethodHandle filter) throws RuntimeException {
        MethodType targetType = target.type();
        MethodType filterType = filter.type();
        Class<?> rtype = filterType.returnType();
        List<Class<?>> filterArgs = filterType.parameterList();
        if (rtype == void.class) {
            return targetType.insertParameterTypes(pos, filterArgs);
        }
        if (rtype != targetType.parameterType(pos)) {
            throw newIllegalArgumentException("target and filter types do not match", targetType, filterType);
        }
        return targetType.dropParameterTypes(pos, pos+1).insertParameterTypes(pos, filterArgs);
    }

    /**
     * Adapts a target method handle by post-processing
     * its return value (if any) with a filter (another method handle).
     * The result of the filter is returned from the adapter.
     * <p>
     * If the target returns a value, the filter must accept that value as
     * its only argument.
     * If the target returns void, the filter must accept no arguments.
     * <p>
     * The return type of the filter
     * replaces the return type of the target
     * in the resulting adapted method handle.
     * The argument type of the filter (if any) must be identical to the
     * return type of the target.
     * <p><b>Example:</b>
     * <blockquote><pre>{@code
import static java.lang.invoke.MethodHandles.*;
import static java.lang.invoke.MethodType.*;
...
MethodHandle cat = lookup().findVirtual(String.class,
  "concat", methodType(String.class, String.class));
MethodHandle length = lookup().findVirtual(String.class,
  "length", methodType(int.class));
System.out.println((String) cat.invokeExact("x", "y")); // xy
MethodHandle f0 = filterReturnValue(cat, length);
System.out.println((int) f0.invokeExact("x", "y")); // 2
     * }</pre></blockquote>
     * <p>Here is pseudocode for the resulting adapter. In the code,
     * {@code T}/{@code t} represent the result type and value of the
     * {@code target}; {@code V}, the result type of the {@code filter}; and
     * {@code A}/{@code a}, the types and values of the parameters and arguments
     * of the {@code target} as well as the resulting adapter.
     * <blockquote><pre>{@code
     * T target(A...);
     * V filter(T);
     * V adapter(A... a) {
     *   T t = target(a...);
     *   return filter(t);
     * }
     * // and if the target has a void return:
     * void target2(A...);
     * V filter2();
     * V adapter2(A... a) {
     *   target2(a...);
     *   return filter2();
     * }
     * // and if the filter has a void return:
     * T target3(A...);
     * void filter3(V);
     * void adapter3(A... a) {
     *   T t = target3(a...);
     *   filter3(t);
     * }
     * }</pre></blockquote>
     * <p>
     * <em>Note:</em> The resulting adapter is never a {@linkplain MethodHandle#asVarargsCollector
     * variable-arity method handle}, even if the original target method handle was.
     * @param target the method handle to invoke before filtering the return value
     * @param filter method handle to call on the return value
     * @return method handle which incorporates the specified return value filtering logic
     * @throws NullPointerException if either argument is null
     * @throws IllegalArgumentException if the argument list of {@code filter}
     *          does not match the return type of target as described above
     */
    public static MethodHandle filterReturnValue(MethodHandle target, MethodHandle filter) {
        MethodType targetType = target.type();
        MethodType filterType = filter.type();
        filterReturnValueChecks(targetType, filterType);
        BoundMethodHandle result = target.rebind();
        BasicType rtype = BasicType.basicType(filterType.returnType());
        LambdaForm lform = result.editor().filterReturnForm(rtype, false);
        MethodType newType = targetType.changeReturnType(filterType.returnType());
        result = result.copyWithExtendL(newType, lform, filter);
        return result;
    }

    private static void filterReturnValueChecks(MethodType targetType, MethodType filterType) throws RuntimeException {
        Class<?> rtype = targetType.returnType();
        int filterValues = filterType.parameterCount();
        if (filterValues == 0
                ? (rtype != void.class)
                : (rtype != filterType.parameterType(0) || filterValues != 1))
            throw newIllegalArgumentException("target and filter types do not match", targetType, filterType);
    }

    /**
     * Adapts a target method handle by pre-processing
     * some of its arguments, and then calling the target with
     * the result of the pre-processing, inserted into the original
     * sequence of arguments.
     * <p>
     * The pre-processing is performed by {@code combiner}, a second method handle.
     * Of the arguments passed to the adapter, the first {@code N} arguments
     * are copied to the combiner, which is then called.
     * (Here, {@code N} is defined as the parameter count of the combiner.)
     * After this, control passes to the target, with any result
     * from the combiner inserted before the original {@code N} incoming
     * arguments.
     * <p>
     * If the combiner returns a value, the first parameter type of the target
     * must be identical with the return type of the combiner, and the next
     * {@code N} parameter types of the target must exactly match the parameters
     * of the combiner.
     * <p>
     * If the combiner has a void return, no result will be inserted,
     * and the first {@code N} parameter types of the target
     * must exactly match the parameters of the combiner.
     * <p>
     * The resulting adapter is the same type as the target, except that the
     * first parameter type is dropped,
     * if it corresponds to the result of the combiner.
     * <p>
     * (Note that {@link #dropArguments(MethodHandle,int,List) dropArguments} can be used to remove any arguments
     * that either the combiner or the target does not wish to receive.
     * If some of the incoming arguments are destined only for the combiner,
     * consider using {@link MethodHandle#asCollector asCollector} instead, since those
     * arguments will not need to be live on the stack on entry to the
     * target.)
     * <p><b>Example:</b>
     * <blockquote><pre>{@code
import static java.lang.invoke.MethodHandles.*;
import static java.lang.invoke.MethodType.*;
...
MethodHandle trace = publicLookup().findVirtual(java.io.PrintStream.class,
  "println", methodType(void.class, String.class))
    .bindTo(System.out);
MethodHandle cat = lookup().findVirtual(String.class,
  "concat", methodType(String.class, String.class));
assertEquals("boojum", (String) cat.invokeExact("boo", "jum"));
MethodHandle catTrace = foldArguments(cat, trace);
// also prints "boo":
assertEquals("boojum", (String) catTrace.invokeExact("boo", "jum"));
     * }</pre></blockquote>
     * <p>Here is pseudocode for the resulting adapter. In the code, {@code T}
     * represents the result type of the {@code target} and resulting adapter.
     * {@code V}/{@code v} represent the type and value of the parameter and argument
     * of {@code target} that precedes the folding position; {@code V} also is
     * the result type of the {@code combiner}. {@code A}/{@code a} denote the
     * types and values of the {@code N} parameters and arguments at the folding
     * position. {@code B}/{@code b} represent the types and values of the
     * {@code target} parameters and arguments that follow the folded parameters
     * and arguments.
     * <blockquote><pre>{@code
     * // there are N arguments in A...
     * T target(V, A[N]..., B...);
     * V combiner(A...);
     * T adapter(A... a, B... b) {
     *   V v = combiner(a...);
     *   return target(v, a..., b...);
     * }
     * // and if the combiner has a void return:
     * T target2(A[N]..., B...);
     * void combiner2(A...);
     * T adapter2(A... a, B... b) {
     *   combiner2(a...);
     *   return target2(a..., b...);
     * }
     * }</pre></blockquote>
     * <p>
     * <em>Note:</em> The resulting adapter is never a {@linkplain MethodHandle#asVarargsCollector
     * variable-arity method handle}, even if the original target method handle was.
     * @param target the method handle to invoke after arguments are combined
     * @param combiner method handle to call initially on the incoming arguments
     * @return method handle which incorporates the specified argument folding logic
     * @throws NullPointerException if either argument is null
     * @throws IllegalArgumentException if {@code combiner}'s return type
     *          is non-void and not the same as the first argument type of
     *          the target, or if the initial {@code N} argument types
     *          of the target
     *          (skipping one matching the {@code combiner}'s return type)
     *          are not identical with the argument types of {@code combiner}
     */
    public static MethodHandle foldArguments(MethodHandle target, MethodHandle combiner) {
        return foldArguments(target, 0, combiner);
    }

    /**
     * Adapts a target method handle by pre-processing some of its arguments, starting at a given position, and then
     * calling the target with the result of the pre-processing, inserted into the original sequence of arguments just
     * before the folded arguments.
     * <p>
     * This method is closely related to {@link #foldArguments(MethodHandle, MethodHandle)}, but allows to control the
     * position in the parameter list at which folding takes place. The argument controlling this, {@code pos}, is a
     * zero-based index. The aforementioned method {@link #foldArguments(MethodHandle, MethodHandle)} assumes position
     * 0.
     *
     * @apiNote Example:
     * <blockquote><pre>{@code
    import static java.lang.invoke.MethodHandles.*;
    import static java.lang.invoke.MethodType.*;
    ...
    MethodHandle trace = publicLookup().findVirtual(java.io.PrintStream.class,
    "println", methodType(void.class, String.class))
    .bindTo(System.out);
    MethodHandle cat = lookup().findVirtual(String.class,
    "concat", methodType(String.class, String.class));
    assertEquals("boojum", (String) cat.invokeExact("boo", "jum"));
    MethodHandle catTrace = foldArguments(cat, 1, trace);
    // also prints "jum":
    assertEquals("boojum", (String) catTrace.invokeExact("boo", "jum"));
     * }</pre></blockquote>
     * <p>Here is pseudocode for the resulting adapter. In the code, {@code T}
     * represents the result type of the {@code target} and resulting adapter.
     * {@code V}/{@code v} represent the type and value of the parameter and argument
     * of {@code target} that precedes the folding position; {@code V} also is
     * the result type of the {@code combiner}. {@code A}/{@code a} denote the
     * types and values of the {@code N} parameters and arguments at the folding
     * position. {@code Z}/{@code z} and {@code B}/{@code b} represent the types
     * and values of the {@code target} parameters and arguments that precede and
     * follow the folded parameters and arguments starting at {@code pos},
     * respectively.
     * <blockquote><pre>{@code
     * // there are N arguments in A...
     * T target(Z..., V, A[N]..., B...);
     * V combiner(A...);
     * T adapter(Z... z, A... a, B... b) {
     *   V v = combiner(a...);
     *   return target(z..., v, a..., b...);
     * }
     * // and if the combiner has a void return:
     * T target2(Z..., A[N]..., B...);
     * void combiner2(A...);
     * T adapter2(Z... z, A... a, B... b) {
     *   combiner2(a...);
     *   return target2(z..., a..., b...);
     * }
     * }</pre></blockquote>
     * <p>
     * <em>Note:</em> The resulting adapter is never a {@linkplain MethodHandle#asVarargsCollector
     * variable-arity method handle}, even if the original target method handle was.
     *
     * @param target the method handle to invoke after arguments are combined
     * @param pos the position at which to start folding and at which to insert the folding result; if this is {@code
     *            0}, the effect is the same as for {@link #foldArguments(MethodHandle, MethodHandle)}.
     * @param combiner method handle to call initially on the incoming arguments
     * @return method handle which incorporates the specified argument folding logic
     * @throws NullPointerException if either argument is null
     * @throws IllegalArgumentException if either of the following two conditions holds:
     *          (1) {@code combiner}'s return type is non-{@code void} and not the same as the argument type at position
     *              {@code pos} of the target signature;
     *          (2) the {@code N} argument types at position {@code pos} of the target signature (skipping one matching
     *              the {@code combiner}'s return type) are not identical with the argument types of {@code combiner}.
     *
     * @see #foldArguments(MethodHandle, MethodHandle)
     * @since 9
     */
    public static MethodHandle foldArguments(MethodHandle target, int pos, MethodHandle combiner) {
        MethodType targetType = target.type();
        MethodType combinerType = combiner.type();
        Class<?> rtype = foldArgumentChecks(pos, targetType, combinerType);
        BoundMethodHandle result = target.rebind();
        boolean dropResult = rtype == void.class;
        LambdaForm lform = result.editor().foldArgumentsForm(1 + pos, dropResult, combinerType.basicType());
        MethodType newType = targetType;
        if (!dropResult) {
            newType = newType.dropParameterTypes(pos, pos + 1);
        }
        result = result.copyWithExtendL(newType, lform, combiner);
        return result;
    }

    private static Class<?> foldArgumentChecks(int foldPos, MethodType targetType, MethodType combinerType) {
        int foldArgs   = combinerType.parameterCount();
        Class<?> rtype = combinerType.returnType();
        int foldVals = rtype == void.class ? 0 : 1;
        int afterInsertPos = foldPos + foldVals;
        boolean ok = (targetType.parameterCount() >= afterInsertPos + foldArgs);
        if (ok) {
            for (int i = 0; i < foldArgs; i++) {
                if (combinerType.parameterType(i) != targetType.parameterType(i + afterInsertPos)) {
                    ok = false;
                    break;
                }
            }
        }
        if (ok && foldVals != 0 && combinerType.returnType() != targetType.parameterType(foldPos))
            ok = false;
        if (!ok)
            throw misMatchedTypes("target and combiner types", targetType, combinerType);
        return rtype;
    }

    /**
     * Adapts a target method handle by pre-processing some of its arguments, then calling the target with the result
     * of the pre-processing replacing the argument at the given position.
     *
     * @param target the method handle to invoke after arguments are combined
     * @param position the position at which to start folding and at which to insert the folding result; if this is {@code
     *            0}, the effect is the same as for {@link #foldArguments(MethodHandle, MethodHandle)}.
     * @param combiner method handle to call initially on the incoming arguments
     * @param argPositions indexes of the target to pick arguments sent to the combiner from
     * @return method handle which incorporates the specified argument folding logic
     * @throws NullPointerException if either argument is null
     * @throws IllegalArgumentException if either of the following two conditions holds:
     *          (1) {@code combiner}'s return type is not the same as the argument type at position
     *              {@code pos} of the target signature;
     *          (2) the {@code N} argument types at positions {@code argPositions[1...N]} of the target signature are
     *              not identical with the argument types of {@code combiner}.
     */
    /*non-public*/
    static MethodHandle filterArgumentsWithCombiner(MethodHandle target, int position, MethodHandle combiner, int ... argPositions) {
        return argumentsWithCombiner(true, target, position, combiner, argPositions);
    }

    /**
     * Adapts a target method handle by pre-processing some of its arguments, calling the target with the result of
     * the pre-processing inserted into the original sequence of arguments at the given position.
     *
     * @param target the method handle to invoke after arguments are combined
     * @param position the position at which to start folding and at which to insert the folding result; if this is {@code
     *            0}, the effect is the same as for {@link #foldArguments(MethodHandle, MethodHandle)}.
     * @param combiner method handle to call initially on the incoming arguments
     * @param argPositions indexes of the target to pick arguments sent to the combiner from
     * @return method handle which incorporates the specified argument folding logic
     * @throws NullPointerException if either argument is null
     * @throws IllegalArgumentException if either of the following two conditions holds:
     *          (1) {@code combiner}'s return type is non-{@code void} and not the same as the argument type at position
     *              {@code pos} of the target signature;
     *          (2) the {@code N} argument types at positions {@code argPositions[1...N]} of the target signature
     *              (skipping {@code position} where the {@code combiner}'s return will be folded in) are not identical
     *              with the argument types of {@code combiner}.
     */
    /*non-public*/
    static MethodHandle foldArgumentsWithCombiner(MethodHandle target, int position, MethodHandle combiner, int ... argPositions) {
        return argumentsWithCombiner(false, target, position, combiner, argPositions);
    }

    private static MethodHandle argumentsWithCombiner(boolean filter, MethodHandle target, int position, MethodHandle combiner, int ... argPositions) {
        MethodType targetType = target.type();
        MethodType combinerType = combiner.type();
        Class<?> rtype = argumentsWithCombinerChecks(position, filter, targetType, combinerType, argPositions);
        BoundMethodHandle result = target.rebind();

        MethodType newType = targetType;
        LambdaForm lform;
        if (filter) {
            lform = result.editor().filterArgumentsForm(1 + position, combinerType.basicType(), argPositions);
        } else {
            boolean dropResult = rtype == void.class;
            lform = result.editor().foldArgumentsForm(1 + position, dropResult, combinerType.basicType(), argPositions);
            if (!dropResult) {
                newType = newType.dropParameterTypes(position, position + 1);
            }
        }
        result = result.copyWithExtendL(newType, lform, combiner);
        return result;
    }

    private static Class<?> argumentsWithCombinerChecks(int position, boolean filter, MethodType targetType, MethodType combinerType, int ... argPos) {
        int combinerArgs = combinerType.parameterCount();
        if (argPos.length != combinerArgs) {
            throw newIllegalArgumentException("combiner and argument map must be equal size", combinerType, argPos.length);
        }
        Class<?> rtype = combinerType.returnType();

        for (int i = 0; i < combinerArgs; i++) {
            int arg = argPos[i];
            if (arg < 0 || arg > targetType.parameterCount()) {
                throw newIllegalArgumentException("arg outside of target parameterRange", targetType, arg);
            }
            if (combinerType.parameterType(i) != targetType.parameterType(arg)) {
                throw newIllegalArgumentException("target argument type at position " + arg
                        + " must match combiner argument type at index " + i + ": " + targetType
                        + " -> " + combinerType + ", map: " + Arrays.toString(argPos));
            }
        }
        if (filter && combinerType.returnType() != targetType.parameterType(position)) {
            throw misMatchedTypes("target and combiner types", targetType, combinerType);
        }
        return rtype;
    }

    /**
     * Makes a method handle which adapts a target method handle,
     * by guarding it with a test, a boolean-valued method handle.
     * If the guard fails, a fallback handle is called instead.
     * All three method handles must have the same corresponding
     * argument and return types, except that the return type
     * of the test must be boolean, and the test is allowed
     * to have fewer arguments than the other two method handles.
     * <p>
     * Here is pseudocode for the resulting adapter. In the code, {@code T}
     * represents the uniform result type of the three involved handles;
     * {@code A}/{@code a}, the types and values of the {@code target}
     * parameters and arguments that are consumed by the {@code test}; and
     * {@code B}/{@code b}, those types and values of the {@code target}
     * parameters and arguments that are not consumed by the {@code test}.
     * <blockquote><pre>{@code
     * boolean test(A...);
     * T target(A...,B...);
     * T fallback(A...,B...);
     * T adapter(A... a,B... b) {
     *   if (test(a...))
     *     return target(a..., b...);
     *   else
     *     return fallback(a..., b...);
     * }
     * }</pre></blockquote>
     * Note that the test arguments ({@code a...} in the pseudocode) cannot
     * be modified by execution of the test, and so are passed unchanged
     * from the caller to the target or fallback as appropriate.
     * @param test method handle used for test, must return boolean
     * @param target method handle to call if test passes
     * @param fallback method handle to call if test fails
     * @return method handle which incorporates the specified if/then/else logic
     * @throws NullPointerException if any argument is null
     * @throws IllegalArgumentException if {@code test} does not return boolean,
     *          or if all three method types do not match (with the return
     *          type of {@code test} changed to match that of the target).
     */
    public static MethodHandle guardWithTest(MethodHandle test,
                               MethodHandle target,
                               MethodHandle fallback) {
        MethodType gtype = test.type();
        MethodType ttype = target.type();
        MethodType ftype = fallback.type();
        if (!ttype.equals(ftype))
            throw misMatchedTypes("target and fallback types", ttype, ftype);
        if (gtype.returnType() != boolean.class)
            throw newIllegalArgumentException("guard type is not a predicate "+gtype);
        List<Class<?>> targs = ttype.parameterList();
        test = dropArgumentsToMatch(test, 0, targs, 0, true);
        if (test == null) {
            throw misMatchedTypes("target and test types", ttype, gtype);
        }
        return MethodHandleImpl.makeGuardWithTest(test, target, fallback);
    }

    static <T> RuntimeException misMatchedTypes(String what, T t1, T t2) {
        return newIllegalArgumentException(what + " must match: " + t1 + " != " + t2);
    }

    /**
     * Makes a method handle which adapts a target method handle,
     * by running it inside an exception handler.
     * If the target returns normally, the adapter returns that value.
     * If an exception matching the specified type is thrown, the fallback
     * handle is called instead on the exception, plus the original arguments.
     * <p>
     * The target and handler must have the same corresponding
     * argument and return types, except that handler may omit trailing arguments
     * (similarly to the predicate in {@link #guardWithTest guardWithTest}).
     * Also, the handler must have an extra leading parameter of {@code exType} or a supertype.
     * <p>
     * Here is pseudocode for the resulting adapter. In the code, {@code T}
     * represents the return type of the {@code target} and {@code handler},
     * and correspondingly that of the resulting adapter; {@code A}/{@code a},
     * the types and values of arguments to the resulting handle consumed by
     * {@code handler}; and {@code B}/{@code b}, those of arguments to the
     * resulting handle discarded by {@code handler}.
     * <blockquote><pre>{@code
     * T target(A..., B...);
     * T handler(ExType, A...);
     * T adapter(A... a, B... b) {
     *   try {
     *     return target(a..., b...);
     *   } catch (ExType ex) {
     *     return handler(ex, a...);
     *   }
     * }
     * }</pre></blockquote>
     * Note that the saved arguments ({@code a...} in the pseudocode) cannot
     * be modified by execution of the target, and so are passed unchanged
     * from the caller to the handler, if the handler is invoked.
     * <p>
     * The target and handler must return the same type, even if the handler
     * always throws.  (This might happen, for instance, because the handler
     * is simulating a {@code finally} clause).
     * To create such a throwing handler, compose the handler creation logic
     * with {@link #throwException throwException},
     * in order to create a method handle of the correct return type.
     * @param target method handle to call
     * @param exType the type of exception which the handler will catch
     * @param handler method handle to call if a matching exception is thrown
     * @return method handle which incorporates the specified try/catch logic
     * @throws NullPointerException if any argument is null
     * @throws IllegalArgumentException if {@code handler} does not accept
     *          the given exception type, or if the method handle types do
     *          not match in their return types and their
     *          corresponding parameters
     * @see MethodHandles#tryFinally(MethodHandle, MethodHandle)
     */
    public static MethodHandle catchException(MethodHandle target,
                                Class<? extends Throwable> exType,
                                MethodHandle handler) {
        MethodType ttype = target.type();
        MethodType htype = handler.type();
        if (!Throwable.class.isAssignableFrom(exType))
            throw new ClassCastException(exType.getName());
        if (htype.parameterCount() < 1 ||
            !htype.parameterType(0).isAssignableFrom(exType))
            throw newIllegalArgumentException("handler does not accept exception type "+exType);
        if (htype.returnType() != ttype.returnType())
            throw misMatchedTypes("target and handler return types", ttype, htype);
        handler = dropArgumentsToMatch(handler, 1, ttype.parameterList(), 0, true);
        if (handler == null) {
            throw misMatchedTypes("target and handler types", ttype, htype);
        }
        return MethodHandleImpl.makeGuardWithCatch(target, exType, handler);
    }

    /**
     * Produces a method handle which will throw exceptions of the given {@code exType}.
     * The method handle will accept a single argument of {@code exType},
     * and immediately throw it as an exception.
     * The method type will nominally specify a return of {@code returnType}.
     * The return type may be anything convenient:  It doesn't matter to the
     * method handle's behavior, since it will never return normally.
     * @param returnType the return type of the desired method handle
     * @param exType the parameter type of the desired method handle
     * @return method handle which can throw the given exceptions
     * @throws NullPointerException if either argument is null
     */
    public static MethodHandle throwException(Class<?> returnType, Class<? extends Throwable> exType) {
        if (!Throwable.class.isAssignableFrom(exType))
            throw new ClassCastException(exType.getName());
        return MethodHandleImpl.throwException(methodType(returnType, exType));
    }

    /**
     * Constructs a method handle representing a loop with several loop variables that are updated and checked upon each
     * iteration. Upon termination of the loop due to one of the predicates, a corresponding finalizer is run and
     * delivers the loop's result, which is the return value of the resulting handle.
     * <p>
     * Intuitively, every loop is formed by one or more "clauses", each specifying a local <em>iteration variable</em> and/or a loop
     * exit. Each iteration of the loop executes each clause in order. A clause can optionally update its iteration
     * variable; it can also optionally perform a test and conditional loop exit. In order to express this logic in
     * terms of method handles, each clause will specify up to four independent actions:<ul>
     * <li><em>init:</em> Before the loop executes, the initialization of an iteration variable {@code v} of type {@code V}.
     * <li><em>step:</em> When a clause executes, an update step for the iteration variable {@code v}.
     * <li><em>pred:</em> When a clause executes, a predicate execution to test for loop exit.
     * <li><em>fini:</em> If a clause causes a loop exit, a finalizer execution to compute the loop's return value.
     * </ul>
     * The full sequence of all iteration variable types, in clause order, will be notated as {@code (V...)}.
     * The values themselves will be {@code (v...)}.  When we speak of "parameter lists", we will usually
     * be referring to types, but in some contexts (describing execution) the lists will be of actual values.
     * <p>
     * Some of these clause parts may be omitted according to certain rules, and useful default behavior is provided in
     * this case. See below for a detailed description.
     * <p>
     * <em>Parameters optional everywhere:</em>
     * Each clause function is allowed but not required to accept a parameter for each iteration variable {@code v}.
     * As an exception, the init functions cannot take any {@code v} parameters,
     * because those values are not yet computed when the init functions are executed.
     * Any clause function may neglect to take any trailing subsequence of parameters it is entitled to take.
     * In fact, any clause function may take no arguments at all.
     * <p>
     * <em>Loop parameters:</em>
     * A clause function may take all the iteration variable values it is entitled to, in which case
     * it may also take more trailing parameters. Such extra values are called <em>loop parameters</em>,
     * with their types and values notated as {@code (A...)} and {@code (a...)}.
     * These become the parameters of the resulting loop handle, to be supplied whenever the loop is executed.
     * (Since init functions do not accept iteration variables {@code v}, any parameter to an
     * init function is automatically a loop parameter {@code a}.)
     * As with iteration variables, clause functions are allowed but not required to accept loop parameters.
     * These loop parameters act as loop-invariant values visible across the whole loop.
     * <p>
     * <em>Parameters visible everywhere:</em>
     * Each non-init clause function is permitted to observe the entire loop state, because it can be passed the full
     * list {@code (v... a...)} of current iteration variable values and incoming loop parameters.
     * The init functions can observe initial pre-loop state, in the form {@code (a...)}.
     * Most clause functions will not need all of this information, but they will be formally connected to it
     * as if by {@link #dropArguments}.
     * <a id="astar"></a>
     * More specifically, we shall use the notation {@code (V*)} to express an arbitrary prefix of a full
     * sequence {@code (V...)} (and likewise for {@code (v*)}, {@code (A*)}, {@code (a*)}).
     * In that notation, the general form of an init function parameter list
     * is {@code (A*)}, and the general form of a non-init function parameter list is {@code (V*)} or {@code (V... A*)}.
     * <p>
     * <em>Checking clause structure:</em>
     * Given a set of clauses, there is a number of checks and adjustments performed to connect all the parts of the
     * loop. They are spelled out in detail in the steps below. In these steps, every occurrence of the word "must"
     * corresponds to a place where {@link IllegalArgumentException} will be thrown if the required constraint is not
     * met by the inputs to the loop combinator.
     * <p>
     * <em>Effectively identical sequences:</em>
     * <a id="effid"></a>
     * A parameter list {@code A} is defined to be <em>effectively identical</em> to another parameter list {@code B}
     * if {@code A} and {@code B} are identical, or if {@code A} is shorter and is identical with a proper prefix of {@code B}.
     * When speaking of an unordered set of parameter lists, we say they the set is "effectively identical"
     * as a whole if the set contains a longest list, and all members of the set are effectively identical to
     * that longest list.
     * For example, any set of type sequences of the form {@code (V*)} is effectively identical,
     * and the same is true if more sequences of the form {@code (V... A*)} are added.
     * <p>
     * <em>Step 0: Determine clause structure.</em><ol type="a">
     * <li>The clause array (of type {@code MethodHandle[][]}) must be non-{@code null} and contain at least one element.
     * <li>The clause array may not contain {@code null}s or sub-arrays longer than four elements.
     * <li>Clauses shorter than four elements are treated as if they were padded by {@code null} elements to length
     * four. Padding takes place by appending elements to the array.
     * <li>Clauses with all {@code null}s are disregarded.
     * <li>Each clause is treated as a four-tuple of functions, called "init", "step", "pred", and "fini".
     * </ol>
     * <p>
     * <em>Step 1A: Determine iteration variable types {@code (V...)}.</em><ol type="a">
     * <li>The iteration variable type for each clause is determined using the clause's init and step return types.
     * <li>If both functions are omitted, there is no iteration variable for the corresponding clause ({@code void} is
     * used as the type to indicate that). If one of them is omitted, the other's return type defines the clause's
     * iteration variable type. If both are given, the common return type (they must be identical) defines the clause's
     * iteration variable type.
     * <li>Form the list of return types (in clause order), omitting all occurrences of {@code void}.
     * <li>This list of types is called the "iteration variable types" ({@code (V...)}).
     * </ol>
     * <p>
     * <em>Step 1B: Determine loop parameters {@code (A...)}.</em><ul>
     * <li>Examine and collect init function parameter lists (which are of the form {@code (A*)}).
     * <li>Examine and collect the suffixes of the step, pred, and fini parameter lists, after removing the iteration variable types.
     * (They must have the form {@code (V... A*)}; collect the {@code (A*)} parts only.)
     * <li>Do not collect suffixes from step, pred, and fini parameter lists that do not begin with all the iteration variable types.
     * (These types will be checked in step 2, along with all the clause function types.)
     * <li>Omitted clause functions are ignored.  (Equivalently, they are deemed to have empty parameter lists.)
     * <li>All of the collected parameter lists must be effectively identical.
     * <li>The longest parameter list (which is necessarily unique) is called the "external parameter list" ({@code (A...)}).
     * <li>If there is no such parameter list, the external parameter list is taken to be the empty sequence.
     * <li>The combined list consisting of iteration variable types followed by the external parameter types is called
     * the "internal parameter list".
     * </ul>
     * <p>
     * <em>Step 1C: Determine loop return type.</em><ol type="a">
     * <li>Examine fini function return types, disregarding omitted fini functions.
     * <li>If there are no fini functions, the loop return type is {@code void}.
     * <li>Otherwise, the common return type {@code R} of the fini functions (their return types must be identical) defines the loop return
     * type.
     * </ol>
     * <p>
     * <em>Step 1D: Check other types.</em><ol type="a">
     * <li>There must be at least one non-omitted pred function.
     * <li>Every non-omitted pred function must have a {@code boolean} return type.
     * </ol>
     * <p>
     * <em>Step 2: Determine parameter lists.</em><ol type="a">
     * <li>The parameter list for the resulting loop handle will be the external parameter list {@code (A...)}.
     * <li>The parameter list for init functions will be adjusted to the external parameter list.
     * (Note that their parameter lists are already effectively identical to this list.)
     * <li>The parameter list for every non-omitted, non-init (step, pred, and fini) function must be
     * effectively identical to the internal parameter list {@code (V... A...)}.
     * </ol>
     * <p>
     * <em>Step 3: Fill in omitted functions.</em><ol type="a">
     * <li>If an init function is omitted, use a {@linkplain #empty default value} for the clause's iteration variable
     * type.
     * <li>If a step function is omitted, use an {@linkplain #identity identity function} of the clause's iteration
     * variable type; insert dropped argument parameters before the identity function parameter for the non-{@code void}
     * iteration variables of preceding clauses. (This will turn the loop variable into a local loop invariant.)
     * <li>If a pred function is omitted, use a constant {@code true} function. (This will keep the loop going, as far
     * as this clause is concerned.  Note that in such cases the corresponding fini function is unreachable.)
     * <li>If a fini function is omitted, use a {@linkplain #empty default value} for the
     * loop return type.
     * </ol>
     * <p>
     * <em>Step 4: Fill in missing parameter types.</em><ol type="a">
     * <li>At this point, every init function parameter list is effectively identical to the external parameter list {@code (A...)},
     * but some lists may be shorter. For every init function with a short parameter list, pad out the end of the list.
     * <li>At this point, every non-init function parameter list is effectively identical to the internal parameter
     * list {@code (V... A...)}, but some lists may be shorter. For every non-init function with a short parameter list,
     * pad out the end of the list.
     * <li>Argument lists are padded out by {@linkplain #dropArgumentsToMatch(MethodHandle, int, List, int) dropping unused trailing arguments}.
     * </ol>
     * <p>
     * <em>Final observations.</em><ol type="a">
     * <li>After these steps, all clauses have been adjusted by supplying omitted functions and arguments.
     * <li>All init functions have a common parameter type list {@code (A...)}, which the final loop handle will also have.
     * <li>All fini functions have a common return type {@code R}, which the final loop handle will also have.
     * <li>All non-init functions have a common parameter type list {@code (V... A...)}, of
     * (non-{@code void}) iteration variables {@code V} followed by loop parameters.
     * <li>Each pair of init and step functions agrees in their return type {@code V}.
     * <li>Each non-init function will be able to observe the current values {@code (v...)} of all iteration variables.
     * <li>Every function will be able to observe the incoming values {@code (a...)} of all loop parameters.
     * </ol>
     * <p>
     * <em>Example.</em> As a consequence of step 1A above, the {@code loop} combinator has the following property:
     * <ul>
     * <li>Given {@code N} clauses {@code Cn = {null, Sn, Pn}} with {@code n = 1..N}.
     * <li>Suppose predicate handles {@code Pn} are either {@code null} or have no parameters.
     * (Only one {@code Pn} has to be non-{@code null}.)
     * <li>Suppose step handles {@code Sn} have signatures {@code (B1..BX)Rn}, for some constant {@code X>=N}.
     * <li>Suppose {@code Q} is the count of non-void types {@code Rn}, and {@code (V1...VQ)} is the sequence of those types.
     * <li>It must be that {@code Vn == Bn} for {@code n = 1..min(X,Q)}.
     * <li>The parameter types {@code Vn} will be interpreted as loop-local state elements {@code (V...)}.
     * <li>Any remaining types {@code BQ+1..BX} (if {@code Q<X}) will determine
     * the resulting loop handle's parameter types {@code (A...)}.
     * </ul>
     * In this example, the loop handle parameters {@code (A...)} were derived from the step functions,
     * which is natural if most of the loop computation happens in the steps.  For some loops,
     * the burden of computation might be heaviest in the pred functions, and so the pred functions
     * might need to accept the loop parameter values.  For loops with complex exit logic, the fini
     * functions might need to accept loop parameters, and likewise for loops with complex entry logic,
     * where the init functions will need the extra parameters.  For such reasons, the rules for
     * determining these parameters are as symmetric as possible, across all clause parts.
     * In general, the loop parameters function as common invariant values across the whole
     * loop, while the iteration variables function as common variant values, or (if there is
     * no step function) as internal loop invariant temporaries.
     * <p>
     * <em>Loop execution.</em><ol type="a">
     * <li>When the loop is called, the loop input values are saved in locals, to be passed to
     * every clause function. These locals are loop invariant.
     * <li>Each init function is executed in clause order (passing the external arguments {@code (a...)})
     * and the non-{@code void} values are saved (as the iteration variables {@code (v...)}) into locals.
     * These locals will be loop varying (unless their steps behave as identity functions, as noted above).
     * <li>All function executions (except init functions) will be passed the internal parameter list, consisting of
     * the non-{@code void} iteration values {@code (v...)} (in clause order) and then the loop inputs {@code (a...)}
     * (in argument order).
     * <li>The step and pred functions are then executed, in clause order (step before pred), until a pred function
     * returns {@code false}.
     * <li>The non-{@code void} result from a step function call is used to update the corresponding value in the
     * sequence {@code (v...)} of loop variables.
     * The updated value is immediately visible to all subsequent function calls.
     * <li>If a pred function returns {@code false}, the corresponding fini function is called, and the resulting value
     * (of type {@code R}) is returned from the loop as a whole.
     * <li>If all the pred functions always return true, no fini function is ever invoked, and the loop cannot exit
     * except by throwing an exception.
     * </ol>
     * <p>
     * <em>Usage tips.</em>
     * <ul>
     * <li>Although each step function will receive the current values of <em>all</em> the loop variables,
     * sometimes a step function only needs to observe the current value of its own variable.
     * In that case, the step function may need to explicitly {@linkplain #dropArguments drop all preceding loop variables}.
     * This will require mentioning their types, in an expression like {@code dropArguments(step, 0, V0.class, ...)}.
     * <li>Loop variables are not required to vary; they can be loop invariant.  A clause can create
     * a loop invariant by a suitable init function with no step, pred, or fini function.  This may be
     * useful to "wire" an incoming loop argument into the step or pred function of an adjacent loop variable.
     * <li>If some of the clause functions are virtual methods on an instance, the instance
     * itself can be conveniently placed in an initial invariant loop "variable", using an initial clause
     * like {@code new MethodHandle[]{identity(ObjType.class)}}.  In that case, the instance reference
     * will be the first iteration variable value, and it will be easy to use virtual
     * methods as clause parts, since all of them will take a leading instance reference matching that value.
     * </ul>
     * <p>
     * Here is pseudocode for the resulting loop handle. As above, {@code V} and {@code v} represent the types
     * and values of loop variables; {@code A} and {@code a} represent arguments passed to the whole loop;
     * and {@code R} is the common result type of all finalizers as well as of the resulting loop.
     * <blockquote><pre>{@code
     * V... init...(A...);
     * boolean pred...(V..., A...);
     * V... step...(V..., A...);
     * R fini...(V..., A...);
     * R loop(A... a) {
     *   V... v... = init...(a...);
     *   for (;;) {
     *     for ((v, p, s, f) in (v..., pred..., step..., fini...)) {
     *       v = s(v..., a...);
     *       if (!p(v..., a...)) {
     *         return f(v..., a...);
     *       }
     *     }
     *   }
     * }
     * }</pre></blockquote>
     * Note that the parameter type lists {@code (V...)} and {@code (A...)} have been expanded
     * to their full length, even though individual clause functions may neglect to take them all.
     * As noted above, missing parameters are filled in as if by {@link #dropArgumentsToMatch(MethodHandle, int, List, int)}.
     *
     * @apiNote Example:
     * <blockquote><pre>{@code
     * // iterative implementation of the factorial function as a loop handle
     * static int one(int k) { return 1; }
     * static int inc(int i, int acc, int k) { return i + 1; }
     * static int mult(int i, int acc, int k) { return i * acc; }
     * static boolean pred(int i, int acc, int k) { return i < k; }
     * static int fin(int i, int acc, int k) { return acc; }
     * // assume MH_one, MH_inc, MH_mult, MH_pred, and MH_fin are handles to the above methods
     * // null initializer for counter, should initialize to 0
     * MethodHandle[] counterClause = new MethodHandle[]{null, MH_inc};
     * MethodHandle[] accumulatorClause = new MethodHandle[]{MH_one, MH_mult, MH_pred, MH_fin};
     * MethodHandle loop = MethodHandles.loop(counterClause, accumulatorClause);
     * assertEquals(120, loop.invoke(5));
     * }</pre></blockquote>
     * The same example, dropping arguments and using combinators:
     * <blockquote><pre>{@code
     * // simplified implementation of the factorial function as a loop handle
     * static int inc(int i) { return i + 1; } // drop acc, k
     * static int mult(int i, int acc) { return i * acc; } //drop k
     * static boolean cmp(int i, int k) { return i < k; }
     * // assume MH_inc, MH_mult, and MH_cmp are handles to the above methods
     * // null initializer for counter, should initialize to 0
     * MethodHandle MH_one = MethodHandles.constant(int.class, 1);
     * MethodHandle MH_pred = MethodHandles.dropArguments(MH_cmp, 1, int.class); // drop acc
     * MethodHandle MH_fin = MethodHandles.dropArguments(MethodHandles.identity(int.class), 0, int.class); // drop i
     * MethodHandle[] counterClause = new MethodHandle[]{null, MH_inc};
     * MethodHandle[] accumulatorClause = new MethodHandle[]{MH_one, MH_mult, MH_pred, MH_fin};
     * MethodHandle loop = MethodHandles.loop(counterClause, accumulatorClause);
     * assertEquals(720, loop.invoke(6));
     * }</pre></blockquote>
     * A similar example, using a helper object to hold a loop parameter:
     * <blockquote><pre>{@code
     * // instance-based implementation of the factorial function as a loop handle
     * static class FacLoop {
     *   final int k;
     *   FacLoop(int k) { this.k = k; }
     *   int inc(int i) { return i + 1; }
     *   int mult(int i, int acc) { return i * acc; }
     *   boolean pred(int i) { return i < k; }
     *   int fin(int i, int acc) { return acc; }
     * }
     * // assume MH_FacLoop is a handle to the constructor
     * // assume MH_inc, MH_mult, MH_pred, and MH_fin are handles to the above methods
     * // null initializer for counter, should initialize to 0
     * MethodHandle MH_one = MethodHandles.constant(int.class, 1);
     * MethodHandle[] instanceClause = new MethodHandle[]{MH_FacLoop};
     * MethodHandle[] counterClause = new MethodHandle[]{null, MH_inc};
     * MethodHandle[] accumulatorClause = new MethodHandle[]{MH_one, MH_mult, MH_pred, MH_fin};
     * MethodHandle loop = MethodHandles.loop(instanceClause, counterClause, accumulatorClause);
     * assertEquals(5040, loop.invoke(7));
     * }</pre></blockquote>
     *
     * @param clauses an array of arrays (4-tuples) of {@link MethodHandle}s adhering to the rules described above.
     *
     * @return a method handle embodying the looping behavior as defined by the arguments.
     *
     * @throws IllegalArgumentException in case any of the constraints described above is violated.
     *
     * @see MethodHandles#whileLoop(MethodHandle, MethodHandle, MethodHandle)
     * @see MethodHandles#doWhileLoop(MethodHandle, MethodHandle, MethodHandle)
     * @see MethodHandles#countedLoop(MethodHandle, MethodHandle, MethodHandle)
     * @see MethodHandles#iteratedLoop(MethodHandle, MethodHandle, MethodHandle)
     * @since 9
     */
    public static MethodHandle loop(MethodHandle[]... clauses) {
        // Step 0: determine clause structure.
        loopChecks0(clauses);

        List<MethodHandle> init = new ArrayList<>();
        List<MethodHandle> step = new ArrayList<>();
        List<MethodHandle> pred = new ArrayList<>();
        List<MethodHandle> fini = new ArrayList<>();

        Stream.of(clauses).filter(c -> Stream.of(c).anyMatch(Objects::nonNull)).forEach(clause -> {
            init.add(clause[0]); // all clauses have at least length 1
            step.add(clause.length <= 1 ? null : clause[1]);
            pred.add(clause.length <= 2 ? null : clause[2]);
            fini.add(clause.length <= 3 ? null : clause[3]);
        });

        assert Stream.of(init, step, pred, fini).map(List::size).distinct().count() == 1;
        final int nclauses = init.size();

        // Step 1A: determine iteration variables (V...).
        final List<Class<?>> iterationVariableTypes = new ArrayList<>();
        for (int i = 0; i < nclauses; ++i) {
            MethodHandle in = init.get(i);
            MethodHandle st = step.get(i);
            if (in == null && st == null) {
                iterationVariableTypes.add(void.class);
            } else if (in != null && st != null) {
                loopChecks1a(i, in, st);
                iterationVariableTypes.add(in.type().returnType());
            } else {
                iterationVariableTypes.add(in == null ? st.type().returnType() : in.type().returnType());
            }
        }
        final List<Class<?>> commonPrefix = iterationVariableTypes.stream().filter(t -> t != void.class).
                collect(Collectors.toList());

        // Step 1B: determine loop parameters (A...).
        final List<Class<?>> commonSuffix = buildCommonSuffix(init, step, pred, fini, commonPrefix.size());
        loopChecks1b(init, commonSuffix);

        // Step 1C: determine loop return type.
        // Step 1D: check other types.
        // local variable required here; see JDK-8223553
        Stream<Class<?>> cstream = fini.stream().filter(Objects::nonNull).map(MethodHandle::type)
                .map(MethodType::returnType);
        final Class<?> loopReturnType = cstream.findFirst().orElse(void.class);
        loopChecks1cd(pred, fini, loopReturnType);

        // Step 2: determine parameter lists.
        final List<Class<?>> commonParameterSequence = new ArrayList<>(commonPrefix);
        commonParameterSequence.addAll(commonSuffix);
        loopChecks2(step, pred, fini, commonParameterSequence);

        // Step 3: fill in omitted functions.
        for (int i = 0; i < nclauses; ++i) {
            Class<?> t = iterationVariableTypes.get(i);
            if (init.get(i) == null) {
                init.set(i, empty(methodType(t, commonSuffix)));
            }
            if (step.get(i) == null) {
                step.set(i, dropArgumentsToMatch(identityOrVoid(t), 0, commonParameterSequence, i));
            }
            if (pred.get(i) == null) {
                pred.set(i, dropArguments0(constant(boolean.class, true), 0, commonParameterSequence));
            }
            if (fini.get(i) == null) {
                fini.set(i, empty(methodType(t, commonParameterSequence)));
            }
        }

        // Step 4: fill in missing parameter types.
        // Also convert all handles to fixed-arity handles.
        List<MethodHandle> finit = fixArities(fillParameterTypes(init, commonSuffix));
        List<MethodHandle> fstep = fixArities(fillParameterTypes(step, commonParameterSequence));
        List<MethodHandle> fpred = fixArities(fillParameterTypes(pred, commonParameterSequence));
        List<MethodHandle> ffini = fixArities(fillParameterTypes(fini, commonParameterSequence));

        assert finit.stream().map(MethodHandle::type).map(MethodType::parameterList).
                allMatch(pl -> pl.equals(commonSuffix));
        assert Stream.of(fstep, fpred, ffini).flatMap(List::stream).map(MethodHandle::type).map(MethodType::parameterList).
                allMatch(pl -> pl.equals(commonParameterSequence));

        return MethodHandleImpl.makeLoop(loopReturnType, commonSuffix, finit, fstep, fpred, ffini);
    }

    private static void loopChecks0(MethodHandle[][] clauses) {
        if (clauses == null || clauses.length == 0) {
            throw newIllegalArgumentException("null or no clauses passed");
        }
        if (Stream.of(clauses).anyMatch(Objects::isNull)) {
            throw newIllegalArgumentException("null clauses are not allowed");
        }
        if (Stream.of(clauses).anyMatch(c -> c.length > 4)) {
            throw newIllegalArgumentException("All loop clauses must be represented as MethodHandle arrays with at most 4 elements.");
        }
    }

    private static void loopChecks1a(int i, MethodHandle in, MethodHandle st) {
        if (in.type().returnType() != st.type().returnType()) {
            throw misMatchedTypes("clause " + i + ": init and step return types", in.type().returnType(),
                    st.type().returnType());
        }
    }

    private static List<Class<?>> longestParameterList(Stream<MethodHandle> mhs, int skipSize) {
        final List<Class<?>> empty = List.of();
        final List<Class<?>> longest = mhs.filter(Objects::nonNull).
                // take only those that can contribute to a common suffix because they are longer than the prefix
                        map(MethodHandle::type).
                        filter(t -> t.parameterCount() > skipSize).
                        map(MethodType::parameterList).
                        reduce((p, q) -> p.size() >= q.size() ? p : q).orElse(empty);
        return longest.size() == 0 ? empty : longest.subList(skipSize, longest.size());
    }

    private static List<Class<?>> longestParameterList(List<List<Class<?>>> lists) {
        final List<Class<?>> empty = List.of();
        return lists.stream().reduce((p, q) -> p.size() >= q.size() ? p : q).orElse(empty);
    }

    private static List<Class<?>> buildCommonSuffix(List<MethodHandle> init, List<MethodHandle> step, List<MethodHandle> pred, List<MethodHandle> fini, int cpSize) {
        final List<Class<?>> longest1 = longestParameterList(Stream.of(step, pred, fini).flatMap(List::stream), cpSize);
        final List<Class<?>> longest2 = longestParameterList(init.stream(), 0);
        return longestParameterList(Arrays.asList(longest1, longest2));
    }

    private static void loopChecks1b(List<MethodHandle> init, List<Class<?>> commonSuffix) {
        if (init.stream().filter(Objects::nonNull).map(MethodHandle::type).
                anyMatch(t -> !t.effectivelyIdenticalParameters(0, commonSuffix))) {
            throw newIllegalArgumentException("found non-effectively identical init parameter type lists: " + init +
                    " (common suffix: " + commonSuffix + ")");
        }
    }

    private static void loopChecks1cd(List<MethodHandle> pred, List<MethodHandle> fini, Class<?> loopReturnType) {
        if (fini.stream().filter(Objects::nonNull).map(MethodHandle::type).map(MethodType::returnType).
                anyMatch(t -> t != loopReturnType)) {
            throw newIllegalArgumentException("found non-identical finalizer return types: " + fini + " (return type: " +
                    loopReturnType + ")");
        }

        if (!pred.stream().filter(Objects::nonNull).findFirst().isPresent()) {
            throw newIllegalArgumentException("no predicate found", pred);
        }
        if (pred.stream().filter(Objects::nonNull).map(MethodHandle::type).map(MethodType::returnType).
                anyMatch(t -> t != boolean.class)) {
            throw newIllegalArgumentException("predicates must have boolean return type", pred);
        }
    }

    private static void loopChecks2(List<MethodHandle> step, List<MethodHandle> pred, List<MethodHandle> fini, List<Class<?>> commonParameterSequence) {
        if (Stream.of(step, pred, fini).flatMap(List::stream).filter(Objects::nonNull).map(MethodHandle::type).
                anyMatch(t -> !t.effectivelyIdenticalParameters(0, commonParameterSequence))) {
            throw newIllegalArgumentException("found non-effectively identical parameter type lists:\nstep: " + step +
                    "\npred: " + pred + "\nfini: " + fini + " (common parameter sequence: " + commonParameterSequence + ")");
        }
    }

    private static List<MethodHandle> fillParameterTypes(List<MethodHandle> hs, final List<Class<?>> targetParams) {
        return hs.stream().map(h -> {
            int pc = h.type().parameterCount();
            int tpsize = targetParams.size();
            return pc < tpsize ? dropArguments0(h, pc, targetParams.subList(pc, tpsize)) : h;
        }).collect(Collectors.toList());
    }

    private static List<MethodHandle> fixArities(List<MethodHandle> hs) {
        return hs.stream().map(MethodHandle::asFixedArity).collect(Collectors.toList());
    }

    /**
     * Constructs a {@code while} loop from an initializer, a body, and a predicate.
     * This is a convenience wrapper for the {@linkplain #loop(MethodHandle[][]) generic loop combinator}.
     * <p>
     * The {@code pred} handle describes the loop condition; and {@code body}, its body. The loop resulting from this
     * method will, in each iteration, first evaluate the predicate and then execute its body (if the predicate
     * evaluates to {@code true}).
     * The loop will terminate once the predicate evaluates to {@code false} (the body will not be executed in this case).
     * <p>
     * The {@code init} handle describes the initial value of an additional optional loop-local variable.
     * In each iteration, this loop-local variable, if present, will be passed to the {@code body}
     * and updated with the value returned from its invocation. The result of loop execution will be
     * the final value of the additional loop-local variable (if present).
     * <p>
     * The following rules hold for these argument handles:<ul>
     * <li>The {@code body} handle must not be {@code null}; its type must be of the form
     * {@code (V A...)V}, where {@code V} is non-{@code void}, or else {@code (A...)void}.
     * (In the {@code void} case, we assign the type {@code void} to the name {@code V},
     * and we will write {@code (V A...)V} with the understanding that a {@code void} type {@code V}
     * is quietly dropped from the parameter list, leaving {@code (A...)V}.)
     * <li>The parameter list {@code (V A...)} of the body is called the <em>internal parameter list</em>.
     * It will constrain the parameter lists of the other loop parts.
     * <li>If the iteration variable type {@code V} is dropped from the internal parameter list, the resulting shorter
     * list {@code (A...)} is called the <em>external parameter list</em>.
     * <li>The body return type {@code V}, if non-{@code void}, determines the type of an
     * additional state variable of the loop.
     * The body must both accept and return a value of this type {@code V}.
     * <li>If {@code init} is non-{@code null}, it must have return type {@code V}.
     * Its parameter list (of some <a href="MethodHandles.html#astar">form {@code (A*)}</a>) must be
     * <a href="MethodHandles.html#effid">effectively identical</a>
     * to the external parameter list {@code (A...)}.
     * <li>If {@code init} is {@code null}, the loop variable will be initialized to its
     * {@linkplain #empty default value}.
     * <li>The {@code pred} handle must not be {@code null}.  It must have {@code boolean} as its return type.
     * Its parameter list (either empty or of the form {@code (V A*)}) must be
     * effectively identical to the internal parameter list.
     * </ul>
     * <p>
     * The resulting loop handle's result type and parameter signature are determined as follows:<ul>
     * <li>The loop handle's result type is the result type {@code V} of the body.
     * <li>The loop handle's parameter types are the types {@code (A...)},
     * from the external parameter list.
     * </ul>
     * <p>
     * Here is pseudocode for the resulting loop handle. In the code, {@code V}/{@code v} represent the type / value of
     * the sole loop variable as well as the result type of the loop; and {@code A}/{@code a}, that of the argument
     * passed to the loop.
     * <blockquote><pre>{@code
     * V init(A...);
     * boolean pred(V, A...);
     * V body(V, A...);
     * V whileLoop(A... a...) {
     *   V v = init(a...);
     *   while (pred(v, a...)) {
     *     v = body(v, a...);
     *   }
     *   return v;
     * }
     * }</pre></blockquote>
     *
     * @apiNote Example:
     * <blockquote><pre>{@code
     * // implement the zip function for lists as a loop handle
     * static List<String> initZip(Iterator<String> a, Iterator<String> b) { return new ArrayList<>(); }
     * static boolean zipPred(List<String> zip, Iterator<String> a, Iterator<String> b) { return a.hasNext() && b.hasNext(); }
     * static List<String> zipStep(List<String> zip, Iterator<String> a, Iterator<String> b) {
     *   zip.add(a.next());
     *   zip.add(b.next());
     *   return zip;
     * }
     * // assume MH_initZip, MH_zipPred, and MH_zipStep are handles to the above methods
     * MethodHandle loop = MethodHandles.whileLoop(MH_initZip, MH_zipPred, MH_zipStep);
     * List<String> a = Arrays.asList("a", "b", "c", "d");
     * List<String> b = Arrays.asList("e", "f", "g", "h");
     * List<String> zipped = Arrays.asList("a", "e", "b", "f", "c", "g", "d", "h");
     * assertEquals(zipped, (List<String>) loop.invoke(a.iterator(), b.iterator()));
     * }</pre></blockquote>
     *
     *
     * @apiNote The implementation of this method can be expressed as follows:
     * <blockquote><pre>{@code
     * MethodHandle whileLoop(MethodHandle init, MethodHandle pred, MethodHandle body) {
     *     MethodHandle fini = (body.type().returnType() == void.class
     *                         ? null : identity(body.type().returnType()));
     *     MethodHandle[]
     *         checkExit = { null, null, pred, fini },
     *         varBody   = { init, body };
     *     return loop(checkExit, varBody);
     * }
     * }</pre></blockquote>
     *
     * @param init optional initializer, providing the initial value of the loop variable.
     *             May be {@code null}, implying a default initial value.  See above for other constraints.
     * @param pred condition for the loop, which may not be {@code null}. Its result type must be {@code boolean}. See
     *             above for other constraints.
     * @param body body of the loop, which may not be {@code null}. It controls the loop parameters and result type.
     *             See above for other constraints.
     *
     * @return a method handle implementing the {@code while} loop as described by the arguments.
     * @throws IllegalArgumentException if the rules for the arguments are violated.
     * @throws NullPointerException if {@code pred} or {@code body} are {@code null}.
     *
     * @see #loop(MethodHandle[][])
     * @see #doWhileLoop(MethodHandle, MethodHandle, MethodHandle)
     * @since 9
     */
    public static MethodHandle whileLoop(MethodHandle init, MethodHandle pred, MethodHandle body) {
        whileLoopChecks(init, pred, body);
        MethodHandle fini = identityOrVoid(body.type().returnType());
        MethodHandle[] checkExit = { null, null, pred, fini };
        MethodHandle[] varBody = { init, body };
        return loop(checkExit, varBody);
    }

    /**
     * Constructs a {@code do-while} loop from an initializer, a body, and a predicate.
     * This is a convenience wrapper for the {@linkplain #loop(MethodHandle[][]) generic loop combinator}.
     * <p>
     * The {@code pred} handle describes the loop condition; and {@code body}, its body. The loop resulting from this
     * method will, in each iteration, first execute its body and then evaluate the predicate.
     * The loop will terminate once the predicate evaluates to {@code false} after an execution of the body.
     * <p>
     * The {@code init} handle describes the initial value of an additional optional loop-local variable.
     * In each iteration, this loop-local variable, if present, will be passed to the {@code body}
     * and updated with the value returned from its invocation. The result of loop execution will be
     * the final value of the additional loop-local variable (if present).
     * <p>
     * The following rules hold for these argument handles:<ul>
     * <li>The {@code body} handle must not be {@code null}; its type must be of the form
     * {@code (V A...)V}, where {@code V} is non-{@code void}, or else {@code (A...)void}.
     * (In the {@code void} case, we assign the type {@code void} to the name {@code V},
     * and we will write {@code (V A...)V} with the understanding that a {@code void} type {@code V}
     * is quietly dropped from the parameter list, leaving {@code (A...)V}.)
     * <li>The parameter list {@code (V A...)} of the body is called the <em>internal parameter list</em>.
     * It will constrain the parameter lists of the other loop parts.
     * <li>If the iteration variable type {@code V} is dropped from the internal parameter list, the resulting shorter
     * list {@code (A...)} is called the <em>external parameter list</em>.
     * <li>The body return type {@code V}, if non-{@code void}, determines the type of an
     * additional state variable of the loop.
     * The body must both accept and return a value of this type {@code V}.
     * <li>If {@code init} is non-{@code null}, it must have return type {@code V}.
     * Its parameter list (of some <a href="MethodHandles.html#astar">form {@code (A*)}</a>) must be
     * <a href="MethodHandles.html#effid">effectively identical</a>
     * to the external parameter list {@code (A...)}.
     * <li>If {@code init} is {@code null}, the loop variable will be initialized to its
     * {@linkplain #empty default value}.
     * <li>The {@code pred} handle must not be {@code null}.  It must have {@code boolean} as its return type.
     * Its parameter list (either empty or of the form {@code (V A*)}) must be
     * effectively identical to the internal parameter list.
     * </ul>
     * <p>
     * The resulting loop handle's result type and parameter signature are determined as follows:<ul>
     * <li>The loop handle's result type is the result type {@code V} of the body.
     * <li>The loop handle's parameter types are the types {@code (A...)},
     * from the external parameter list.
     * </ul>
     * <p>
     * Here is pseudocode for the resulting loop handle. In the code, {@code V}/{@code v} represent the type / value of
     * the sole loop variable as well as the result type of the loop; and {@code A}/{@code a}, that of the argument
     * passed to the loop.
     * <blockquote><pre>{@code
     * V init(A...);
     * boolean pred(V, A...);
     * V body(V, A...);
     * V doWhileLoop(A... a...) {
     *   V v = init(a...);
     *   do {
     *     v = body(v, a...);
     *   } while (pred(v, a...));
     *   return v;
     * }
     * }</pre></blockquote>
     *
     * @apiNote Example:
     * <blockquote><pre>{@code
     * // int i = 0; while (i < limit) { ++i; } return i; => limit
     * static int zero(int limit) { return 0; }
     * static int step(int i, int limit) { return i + 1; }
     * static boolean pred(int i, int limit) { return i < limit; }
     * // assume MH_zero, MH_step, and MH_pred are handles to the above methods
     * MethodHandle loop = MethodHandles.doWhileLoop(MH_zero, MH_step, MH_pred);
     * assertEquals(23, loop.invoke(23));
     * }</pre></blockquote>
     *
     *
     * @apiNote The implementation of this method can be expressed as follows:
     * <blockquote><pre>{@code
     * MethodHandle doWhileLoop(MethodHandle init, MethodHandle body, MethodHandle pred) {
     *     MethodHandle fini = (body.type().returnType() == void.class
     *                         ? null : identity(body.type().returnType()));
     *     MethodHandle[] clause = { init, body, pred, fini };
     *     return loop(clause);
     * }
     * }</pre></blockquote>
     *
     * @param init optional initializer, providing the initial value of the loop variable.
     *             May be {@code null}, implying a default initial value.  See above for other constraints.
     * @param body body of the loop, which may not be {@code null}. It controls the loop parameters and result type.
     *             See above for other constraints.
     * @param pred condition for the loop, which may not be {@code null}. Its result type must be {@code boolean}. See
     *             above for other constraints.
     *
     * @return a method handle implementing the {@code while} loop as described by the arguments.
     * @throws IllegalArgumentException if the rules for the arguments are violated.
     * @throws NullPointerException if {@code pred} or {@code body} are {@code null}.
     *
     * @see #loop(MethodHandle[][])
     * @see #whileLoop(MethodHandle, MethodHandle, MethodHandle)
     * @since 9
     */
    public static MethodHandle doWhileLoop(MethodHandle init, MethodHandle body, MethodHandle pred) {
        whileLoopChecks(init, pred, body);
        MethodHandle fini = identityOrVoid(body.type().returnType());
        MethodHandle[] clause = {init, body, pred, fini };
        return loop(clause);
    }

    private static void whileLoopChecks(MethodHandle init, MethodHandle pred, MethodHandle body) {
        Objects.requireNonNull(pred);
        Objects.requireNonNull(body);
        MethodType bodyType = body.type();
        Class<?> returnType = bodyType.returnType();
        List<Class<?>> innerList = bodyType.parameterList();
        List<Class<?>> outerList = innerList;
        if (returnType == void.class) {
            // OK
        } else if (innerList.size() == 0 || innerList.get(0) != returnType) {
            // leading V argument missing => error
            MethodType expected = bodyType.insertParameterTypes(0, returnType);
            throw misMatchedTypes("body function", bodyType, expected);
        } else {
            outerList = innerList.subList(1, innerList.size());
        }
        MethodType predType = pred.type();
        if (predType.returnType() != boolean.class ||
                !predType.effectivelyIdenticalParameters(0, innerList)) {
            throw misMatchedTypes("loop predicate", predType, methodType(boolean.class, innerList));
        }
        if (init != null) {
            MethodType initType = init.type();
            if (initType.returnType() != returnType ||
                    !initType.effectivelyIdenticalParameters(0, outerList)) {
                throw misMatchedTypes("loop initializer", initType, methodType(returnType, outerList));
            }
        }
    }

    /**
     * Constructs a loop that runs a given number of iterations.
     * This is a convenience wrapper for the {@linkplain #loop(MethodHandle[][]) generic loop combinator}.
     * <p>
     * The number of iterations is determined by the {@code iterations} handle evaluation result.
     * The loop counter {@code i} is an extra loop iteration variable of type {@code int}.
     * It will be initialized to 0 and incremented by 1 in each iteration.
     * <p>
     * If the {@code body} handle returns a non-{@code void} type {@code V}, a leading loop iteration variable
     * of that type is also present.  This variable is initialized using the optional {@code init} handle,
     * or to the {@linkplain #empty default value} of type {@code V} if that handle is {@code null}.
     * <p>
     * In each iteration, the iteration variables are passed to an invocation of the {@code body} handle.
     * A non-{@code void} value returned from the body (of type {@code V}) updates the leading
     * iteration variable.
     * The result of the loop handle execution will be the final {@code V} value of that variable
     * (or {@code void} if there is no {@code V} variable).
     * <p>
     * The following rules hold for the argument handles:<ul>
     * <li>The {@code iterations} handle must not be {@code null}, and must return
     * the type {@code int}, referred to here as {@code I} in parameter type lists.
     * <li>The {@code body} handle must not be {@code null}; its type must be of the form
     * {@code (V I A...)V}, where {@code V} is non-{@code void}, or else {@code (I A...)void}.
     * (In the {@code void} case, we assign the type {@code void} to the name {@code V},
     * and we will write {@code (V I A...)V} with the understanding that a {@code void} type {@code V}
     * is quietly dropped from the parameter list, leaving {@code (I A...)V}.)
     * <li>The parameter list {@code (V I A...)} of the body contributes to a list
     * of types called the <em>internal parameter list</em>.
     * It will constrain the parameter lists of the other loop parts.
     * <li>As a special case, if the body contributes only {@code V} and {@code I} types,
     * with no additional {@code A} types, then the internal parameter list is extended by
     * the argument types {@code A...} of the {@code iterations} handle.
     * <li>If the iteration variable types {@code (V I)} are dropped from the internal parameter list, the resulting shorter
     * list {@code (A...)} is called the <em>external parameter list</em>.
     * <li>The body return type {@code V}, if non-{@code void}, determines the type of an
     * additional state variable of the loop.
     * The body must both accept a leading parameter and return a value of this type {@code V}.
     * <li>If {@code init} is non-{@code null}, it must have return type {@code V}.
     * Its parameter list (of some <a href="MethodHandles.html#astar">form {@code (A*)}</a>) must be
     * <a href="MethodHandles.html#effid">effectively identical</a>
     * to the external parameter list {@code (A...)}.
     * <li>If {@code init} is {@code null}, the loop variable will be initialized to its
     * {@linkplain #empty default value}.
     * <li>The parameter list of {@code iterations} (of some form {@code (A*)}) must be
     * effectively identical to the external parameter list {@code (A...)}.
     * </ul>
     * <p>
     * The resulting loop handle's result type and parameter signature are determined as follows:<ul>
     * <li>The loop handle's result type is the result type {@code V} of the body.
     * <li>The loop handle's parameter types are the types {@code (A...)},
     * from the external parameter list.
     * </ul>
     * <p>
     * Here is pseudocode for the resulting loop handle. In the code, {@code V}/{@code v} represent the type / value of
     * the second loop variable as well as the result type of the loop; and {@code A...}/{@code a...} represent
     * arguments passed to the loop.
     * <blockquote><pre>{@code
     * int iterations(A...);
     * V init(A...);
     * V body(V, int, A...);
     * V countedLoop(A... a...) {
     *   int end = iterations(a...);
     *   V v = init(a...);
     *   for (int i = 0; i < end; ++i) {
     *     v = body(v, i, a...);
     *   }
     *   return v;
     * }
     * }</pre></blockquote>
     *
     * @apiNote Example with a fully conformant body method:
     * <blockquote><pre>{@code
     * // String s = "Lambdaman!"; for (int i = 0; i < 13; ++i) { s = "na " + s; } return s;
     * // => a variation on a well known theme
     * static String step(String v, int counter, String init) { return "na " + v; }
     * // assume MH_step is a handle to the method above
     * MethodHandle fit13 = MethodHandles.constant(int.class, 13);
     * MethodHandle start = MethodHandles.identity(String.class);
     * MethodHandle loop = MethodHandles.countedLoop(fit13, start, MH_step);
     * assertEquals("na na na na na na na na na na na na na Lambdaman!", loop.invoke("Lambdaman!"));
     * }</pre></blockquote>
     *
     * @apiNote Example with the simplest possible body method type,
     * and passing the number of iterations to the loop invocation:
     * <blockquote><pre>{@code
     * // String s = "Lambdaman!"; for (int i = 0; i < 13; ++i) { s = "na " + s; } return s;
     * // => a variation on a well known theme
     * static String step(String v, int counter ) { return "na " + v; }
     * // assume MH_step is a handle to the method above
     * MethodHandle count = MethodHandles.dropArguments(MethodHandles.identity(int.class), 1, String.class);
     * MethodHandle start = MethodHandles.dropArguments(MethodHandles.identity(String.class), 0, int.class);
     * MethodHandle loop = MethodHandles.countedLoop(count, start, MH_step);  // (v, i) -> "na " + v
     * assertEquals("na na na na na na na na na na na na na Lambdaman!", loop.invoke(13, "Lambdaman!"));
     * }</pre></blockquote>
     *
     * @apiNote Example that treats the number of iterations, string to append to, and string to append
     * as loop parameters:
     * <blockquote><pre>{@code
     * // String s = "Lambdaman!", t = "na"; for (int i = 0; i < 13; ++i) { s = t + " " + s; } return s;
     * // => a variation on a well known theme
     * static String step(String v, int counter, int iterations_, String pre, String start_) { return pre + " " + v; }
     * // assume MH_step is a handle to the method above
     * MethodHandle count = MethodHandles.identity(int.class);
     * MethodHandle start = MethodHandles.dropArguments(MethodHandles.identity(String.class), 0, int.class, String.class);
     * MethodHandle loop = MethodHandles.countedLoop(count, start, MH_step);  // (v, i, _, pre, _) -> pre + " " + v
     * assertEquals("na na na na na na na na na na na na na Lambdaman!", loop.invoke(13, "na", "Lambdaman!"));
     * }</pre></blockquote>
     *
     * @apiNote Example that illustrates the usage of {@link #dropArgumentsToMatch(MethodHandle, int, List, int)}
     * to enforce a loop type:
     * <blockquote><pre>{@code
     * // String s = "Lambdaman!", t = "na"; for (int i = 0; i < 13; ++i) { s = t + " " + s; } return s;
     * // => a variation on a well known theme
     * static String step(String v, int counter, String pre) { return pre + " " + v; }
     * // assume MH_step is a handle to the method above
     * MethodType loopType = methodType(String.class, String.class, int.class, String.class);
     * MethodHandle count = MethodHandles.dropArgumentsToMatch(MethodHandles.identity(int.class),    0, loopType.parameterList(), 1);
     * MethodHandle start = MethodHandles.dropArgumentsToMatch(MethodHandles.identity(String.class), 0, loopType.parameterList(), 2);
     * MethodHandle body  = MethodHandles.dropArgumentsToMatch(MH_step,                              2, loopType.parameterList(), 0);
     * MethodHandle loop = MethodHandles.countedLoop(count, start, body);  // (v, i, pre, _, _) -> pre + " " + v
     * assertEquals("na na na na na na na na na na na na na Lambdaman!", loop.invoke("na", 13, "Lambdaman!"));
     * }</pre></blockquote>
     *
     * @apiNote The implementation of this method can be expressed as follows:
     * <blockquote><pre>{@code
     * MethodHandle countedLoop(MethodHandle iterations, MethodHandle init, MethodHandle body) {
     *     return countedLoop(empty(iterations.type()), iterations, init, body);
     * }
     * }</pre></blockquote>
     *
     * @param iterations a non-{@code null} handle to return the number of iterations this loop should run. The handle's
     *                   result type must be {@code int}. See above for other constraints.
     * @param init optional initializer, providing the initial value of the loop variable.
     *             May be {@code null}, implying a default initial value.  See above for other constraints.
     * @param body body of the loop, which may not be {@code null}.
     *             It controls the loop parameters and result type in the standard case (see above for details).
     *             It must accept its own return type (if non-void) plus an {@code int} parameter (for the counter),
     *             and may accept any number of additional types.
     *             See above for other constraints.
     *
     * @return a method handle representing the loop.
     * @throws NullPointerException if either of the {@code iterations} or {@code body} handles is {@code null}.
     * @throws IllegalArgumentException if any argument violates the rules formulated above.
     *
     * @see #countedLoop(MethodHandle, MethodHandle, MethodHandle, MethodHandle)
     * @since 9
     */
    public static MethodHandle countedLoop(MethodHandle iterations, MethodHandle init, MethodHandle body) {
        return countedLoop(empty(iterations.type()), iterations, init, body);
    }

    /**
     * Constructs a loop that counts over a range of numbers.
     * This is a convenience wrapper for the {@linkplain #loop(MethodHandle[][]) generic loop combinator}.
     * <p>
     * The loop counter {@code i} is a loop iteration variable of type {@code int}.
     * The {@code start} and {@code end} handles determine the start (inclusive) and end (exclusive)
     * values of the loop counter.
     * The loop counter will be initialized to the {@code int} value returned from the evaluation of the
     * {@code start} handle and run to the value returned from {@code end} (exclusively) with a step width of 1.
     * <p>
     * If the {@code body} handle returns a non-{@code void} type {@code V}, a leading loop iteration variable
     * of that type is also present.  This variable is initialized using the optional {@code init} handle,
     * or to the {@linkplain #empty default value} of type {@code V} if that handle is {@code null}.
     * <p>
     * In each iteration, the iteration variables are passed to an invocation of the {@code body} handle.
     * A non-{@code void} value returned from the body (of type {@code V}) updates the leading
     * iteration variable.
     * The result of the loop handle execution will be the final {@code V} value of that variable
     * (or {@code void} if there is no {@code V} variable).
     * <p>
     * The following rules hold for the argument handles:<ul>
     * <li>The {@code start} and {@code end} handles must not be {@code null}, and must both return
     * the common type {@code int}, referred to here as {@code I} in parameter type lists.
     * <li>The {@code body} handle must not be {@code null}; its type must be of the form
     * {@code (V I A...)V}, where {@code V} is non-{@code void}, or else {@code (I A...)void}.
     * (In the {@code void} case, we assign the type {@code void} to the name {@code V},
     * and we will write {@code (V I A...)V} with the understanding that a {@code void} type {@code V}
     * is quietly dropped from the parameter list, leaving {@code (I A...)V}.)
     * <li>The parameter list {@code (V I A...)} of the body contributes to a list
     * of types called the <em>internal parameter list</em>.
     * It will constrain the parameter lists of the other loop parts.
     * <li>As a special case, if the body contributes only {@code V} and {@code I} types,
     * with no additional {@code A} types, then the internal parameter list is extended by
     * the argument types {@code A...} of the {@code end} handle.
     * <li>If the iteration variable types {@code (V I)} are dropped from the internal parameter list, the resulting shorter
     * list {@code (A...)} is called the <em>external parameter list</em>.
     * <li>The body return type {@code V}, if non-{@code void}, determines the type of an
     * additional state variable of the loop.
     * The body must both accept a leading parameter and return a value of this type {@code V}.
     * <li>If {@code init} is non-{@code null}, it must have return type {@code V}.
     * Its parameter list (of some <a href="MethodHandles.html#astar">form {@code (A*)}</a>) must be
     * <a href="MethodHandles.html#effid">effectively identical</a>
     * to the external parameter list {@code (A...)}.
     * <li>If {@code init} is {@code null}, the loop variable will be initialized to its
     * {@linkplain #empty default value}.
     * <li>The parameter list of {@code start} (of some form {@code (A*)}) must be
     * effectively identical to the external parameter list {@code (A...)}.
     * <li>Likewise, the parameter list of {@code end} must be effectively identical
     * to the external parameter list.
     * </ul>
     * <p>
     * The resulting loop handle's result type and parameter signature are determined as follows:<ul>
     * <li>The loop handle's result type is the result type {@code V} of the body.
     * <li>The loop handle's parameter types are the types {@code (A...)},
     * from the external parameter list.
     * </ul>
     * <p>
     * Here is pseudocode for the resulting loop handle. In the code, {@code V}/{@code v} represent the type / value of
     * the second loop variable as well as the result type of the loop; and {@code A...}/{@code a...} represent
     * arguments passed to the loop.
     * <blockquote><pre>{@code
     * int start(A...);
     * int end(A...);
     * V init(A...);
     * V body(V, int, A...);
     * V countedLoop(A... a...) {
     *   int e = end(a...);
     *   int s = start(a...);
     *   V v = init(a...);
     *   for (int i = s; i < e; ++i) {
     *     v = body(v, i, a...);
     *   }
     *   return v;
     * }
     * }</pre></blockquote>
     *
     * @apiNote The implementation of this method can be expressed as follows:
     * <blockquote><pre>{@code
     * MethodHandle countedLoop(MethodHandle start, MethodHandle end, MethodHandle init, MethodHandle body) {
     *     MethodHandle returnVar = dropArguments(identity(init.type().returnType()), 0, int.class, int.class);
     *     // assume MH_increment and MH_predicate are handles to implementation-internal methods with
     *     // the following semantics:
     *     // MH_increment: (int limit, int counter) -> counter + 1
     *     // MH_predicate: (int limit, int counter) -> counter < limit
     *     Class<?> counterType = start.type().returnType();  // int
     *     Class<?> returnType = body.type().returnType();
     *     MethodHandle incr = MH_increment, pred = MH_predicate, retv = null;
     *     if (returnType != void.class) {  // ignore the V variable
     *         incr = dropArguments(incr, 1, returnType);  // (limit, v, i) => (limit, i)
     *         pred = dropArguments(pred, 1, returnType);  // ditto
     *         retv = dropArguments(identity(returnType), 0, counterType); // ignore limit
     *     }
     *     body = dropArguments(body, 0, counterType);  // ignore the limit variable
     *     MethodHandle[]
     *         loopLimit  = { end, null, pred, retv }, // limit = end(); i < limit || return v
     *         bodyClause = { init, body },            // v = init(); v = body(v, i)
     *         indexVar   = { start, incr };           // i = start(); i = i + 1
     *     return loop(loopLimit, bodyClause, indexVar);
     * }
     * }</pre></blockquote>
     *
     * @param start a non-{@code null} handle to return the start value of the loop counter, which must be {@code int}.
     *              See above for other constraints.
     * @param end a non-{@code null} handle to return the end value of the loop counter (the loop will run to
     *            {@code end-1}). The result type must be {@code int}. See above for other constraints.
     * @param init optional initializer, providing the initial value of the loop variable.
     *             May be {@code null}, implying a default initial value.  See above for other constraints.
     * @param body body of the loop, which may not be {@code null}.
     *             It controls the loop parameters and result type in the standard case (see above for details).
     *             It must accept its own return type (if non-void) plus an {@code int} parameter (for the counter),
     *             and may accept any number of additional types.
     *             See above for other constraints.
     *
     * @return a method handle representing the loop.
     * @throws NullPointerException if any of the {@code start}, {@code end}, or {@code body} handles is {@code null}.
     * @throws IllegalArgumentException if any argument violates the rules formulated above.
     *
     * @see #countedLoop(MethodHandle, MethodHandle, MethodHandle)
     * @since 9
     */
    public static MethodHandle countedLoop(MethodHandle start, MethodHandle end, MethodHandle init, MethodHandle body) {
        countedLoopChecks(start, end, init, body);
        Class<?> counterType = start.type().returnType();  // int, but who's counting?
        Class<?> limitType   = end.type().returnType();    // yes, int again
        Class<?> returnType  = body.type().returnType();
        MethodHandle incr = MethodHandleImpl.getConstantHandle(MethodHandleImpl.MH_countedLoopStep);
        MethodHandle pred = MethodHandleImpl.getConstantHandle(MethodHandleImpl.MH_countedLoopPred);
        MethodHandle retv = null;
        if (returnType != void.class) {
            incr = dropArguments(incr, 1, returnType);  // (limit, v, i) => (limit, i)
            pred = dropArguments(pred, 1, returnType);  // ditto
            retv = dropArguments(identity(returnType), 0, counterType);
        }
        body = dropArguments(body, 0, counterType);  // ignore the limit variable
        MethodHandle[]
            loopLimit  = { end, null, pred, retv }, // limit = end(); i < limit || return v
            bodyClause = { init, body },            // v = init(); v = body(v, i)
            indexVar   = { start, incr };           // i = start(); i = i + 1
        return loop(loopLimit, bodyClause, indexVar);
    }

    private static void countedLoopChecks(MethodHandle start, MethodHandle end, MethodHandle init, MethodHandle body) {
        Objects.requireNonNull(start);
        Objects.requireNonNull(end);
        Objects.requireNonNull(body);
        Class<?> counterType = start.type().returnType();
        if (counterType != int.class) {
            MethodType expected = start.type().changeReturnType(int.class);
            throw misMatchedTypes("start function", start.type(), expected);
        } else if (end.type().returnType() != counterType) {
            MethodType expected = end.type().changeReturnType(counterType);
            throw misMatchedTypes("end function", end.type(), expected);
        }
        MethodType bodyType = body.type();
        Class<?> returnType = bodyType.returnType();
        List<Class<?>> innerList = bodyType.parameterList();
        // strip leading V value if present
        int vsize = (returnType == void.class ? 0 : 1);
        if (vsize != 0 && (innerList.size() == 0 || innerList.get(0) != returnType)) {
            // argument list has no "V" => error
            MethodType expected = bodyType.insertParameterTypes(0, returnType);
            throw misMatchedTypes("body function", bodyType, expected);
        } else if (innerList.size() <= vsize || innerList.get(vsize) != counterType) {
            // missing I type => error
            MethodType expected = bodyType.insertParameterTypes(vsize, counterType);
            throw misMatchedTypes("body function", bodyType, expected);
        }
        List<Class<?>> outerList = innerList.subList(vsize + 1, innerList.size());
        if (outerList.isEmpty()) {
            // special case; take lists from end handle
            outerList = end.type().parameterList();
            innerList = bodyType.insertParameterTypes(vsize + 1, outerList).parameterList();
        }
        MethodType expected = methodType(counterType, outerList);
        if (!start.type().effectivelyIdenticalParameters(0, outerList)) {
            throw misMatchedTypes("start parameter types", start.type(), expected);
        }
        if (end.type() != start.type() &&
            !end.type().effectivelyIdenticalParameters(0, outerList)) {
            throw misMatchedTypes("end parameter types", end.type(), expected);
        }
        if (init != null) {
            MethodType initType = init.type();
            if (initType.returnType() != returnType ||
                !initType.effectivelyIdenticalParameters(0, outerList)) {
                throw misMatchedTypes("loop initializer", initType, methodType(returnType, outerList));
            }
        }
    }

    /**
     * Constructs a loop that ranges over the values produced by an {@code Iterator<T>}.
     * This is a convenience wrapper for the {@linkplain #loop(MethodHandle[][]) generic loop combinator}.
     * <p>
     * The iterator itself will be determined by the evaluation of the {@code iterator} handle.
     * Each value it produces will be stored in a loop iteration variable of type {@code T}.
     * <p>
     * If the {@code body} handle returns a non-{@code void} type {@code V}, a leading loop iteration variable
     * of that type is also present.  This variable is initialized using the optional {@code init} handle,
     * or to the {@linkplain #empty default value} of type {@code V} if that handle is {@code null}.
     * <p>
     * In each iteration, the iteration variables are passed to an invocation of the {@code body} handle.
     * A non-{@code void} value returned from the body (of type {@code V}) updates the leading
     * iteration variable.
     * The result of the loop handle execution will be the final {@code V} value of that variable
     * (or {@code void} if there is no {@code V} variable).
     * <p>
     * The following rules hold for the argument handles:<ul>
     * <li>The {@code body} handle must not be {@code null}; its type must be of the form
     * {@code (V T A...)V}, where {@code V} is non-{@code void}, or else {@code (T A...)void}.
     * (In the {@code void} case, we assign the type {@code void} to the name {@code V},
     * and we will write {@code (V T A...)V} with the understanding that a {@code void} type {@code V}
     * is quietly dropped from the parameter list, leaving {@code (T A...)V}.)
     * <li>The parameter list {@code (V T A...)} of the body contributes to a list
     * of types called the <em>internal parameter list</em>.
     * It will constrain the parameter lists of the other loop parts.
     * <li>As a special case, if the body contributes only {@code V} and {@code T} types,
     * with no additional {@code A} types, then the internal parameter list is extended by
     * the argument types {@code A...} of the {@code iterator} handle; if it is {@code null} the
     * single type {@code Iterable} is added and constitutes the {@code A...} list.
     * <li>If the iteration variable types {@code (V T)} are dropped from the internal parameter list, the resulting shorter
     * list {@code (A...)} is called the <em>external parameter list</em>.
     * <li>The body return type {@code V}, if non-{@code void}, determines the type of an
     * additional state variable of the loop.
     * The body must both accept a leading parameter and return a value of this type {@code V}.
     * <li>If {@code init} is non-{@code null}, it must have return type {@code V}.
     * Its parameter list (of some <a href="MethodHandles.html#astar">form {@code (A*)}</a>) must be
     * <a href="MethodHandles.html#effid">effectively identical</a>
     * to the external parameter list {@code (A...)}.
     * <li>If {@code init} is {@code null}, the loop variable will be initialized to its
     * {@linkplain #empty default value}.
     * <li>If the {@code iterator} handle is non-{@code null}, it must have the return
     * type {@code java.util.Iterator} or a subtype thereof.
     * The iterator it produces when the loop is executed will be assumed
     * to yield values which can be converted to type {@code T}.
     * <li>The parameter list of an {@code iterator} that is non-{@code null} (of some form {@code (A*)}) must be
     * effectively identical to the external parameter list {@code (A...)}.
     * <li>If {@code iterator} is {@code null} it defaults to a method handle which behaves
     * like {@link java.lang.Iterable#iterator()}.  In that case, the internal parameter list
     * {@code (V T A...)} must have at least one {@code A} type, and the default iterator
     * handle parameter is adjusted to accept the leading {@code A} type, as if by
     * the {@link MethodHandle#asType asType} conversion method.
     * The leading {@code A} type must be {@code Iterable} or a subtype thereof.
     * This conversion step, done at loop construction time, must not throw a {@code WrongMethodTypeException}.
     * </ul>
     * <p>
     * The type {@code T} may be either a primitive or reference.
     * Since type {@code Iterator<T>} is erased in the method handle representation to the raw type {@code Iterator},
     * the {@code iteratedLoop} combinator adjusts the leading argument type for {@code body} to {@code Object}
     * as if by the {@link MethodHandle#asType asType} conversion method.
     * Therefore, if an iterator of the wrong type appears as the loop is executed, runtime exceptions may occur
     * as the result of dynamic conversions performed by {@link MethodHandle#asType(MethodType)}.
     * <p>
     * The resulting loop handle's result type and parameter signature are determined as follows:<ul>
     * <li>The loop handle's result type is the result type {@code V} of the body.
     * <li>The loop handle's parameter types are the types {@code (A...)},
     * from the external parameter list.
     * </ul>
     * <p>
     * Here is pseudocode for the resulting loop handle. In the code, {@code V}/{@code v} represent the type / value of
     * the loop variable as well as the result type of the loop; {@code T}/{@code t}, that of the elements of the
     * structure the loop iterates over, and {@code A...}/{@code a...} represent arguments passed to the loop.
     * <blockquote><pre>{@code
     * Iterator<T> iterator(A...);  // defaults to Iterable::iterator
     * V init(A...);
     * V body(V,T,A...);
     * V iteratedLoop(A... a...) {
     *   Iterator<T> it = iterator(a...);
     *   V v = init(a...);
     *   while (it.hasNext()) {
     *     T t = it.next();
     *     v = body(v, t, a...);
     *   }
     *   return v;
     * }
     * }</pre></blockquote>
     *
     * @apiNote Example:
     * <blockquote><pre>{@code
     * // get an iterator from a list
     * static List<String> reverseStep(List<String> r, String e) {
     *   r.add(0, e);
     *   return r;
     * }
     * static List<String> newArrayList() { return new ArrayList<>(); }
     * // assume MH_reverseStep and MH_newArrayList are handles to the above methods
     * MethodHandle loop = MethodHandles.iteratedLoop(null, MH_newArrayList, MH_reverseStep);
     * List<String> list = Arrays.asList("a", "b", "c", "d", "e");
     * List<String> reversedList = Arrays.asList("e", "d", "c", "b", "a");
     * assertEquals(reversedList, (List<String>) loop.invoke(list));
     * }</pre></blockquote>
     *
     * @apiNote The implementation of this method can be expressed approximately as follows:
     * <blockquote><pre>{@code
     * MethodHandle iteratedLoop(MethodHandle iterator, MethodHandle init, MethodHandle body) {
     *     // assume MH_next, MH_hasNext, MH_startIter are handles to methods of Iterator/Iterable
     *     Class<?> returnType = body.type().returnType();
     *     Class<?> ttype = body.type().parameterType(returnType == void.class ? 0 : 1);
     *     MethodHandle nextVal = MH_next.asType(MH_next.type().changeReturnType(ttype));
     *     MethodHandle retv = null, step = body, startIter = iterator;
     *     if (returnType != void.class) {
     *         // the simple thing first:  in (I V A...), drop the I to get V
     *         retv = dropArguments(identity(returnType), 0, Iterator.class);
     *         // body type signature (V T A...), internal loop types (I V A...)
     *         step = swapArguments(body, 0, 1);  // swap V <-> T
     *     }
     *     if (startIter == null)  startIter = MH_getIter;
     *     MethodHandle[]
     *         iterVar    = { startIter, null, MH_hasNext, retv }, // it = iterator; while (it.hasNext())
     *         bodyClause = { init, filterArguments(step, 0, nextVal) };  // v = body(v, t, a)
     *     return loop(iterVar, bodyClause);
     * }
     * }</pre></blockquote>
     *
     * @param iterator an optional handle to return the iterator to start the loop.
     *                 If non-{@code null}, the handle must return {@link java.util.Iterator} or a subtype.
     *                 See above for other constraints.
     * @param init optional initializer, providing the initial value of the loop variable.
     *             May be {@code null}, implying a default initial value.  See above for other constraints.
     * @param body body of the loop, which may not be {@code null}.
     *             It controls the loop parameters and result type in the standard case (see above for details).
     *             It must accept its own return type (if non-void) plus a {@code T} parameter (for the iterated values),
     *             and may accept any number of additional types.
     *             See above for other constraints.
     *
     * @return a method handle embodying the iteration loop functionality.
     * @throws NullPointerException if the {@code body} handle is {@code null}.
     * @throws IllegalArgumentException if any argument violates the above requirements.
     *
     * @since 9
     */
    public static MethodHandle iteratedLoop(MethodHandle iterator, MethodHandle init, MethodHandle body) {
        Class<?> iterableType = iteratedLoopChecks(iterator, init, body);
        Class<?> returnType = body.type().returnType();
        MethodHandle hasNext = MethodHandleImpl.getConstantHandle(MethodHandleImpl.MH_iteratePred);
        MethodHandle nextRaw = MethodHandleImpl.getConstantHandle(MethodHandleImpl.MH_iterateNext);
        MethodHandle startIter;
        MethodHandle nextVal;
        {
            MethodType iteratorType;
            if (iterator == null) {
                // derive argument type from body, if available, else use Iterable
                startIter = MethodHandleImpl.getConstantHandle(MethodHandleImpl.MH_initIterator);
                iteratorType = startIter.type().changeParameterType(0, iterableType);
            } else {
                // force return type to the internal iterator class
                iteratorType = iterator.type().changeReturnType(Iterator.class);
                startIter = iterator;
            }
            Class<?> ttype = body.type().parameterType(returnType == void.class ? 0 : 1);
            MethodType nextValType = nextRaw.type().changeReturnType(ttype);

            // perform the asType transforms under an exception transformer, as per spec.:
            try {
                startIter = startIter.asType(iteratorType);
                nextVal = nextRaw.asType(nextValType);
            } catch (WrongMethodTypeException ex) {
                throw new IllegalArgumentException(ex);
            }
        }

        MethodHandle retv = null, step = body;
        if (returnType != void.class) {
            // the simple thing first:  in (I V A...), drop the I to get V
            retv = dropArguments(identity(returnType), 0, Iterator.class);
            // body type signature (V T A...), internal loop types (I V A...)
            step = swapArguments(body, 0, 1);  // swap V <-> T
        }

        MethodHandle[]
            iterVar    = { startIter, null, hasNext, retv },
            bodyClause = { init, filterArgument(step, 0, nextVal) };
        return loop(iterVar, bodyClause);
    }

    private static Class<?> iteratedLoopChecks(MethodHandle iterator, MethodHandle init, MethodHandle body) {
        Objects.requireNonNull(body);
        MethodType bodyType = body.type();
        Class<?> returnType = bodyType.returnType();
        List<Class<?>> internalParamList = bodyType.parameterList();
        // strip leading V value if present
        int vsize = (returnType == void.class ? 0 : 1);
        if (vsize != 0 && (internalParamList.size() == 0 || internalParamList.get(0) != returnType)) {
            // argument list has no "V" => error
            MethodType expected = bodyType.insertParameterTypes(0, returnType);
            throw misMatchedTypes("body function", bodyType, expected);
        } else if (internalParamList.size() <= vsize) {
            // missing T type => error
            MethodType expected = bodyType.insertParameterTypes(vsize, Object.class);
            throw misMatchedTypes("body function", bodyType, expected);
        }
        List<Class<?>> externalParamList = internalParamList.subList(vsize + 1, internalParamList.size());
        Class<?> iterableType = null;
        if (iterator != null) {
            // special case; if the body handle only declares V and T then
            // the external parameter list is obtained from iterator handle
            if (externalParamList.isEmpty()) {
                externalParamList = iterator.type().parameterList();
            }
            MethodType itype = iterator.type();
            if (!Iterator.class.isAssignableFrom(itype.returnType())) {
                throw newIllegalArgumentException("iteratedLoop first argument must have Iterator return type");
            }
            if (!itype.effectivelyIdenticalParameters(0, externalParamList)) {
                MethodType expected = methodType(itype.returnType(), externalParamList);
                throw misMatchedTypes("iterator parameters", itype, expected);
            }
        } else {
            if (externalParamList.isEmpty()) {
                // special case; if the iterator handle is null and the body handle
                // only declares V and T then the external parameter list consists
                // of Iterable
                externalParamList = Arrays.asList(Iterable.class);
                iterableType = Iterable.class;
            } else {
                // special case; if the iterator handle is null and the external
                // parameter list is not empty then the first parameter must be
                // assignable to Iterable
                iterableType = externalParamList.get(0);
                if (!Iterable.class.isAssignableFrom(iterableType)) {
                    throw newIllegalArgumentException(
                            "inferred first loop argument must inherit from Iterable: " + iterableType);
                }
            }
        }
        if (init != null) {
            MethodType initType = init.type();
            if (initType.returnType() != returnType ||
                    !initType.effectivelyIdenticalParameters(0, externalParamList)) {
                throw misMatchedTypes("loop initializer", initType, methodType(returnType, externalParamList));
            }
        }
        return iterableType;  // help the caller a bit
    }

    /*non-public*/
    static MethodHandle swapArguments(MethodHandle mh, int i, int j) {
        // there should be a better way to uncross my wires
        int arity = mh.type().parameterCount();
        int[] order = new int[arity];
        for (int k = 0; k < arity; k++)  order[k] = k;
        order[i] = j; order[j] = i;
        Class<?>[] types = mh.type().parameterArray();
        Class<?> ti = types[i]; types[i] = types[j]; types[j] = ti;
        MethodType swapType = methodType(mh.type().returnType(), types);
        return permuteArguments(mh, swapType, order);
    }

    /**
     * Makes a method handle that adapts a {@code target} method handle by wrapping it in a {@code try-finally} block.
     * Another method handle, {@code cleanup}, represents the functionality of the {@code finally} block. Any exception
     * thrown during the execution of the {@code target} handle will be passed to the {@code cleanup} handle. The
     * exception will be rethrown, unless {@code cleanup} handle throws an exception first.  The
     * value returned from the {@code cleanup} handle's execution will be the result of the execution of the
     * {@code try-finally} handle.
     * <p>
     * The {@code cleanup} handle will be passed one or two additional leading arguments.
     * The first is the exception thrown during the
     * execution of the {@code target} handle, or {@code null} if no exception was thrown.
     * The second is the result of the execution of the {@code target} handle, or, if it throws an exception,
     * a {@code null}, zero, or {@code false} value of the required type is supplied as a placeholder.
     * The second argument is not present if the {@code target} handle has a {@code void} return type.
     * (Note that, except for argument type conversions, combinators represent {@code void} values in parameter lists
     * by omitting the corresponding paradoxical arguments, not by inserting {@code null} or zero values.)
     * <p>
     * The {@code target} and {@code cleanup} handles must have the same corresponding argument and return types, except
     * that the {@code cleanup} handle may omit trailing arguments. Also, the {@code cleanup} handle must have one or
     * two extra leading parameters:<ul>
     * <li>a {@code Throwable}, which will carry the exception thrown by the {@code target} handle (if any); and
     * <li>a parameter of the same type as the return type of both {@code target} and {@code cleanup}, which will carry
     * the result from the execution of the {@code target} handle.
     * This parameter is not present if the {@code target} returns {@code void}.
     * </ul>
     * <p>
     * The pseudocode for the resulting adapter looks as follows. In the code, {@code V} represents the result type of
     * the {@code try/finally} construct; {@code A}/{@code a}, the types and values of arguments to the resulting
     * handle consumed by the cleanup; and {@code B}/{@code b}, those of arguments to the resulting handle discarded by
     * the cleanup.
     * <blockquote><pre>{@code
     * V target(A..., B...);
     * V cleanup(Throwable, V, A...);
     * V adapter(A... a, B... b) {
     *   V result = (zero value for V);
     *   Throwable throwable = null;
     *   try {
     *     result = target(a..., b...);
     *   } catch (Throwable t) {
     *     throwable = t;
     *     throw t;
     *   } finally {
     *     result = cleanup(throwable, result, a...);
     *   }
     *   return result;
     * }
     * }</pre></blockquote>
     * <p>
     * Note that the saved arguments ({@code a...} in the pseudocode) cannot
     * be modified by execution of the target, and so are passed unchanged
     * from the caller to the cleanup, if it is invoked.
     * <p>
     * The target and cleanup must return the same type, even if the cleanup
     * always throws.
     * To create such a throwing cleanup, compose the cleanup logic
     * with {@link #throwException throwException},
     * in order to create a method handle of the correct return type.
     * <p>
     * Note that {@code tryFinally} never converts exceptions into normal returns.
     * In rare cases where exceptions must be converted in that way, first wrap
     * the target with {@link #catchException(MethodHandle, Class, MethodHandle)}
     * to capture an outgoing exception, and then wrap with {@code tryFinally}.
     * <p>
     * It is recommended that the first parameter type of {@code cleanup} be
     * declared {@code Throwable} rather than a narrower subtype.  This ensures
     * {@code cleanup} will always be invoked with whatever exception that
     * {@code target} throws.  Declaring a narrower type may result in a
     * {@code ClassCastException} being thrown by the {@code try-finally}
     * handle if the type of the exception thrown by {@code target} is not
     * assignable to the first parameter type of {@code cleanup}.  Note that
     * various exception types of {@code VirtualMachineError},
     * {@code LinkageError}, and {@code RuntimeException} can in principle be
     * thrown by almost any kind of Java code, and a finally clause that
     * catches (say) only {@code IOException} would mask any of the others
     * behind a {@code ClassCastException}.
     *
     * @param target the handle whose execution is to be wrapped in a {@code try} block.
     * @param cleanup the handle that is invoked in the finally block.
     *
     * @return a method handle embodying the {@code try-finally} block composed of the two arguments.
     * @throws NullPointerException if any argument is null
     * @throws IllegalArgumentException if {@code cleanup} does not accept
     *          the required leading arguments, or if the method handle types do
     *          not match in their return types and their
     *          corresponding trailing parameters
     *
     * @see MethodHandles#catchException(MethodHandle, Class, MethodHandle)
     * @since 9
     */
    public static MethodHandle tryFinally(MethodHandle target, MethodHandle cleanup) {
        List<Class<?>> targetParamTypes = target.type().parameterList();
        Class<?> rtype = target.type().returnType();

        tryFinallyChecks(target, cleanup);

        // Match parameter lists: if the cleanup has a shorter parameter list than the target, add ignored arguments.
        // The cleanup parameter list (minus the leading Throwable and result parameters) must be a sublist of the
        // target parameter list.
        cleanup = dropArgumentsToMatch(cleanup, (rtype == void.class ? 1 : 2), targetParamTypes, 0);

        // Ensure that the intrinsic type checks the instance thrown by the
        // target against the first parameter of cleanup
        cleanup = cleanup.asType(cleanup.type().changeParameterType(0, Throwable.class));

        // Use asFixedArity() to avoid unnecessary boxing of last argument for VarargsCollector case.
        return MethodHandleImpl.makeTryFinally(target.asFixedArity(), cleanup.asFixedArity(), rtype, targetParamTypes);
    }

    private static void tryFinallyChecks(MethodHandle target, MethodHandle cleanup) {
        Class<?> rtype = target.type().returnType();
        if (rtype != cleanup.type().returnType()) {
            throw misMatchedTypes("target and return types", cleanup.type().returnType(), rtype);
        }
        MethodType cleanupType = cleanup.type();
        if (!Throwable.class.isAssignableFrom(cleanupType.parameterType(0))) {
            throw misMatchedTypes("cleanup first argument and Throwable", cleanup.type(), Throwable.class);
        }
        if (rtype != void.class && cleanupType.parameterType(1) != rtype) {
            throw misMatchedTypes("cleanup second argument and target return type", cleanup.type(), rtype);
        }
        // The cleanup parameter list (minus the leading Throwable and result parameters) must be a sublist of the
        // target parameter list.
        int cleanupArgIndex = rtype == void.class ? 1 : 2;
        if (!cleanupType.effectivelyIdenticalParameters(cleanupArgIndex, target.type().parameterList())) {
            throw misMatchedTypes("cleanup parameters after (Throwable,result) and target parameter list prefix",
                    cleanup.type(), target.type());
        }
    }

}<|MERGE_RESOLUTION|>--- conflicted
+++ resolved
@@ -196,25 +196,14 @@
      * exception.
      * <p>
      * Otherwise, if {@code M1} and {@code M2} are the same module, this method
-<<<<<<< HEAD
-     * returns a {@code Lookup} on {@code targetClass} with private access
-     * and {@code null} previous lookup class.  The {@code ORIGINAL} mode
-     * is dropped.
-     * <p>
-     * Otherwise, {@code M1} and {@code M2} are two different modules.  This method
-     * returns a {@code Lookup} on {@code targetClass} with private access that records
-     * the lookup class of the caller as the new previous lookup class.
-     * Both {@code MODULE} and {@code ORIGINAL} modes are dropped.
-=======
      * returns a {@code Lookup} on {@code targetClass} with
      * {@linkplain Lookup#hasFullPrivilegeAccess() full privilege access} and
-     * {@code null} previous lookup class.
+     * {@code null} previous lookup class.  The {@code ORIGINAL} mode is dropped.
      * <p>
      * Otherwise, {@code M1} and {@code M2} are two different modules.  This method
      * returns a {@code Lookup} on {@code targetClass} that records
      * the lookup class of the caller as the new previous lookup class and
-     * drops {@code MODULE} access from the full privilege access.
->>>>>>> f33e2e9c
+     * drops {@code MODULE} and {@code ORIGINAL} modes from the full privilege access.
      *
      * @param targetClass the target class
      * @param caller the caller lookup object
@@ -1261,18 +1250,10 @@
      * rights to access the member or class.
      * <p>
      * If a security manager is present and the current lookup object does not have
-<<<<<<< HEAD
-     * <a href="MethodHandles.Lookup.html#privacc">private access</a>, then
-     * {@link #defineClass(byte[]) defineClass} and
-     * {@link #defineHiddenClass(byte[], boolean, ClassOption...) defineHiddenClass}
-     * call {@link SecurityManager#checkPermission smgr.checkPermission}
-     * with {@code RuntimePermission("defineClass")} is called.
-=======
      * {@linkplain #hasFullPrivilegeAccess() full privilege access}, then
      * {@link #defineClass(byte[]) defineClass}
      * calls {@link SecurityManager#checkPermission smgr.checkPermission}
      * with {@code RuntimePermission("defineClass")}.
->>>>>>> f33e2e9c
      *
      * <h2><a id="callsens"></a>Caller sensitive methods</h2>
      * A small number of Java methods have a special property called caller sensitivity.
@@ -1745,12 +1726,8 @@
             }
             if ((lookupModes() & PACKAGE) == 0)
                 throw new IllegalAccessException("Lookup does not have PACKAGE access");
-<<<<<<< HEAD
-            assert (lookupModes() & (MODULE|PUBLIC)) != 0;
             return makeClassDefiner(bytes.clone()).defineClass(false);
         }
-=======
->>>>>>> f33e2e9c
 
         private void checkDefineClassPermission() {
             SecurityManager sm = System.getSecurityManager();
