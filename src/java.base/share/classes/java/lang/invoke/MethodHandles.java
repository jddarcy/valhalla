--- conflicted
+++ resolved
@@ -213,15 +213,11 @@
      * @see Lookup#dropLookupMode
      * @see <a href="MethodHandles.Lookup.html#cross-module-lookup">Cross-module lookups</a>
      */
-<<<<<<< HEAD
-    public static Lookup privateLookupIn(Class<?> targetClass, Lookup lookup) throws IllegalAccessException {
-        if (lookup.allowedModes == Lookup.TRUSTED) {
+    public static Lookup privateLookupIn(Class<?> targetClass, Lookup caller) throws IllegalAccessException {
+        if (caller.allowedModes == Lookup.TRUSTED) {
             return new Lookup(targetClass);
         }
 
-=======
-    public static Lookup privateLookupIn(Class<?> targetClass, Lookup caller) throws IllegalAccessException {
->>>>>>> ea0fbbca
         SecurityManager sm = System.getSecurityManager();
         if (sm != null) sm.checkPermission(ACCESS_PERMISSION);
         if (targetClass.isPrimitive())
@@ -1393,13 +1389,7 @@
          * which in turn is called by a method not in this package.
          */
         Lookup(Class<?> lookupClass) {
-<<<<<<< HEAD
-            this(lookupClass, FULL_POWER_MODES);
-=======
             this(lookupClass, null, FULL_POWER_MODES);
-            // make sure we haven't accidentally picked up a privileged class:
-            checkUnprivilegedlookupClass(lookupClass);
->>>>>>> ea0fbbca
         }
 
         private Lookup(Class<?> lookupClass, Class<?> prevLookupClass, int allowedModes) {
@@ -1806,7 +1796,7 @@
             Set<ClassOption> opts = (options != null && options.length > 0) ? Set.of(options) : Set.of();
             HiddenClassDefiner cfd = new HiddenClassDefiner(bytes.clone(), opts);
             Class<?> c = cfd.defineClass(initialize, null);
-            return new Lookup(c, FULL_POWER_MODES);
+            return new Lookup(c, null, FULL_POWER_MODES);
         }
 
         /**
@@ -1863,7 +1853,7 @@
             Set<ClassOption> opts = (options != null && options.length > 0) ? Set.of(options) : Set.of();
             HiddenClassDefiner cfd = new HiddenClassDefiner(bytes.clone(), opts);
             Class<?> c = cfd.defineClass(true, classData);
-            return new Lookup(c, FULL_POWER_MODES);
+            return new Lookup(c, null, FULL_POWER_MODES);
         }
 
         /**
@@ -2340,21 +2330,13 @@
          * @exception SecurityException if a security manager is present and it
          * <a href="MethodHandles.Lookup.html#secmgr">refuses access</a>
          * @throws LinkageError if the linkage fails
-<<<<<<< HEAD
          * @throws ClassNotFoundException if the class cannot be loaded by the lookup class' loader
          *                                or the class is not {@linkplain Class#isHiddenClass hidden}
          * @throws IllegalAccessException if the class is not accessible, using the allowed access modes.
 
-=======
-         * @throws ClassNotFoundException if the class cannot be loaded by the lookup class' loader.
-         * @throws IllegalAccessException if the class is not accessible, using the allowed access
-         * modes.
-         * @exception SecurityException if a security manager is present and it
-         *                              <a href="MethodHandles.Lookup.html#secmgr">refuses access</a>
          *
          * @jls 12.2 Loading of Classes and Interfaces
          * @jls 12.3 Linking of Classes and Interfaces
->>>>>>> ea0fbbca
          * @since 9
          * @see Class#isHiddenClass
          */
