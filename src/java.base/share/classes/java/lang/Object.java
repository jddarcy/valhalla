/*
 * Copyright (c) 1994, 2021, Oracle and/or its affiliates. All rights reserved.
 * DO NOT ALTER OR REMOVE COPYRIGHT NOTICES OR THIS FILE HEADER.
 *
 * This code is free software; you can redistribute it and/or modify it
 * under the terms of the GNU General Public License version 2 only, as
 * published by the Free Software Foundation.  Oracle designates this
 * particular file as subject to the "Classpath" exception as provided
 * by Oracle in the LICENSE file that accompanied this code.
 *
 * This code is distributed in the hope that it will be useful, but WITHOUT
 * ANY WARRANTY; without even the implied warranty of MERCHANTABILITY or
 * FITNESS FOR A PARTICULAR PURPOSE.  See the GNU General Public License
 * version 2 for more details (a copy is included in the LICENSE file that
 * accompanied this code).
 *
 * You should have received a copy of the GNU General Public License version
 * 2 along with this work; if not, write to the Free Software Foundation,
 * Inc., 51 Franklin St, Fifth Floor, Boston, MA 02110-1301 USA.
 *
 * Please contact Oracle, 500 Oracle Parkway, Redwood Shores, CA 94065 USA
 * or visit www.oracle.com if you need additional information or have any
 * questions.
 */

package java.lang;

import jdk.internal.vm.annotation.IntrinsicCandidate;
import jdk.internal.access.SharedSecrets;

import java.util.Objects;

/**
 * Class {@code Object} is the root of the class hierarchy.
 * Every class has {@code Object} as a superclass. All objects,
 * including arrays, implement the methods of this class.
 *
 * @see     java.lang.Class
 * @since   1.0
 */
public class Object {

    /**
     * Constructs a new object.
     *
     * @apiNote {@link Objects#newIdentity java.util.Objects.newIdentity()}
     * should be used instead of {@code new Object()}.
     */
    @IntrinsicCandidate
    public Object() {}

    /**
     * Returns the runtime class of this {@code Object}. The returned
     * {@code Class} object is the object that is locked by {@code
     * static synchronized} methods of the represented class.
     *
     * <p><b>The actual result type is {@code Class<? extends |X|>}
     * where {@code |X|} is the erasure of the static type of the
     * expression on which {@code getClass} is called.</b> For
     * example, no cast is required in this code fragment:</p>
     *
     * <p>
     * {@code Number n = 0;                             }<br>
     * {@code Class<? extends Number> c = n.getClass(); }
     * </p>
     *
     * @return The {@code Class} object that represents the runtime
     *         class of this object.
     * @jls 15.8.2 Class Literals
     */
    @IntrinsicCandidate
    public final native Class<?> getClass();

    /**
     * Returns a hash code value for the object. This method is
     * supported for the benefit of hash tables such as those provided by
     * {@link java.util.HashMap}.
     * <p>
     * The general contract of {@code hashCode} is:
     * <ul>
     * <li>Whenever it is invoked on the same object more than once during
     *     an execution of a Java application, the {@code hashCode} method
     *     must consistently return the same integer, provided no information
     *     used in {@code equals} comparisons on the object is modified.
     *     This integer need not remain consistent from one execution of an
     *     application to another execution of the same application.
     * <li>If two objects are equal according to the {@link
     *     equals(Object) equals} method, then calling the {@code
     *     hashCode} method on each of the two objects must produce the
     *     same integer result.
     * <li>It is <em>not</em> required that if two objects are unequal
     *     according to the {@link equals(Object) equals} method, then
     *     calling the {@code hashCode} method on each of the two objects
     *     must produce distinct integer results.  However, the programmer
     *     should be aware that producing distinct integer results for
     *     unequal objects may improve the performance of hash tables.
     * </ul>
     *
     * @implSpec
     * As far as is reasonably practical, the {@code hashCode} method defined
     * by class {@code Object} returns distinct integers for distinct objects.
     *
     * @return  a hash code value for this object.
     * @see     java.lang.Object#equals(java.lang.Object)
     * @see     java.lang.System#identityHashCode
     */
    @IntrinsicCandidate
    public native int hashCode();

    /**
     * Indicates whether some other object is "equal to" this one.
     * <p>
     * The {@code equals} method implements an equivalence relation
     * on non-null object references:
     * <ul>
     * <li>It is <i>reflexive</i>: for any non-null reference value
     *     {@code x}, {@code x.equals(x)} should return
     *     {@code true}.
     * <li>It is <i>symmetric</i>: for any non-null reference values
     *     {@code x} and {@code y}, {@code x.equals(y)}
     *     should return {@code true} if and only if
     *     {@code y.equals(x)} returns {@code true}.
     * <li>It is <i>transitive</i>: for any non-null reference values
     *     {@code x}, {@code y}, and {@code z}, if
     *     {@code x.equals(y)} returns {@code true} and
     *     {@code y.equals(z)} returns {@code true}, then
     *     {@code x.equals(z)} should return {@code true}.
     * <li>It is <i>consistent</i>: for any non-null reference values
     *     {@code x} and {@code y}, multiple invocations of
     *     {@code x.equals(y)} consistently return {@code true}
     *     or consistently return {@code false}, provided no
     *     information used in {@code equals} comparisons on the
     *     objects is modified.
     * <li>For any non-null reference value {@code x},
     *     {@code x.equals(null)} should return {@code false}.
     * </ul>
     *
     * <p>
     * An equivalence relation partitions the elements it operates on
     * into <i>equivalence classes</i>; all the members of an
     * equivalence class are equal to each other. Members of an
     * equivalence class are substitutable for each other, at least
     * for some purposes.
     *
     * @implSpec
     * The {@code equals} method for class {@code Object} implements
     * the most discriminating possible equivalence relation on objects;
     * that is, for any non-null reference values {@code x} and
     * {@code y}, this method returns {@code true} if and only
     * if {@code x} and {@code y} refer to the same object
     * ({@code x == y} has the value {@code true}).
     *
     * In other words, under the reference equality equivalence
     * relation, each equivalence class only has a single element.
     *
     * @apiNote
     * It is generally necessary to override the {@link hashCode hashCode}
     * method whenever this method is overridden, so as to maintain the
     * general contract for the {@code hashCode} method, which states
     * that equal objects must have equal hash codes.
     *
     * @param   obj   the reference object with which to compare.
     * @return  {@code true} if this object is the same as the obj
     *          argument; {@code false} otherwise.
     * @see     #hashCode()
     * @see     java.util.HashMap
     */
    public boolean equals(Object obj) {
        return (this == obj);
    }

    /**
     * Creates and returns a copy of this object.  The precise meaning
     * of "copy" may depend on the class of the object. The general
     * intent is that, for any object {@code x}, the expression:
     * <blockquote>
     * <pre>
     * x.clone() != x</pre></blockquote>
     * will be true, and that the expression:
     * <blockquote>
     * <pre>
     * x.clone().getClass() == x.getClass()</pre></blockquote>
     * will be {@code true}, but these are not absolute requirements.
     * While it is typically the case that:
     * <blockquote>
     * <pre>
     * x.clone().equals(x)</pre></blockquote>
     * will be {@code true}, this is not an absolute requirement.
     * <p>
     * By convention, the returned object should be obtained by calling
     * {@code super.clone}.  If a class and all of its superclasses (except
     * {@code Object}) obey this convention, it will be the case that
     * {@code x.clone().getClass() == x.getClass()}.
     * <p>
     * By convention, the object returned by this method should be independent
     * of this object (which is being cloned).  To achieve this independence,
     * it may be necessary to modify one or more fields of the object returned
     * by {@code super.clone} before returning it.  Typically, this means
     * copying any mutable objects that comprise the internal "deep structure"
     * of the object being cloned and replacing the references to these
     * objects with references to the copies.  If a class contains only
     * primitive fields or references to immutable objects, then it is usually
     * the case that no fields in the object returned by {@code super.clone}
     * need to be modified.
     *
     * @implSpec
     * The method {@code clone} for class {@code Object} performs a
     * specific cloning operation. First, if the class of this object does
     * not implement the interface {@code Cloneable}, then a
     * {@code CloneNotSupportedException} is thrown. Note that all arrays
     * are considered to implement the interface {@code Cloneable} and that
     * the return type of the {@code clone} method of an array type {@code T[]}
     * is {@code T[]} where T is any reference or primitive type.
     * Otherwise, this method creates a new instance of the class of this
     * object and initializes all its fields with exactly the contents of
     * the corresponding fields of this object, as if by assignment; the
     * contents of the fields are not themselves cloned. Thus, this method
     * performs a "shallow copy" of this object, not a "deep copy" operation.
     * <p>
     * The class {@code Object} does not itself implement the interface
     * {@code Cloneable}, so calling the {@code clone} method on an object
     * whose class is {@code Object} will result in throwing an
     * exception at run time.
     *
     * @return     a clone of this instance.
     * @throws  CloneNotSupportedException  if the object's class does not
     *               support the {@code Cloneable} interface. Subclasses
     *               that override the {@code clone} method can also
     *               throw this exception to indicate that an instance cannot
     *               be cloned.
     * @see java.lang.Cloneable
     */
    @IntrinsicCandidate
    protected native Object clone() throws CloneNotSupportedException;

    /**
     * Returns a string representation of the object.
     * @apiNote
     * In general, the
     * {@code toString} method returns a string that
     * "textually represents" this object. The result should
     * be a concise but informative representation that is easy for a
     * person to read.
     * It is recommended that all subclasses override this method.
<<<<<<< HEAD
     * <p>
     * If this object is an instance of an identity class, then
     * the {@code toString} method returns a string consisting of the name
     * of the class of which the object is an instance, the at-sign character
     * `{@code @}', and the unsigned hexadecimal representation of the hash code
     * of the object. In other words, this method returns a string equal to the
=======
     * The string output is not necessarily stable over time or across
     * JVM invocations.
     * @implSpec
     * The {@code toString} method for class {@code Object}
     * returns a string consisting of the name of the class of which the
     * object is an instance, the at-sign character `{@code @}', and
     * the unsigned hexadecimal representation of the hash code of the
     * object. In other words, this method returns a string equal to the
>>>>>>> a50725db
     * value of:
     * <blockquote>
     * <pre>
     * getClass().getName() + '@' + Integer.toHexString(hashCode())
     * </pre></blockquote>
     * <p>
     * If this object is an instance of a primitive class, then
     * the {@code toString} method returns a string which contains
     * the name of the primitive class, and string representations of
     * all its fields.  The precise format produced by this method
     * is unspecified and subject to change.
     *
     * @return  a string representation of the object.
     */
    public String toString() {
        if (getClass().isPrimitiveClass()) {
            return SharedSecrets.getJavaLangInvokeAccess().inlineObjectToString(this);
        } else {
            return getClass().getName() + "@" + Integer.toHexString(hashCode());
        }
    }

    /**
     * Wakes up a single thread that is waiting on this object's
     * monitor. If any threads are waiting on this object, one of them
     * is chosen to be awakened. The choice is arbitrary and occurs at
     * the discretion of the implementation. A thread waits on an object's
     * monitor by calling one of the {@code wait} methods.
     * <p>
     * The awakened thread will not be able to proceed until the current
     * thread relinquishes the lock on this object. The awakened thread will
     * compete in the usual manner with any other threads that might be
     * actively competing to synchronize on this object; for example, the
     * awakened thread enjoys no reliable privilege or disadvantage in being
     * the next thread to lock this object.
     * <p>
     * This method should only be called by a thread that is the owner
     * of this object's monitor. A thread becomes the owner of the
     * object's monitor in one of three ways:
     * <ul>
     * <li>By executing a synchronized instance method of that object.
     * <li>By executing the body of a {@code synchronized} statement
     *     that synchronizes on the object.
     * <li>For objects of type {@code Class,} by executing a
     *     synchronized static method of that class.
     * </ul>
     * <p>
     * Only one thread at a time can own an object's monitor.
     *
     * @throws  IllegalMonitorStateException  if the current thread is not
     *               the owner of this object's monitor.
     * @see        java.lang.Object#notifyAll()
     * @see        java.lang.Object#wait()
     */
    @IntrinsicCandidate
    public final native void notify();

    /**
     * Wakes up all threads that are waiting on this object's monitor. A
     * thread waits on an object's monitor by calling one of the
     * {@code wait} methods.
     * <p>
     * The awakened threads will not be able to proceed until the current
     * thread relinquishes the lock on this object. The awakened threads
     * will compete in the usual manner with any other threads that might
     * be actively competing to synchronize on this object; for example,
     * the awakened threads enjoy no reliable privilege or disadvantage in
     * being the next thread to lock this object.
     * <p>
     * This method should only be called by a thread that is the owner
     * of this object's monitor. See the {@code notify} method for a
     * description of the ways in which a thread can become the owner of
     * a monitor.
     *
     * @throws  IllegalMonitorStateException  if the current thread is not
     *               the owner of this object's monitor.
     * @see        java.lang.Object#notify()
     * @see        java.lang.Object#wait()
     */
    @IntrinsicCandidate
    public final native void notifyAll();

    /**
     * Causes the current thread to wait until it is awakened, typically
     * by being <em>notified</em> or <em>interrupted</em>.
     * <p>
     * In all respects, this method behaves as if {@code wait(0L, 0)}
     * had been called. See the specification of the {@link #wait(long, int)} method
     * for details.
     *
     * @throws IllegalMonitorStateException if the current thread is not
     *         the owner of the object's monitor
     * @throws InterruptedException if any thread interrupted the current thread before or
     *         while the current thread was waiting. The <em>interrupted status</em> of the
     *         current thread is cleared when this exception is thrown.
     * @see    #notify()
     * @see    #notifyAll()
     * @see    #wait(long)
     * @see    #wait(long, int)
     */
    public final void wait() throws InterruptedException {
        wait(0L);
    }

    /**
     * Causes the current thread to wait until it is awakened, typically
     * by being <em>notified</em> or <em>interrupted</em>, or until a
     * certain amount of real time has elapsed.
     * <p>
     * In all respects, this method behaves as if {@code wait(timeoutMillis, 0)}
     * had been called. See the specification of the {@link #wait(long, int)} method
     * for details.
     *
     * @param  timeoutMillis the maximum time to wait, in milliseconds
     * @throws IllegalArgumentException if {@code timeoutMillis} is negative
     * @throws IllegalMonitorStateException if the current thread is not
     *         the owner of the object's monitor
     * @throws InterruptedException if any thread interrupted the current thread before or
     *         while the current thread was waiting. The <em>interrupted status</em> of the
     *         current thread is cleared when this exception is thrown.
     * @see    #notify()
     * @see    #notifyAll()
     * @see    #wait()
     * @see    #wait(long, int)
     */
    public final native void wait(long timeoutMillis) throws InterruptedException;

    /**
     * Causes the current thread to wait until it is awakened, typically
     * by being <em>notified</em> or <em>interrupted</em>, or until a
     * certain amount of real time has elapsed.
     * <p>
     * The current thread must own this object's monitor lock. See the
     * {@link #notify notify} method for a description of the ways in which
     * a thread can become the owner of a monitor lock.
     * <p>
     * This method causes the current thread (referred to here as <var>T</var>) to
     * place itself in the wait set for this object and then to relinquish any
     * and all synchronization claims on this object. Note that only the locks
     * on this object are relinquished; any other objects on which the current
     * thread may be synchronized remain locked while the thread waits.
     * <p>
     * Thread <var>T</var> then becomes disabled for thread scheduling purposes
     * and lies dormant until one of the following occurs:
     * <ul>
     * <li>Some other thread invokes the {@code notify} method for this
     * object and thread <var>T</var> happens to be arbitrarily chosen as
     * the thread to be awakened.
     * <li>Some other thread invokes the {@code notifyAll} method for this
     * object.
     * <li>Some other thread {@linkplain Thread#interrupt() interrupts}
     * thread <var>T</var>.
     * <li>The specified amount of real time has elapsed, more or less.
     * The amount of real time, in nanoseconds, is given by the expression
     * {@code 1000000 * timeoutMillis + nanos}. If {@code timeoutMillis} and {@code nanos}
     * are both zero, then real time is not taken into consideration and the
     * thread waits until awakened by one of the other causes.
     * <li>Thread <var>T</var> is awakened spuriously. (See below.)
     * </ul>
     * <p>
     * The thread <var>T</var> is then removed from the wait set for this
     * object and re-enabled for thread scheduling. It competes in the
     * usual manner with other threads for the right to synchronize on the
     * object; once it has regained control of the object, all its
     * synchronization claims on the object are restored to the status quo
     * ante - that is, to the situation as of the time that the {@code wait}
     * method was invoked. Thread <var>T</var> then returns from the
     * invocation of the {@code wait} method. Thus, on return from the
     * {@code wait} method, the synchronization state of the object and of
     * thread {@code T} is exactly as it was when the {@code wait} method
     * was invoked.
     * <p>
     * A thread can wake up without being notified, interrupted, or timing out, a
     * so-called <em>spurious wakeup</em>.  While this will rarely occur in practice,
     * applications must guard against it by testing for the condition that should
     * have caused the thread to be awakened, and continuing to wait if the condition
     * is not satisfied. See the example below.
     * <p>
     * For more information on this topic, see section 14.2,
     * "Condition Queues," in Brian Goetz and others' <em>Java Concurrency
     * in Practice</em> (Addison-Wesley, 2006) or Item 69 in Joshua
     * Bloch's <em>Effective Java, Second Edition</em> (Addison-Wesley,
     * 2008).
     * <p>
     * If the current thread is {@linkplain java.lang.Thread#interrupt() interrupted}
     * by any thread before or while it is waiting, then an {@code InterruptedException}
     * is thrown.  The <em>interrupted status</em> of the current thread is cleared when
     * this exception is thrown. This exception is not thrown until the lock status of
     * this object has been restored as described above.
     *
     * @apiNote
     * The recommended approach to waiting is to check the condition being awaited in
     * a {@code while} loop around the call to {@code wait}, as shown in the example
     * below. Among other things, this approach avoids problems that can be caused
     * by spurious wakeups.
     *
     * <pre>{@code
     *     synchronized (obj) {
     *         while (<condition does not hold> and <timeout not exceeded>) {
     *             long timeoutMillis = ... ; // recompute timeout values
     *             int nanos = ... ;
     *             obj.wait(timeoutMillis, nanos);
     *         }
     *         ... // Perform action appropriate to condition or timeout
     *     }
     * }</pre>
     *
     * @param  timeoutMillis the maximum time to wait, in milliseconds
     * @param  nanos   additional time, in nanoseconds, in the range 0-999999 inclusive
     * @throws IllegalArgumentException if {@code timeoutMillis} is negative,
     *         or if the value of {@code nanos} is out of range
     * @throws IllegalMonitorStateException if the current thread is not
     *         the owner of the object's monitor
     * @throws InterruptedException if any thread interrupted the current thread before or
     *         while the current thread was waiting. The <em>interrupted status</em> of the
     *         current thread is cleared when this exception is thrown.
     * @see    #notify()
     * @see    #notifyAll()
     * @see    #wait()
     * @see    #wait(long)
     */
    public final void wait(long timeoutMillis, int nanos) throws InterruptedException {
        if (timeoutMillis < 0) {
            throw new IllegalArgumentException("timeoutMillis value is negative");
        }

        if (nanos < 0 || nanos > 999999) {
            throw new IllegalArgumentException(
                                "nanosecond timeout value out of range");
        }

        if (nanos > 0 && timeoutMillis < Long.MAX_VALUE) {
            timeoutMillis++;
        }

        wait(timeoutMillis);
    }

    /**
     * Called by the garbage collector on an object when garbage collection
     * determines that there are no more references to the object.
     * A subclass overrides the {@code finalize} method to dispose of
     * system resources or to perform other cleanup.
     * <p>
     * The general contract of {@code finalize} is that it is invoked
     * if and when the Java virtual
     * machine has determined that there is no longer any
     * means by which this object can be accessed by any thread that has
     * not yet died, except as a result of an action taken by the
     * finalization of some other object or class which is ready to be
     * finalized. The {@code finalize} method may take any action, including
     * making this object available again to other threads; the usual purpose
     * of {@code finalize}, however, is to perform cleanup actions before
     * the object is irrevocably discarded. For example, the finalize method
     * for an object that represents an input/output connection might perform
     * explicit I/O transactions to break the connection before the object is
     * permanently discarded.
     * <p>
     * The {@code finalize} method of class {@code Object} performs no
     * special action; it simply returns normally. Subclasses of
     * {@code Object} may override this definition.
     * <p>
     * The Java programming language does not guarantee which thread will
     * invoke the {@code finalize} method for any given object. It is
     * guaranteed, however, that the thread that invokes finalize will not
     * be holding any user-visible synchronization locks when finalize is
     * invoked. If an uncaught exception is thrown by the finalize method,
     * the exception is ignored and finalization of that object terminates.
     * <p>
     * After the {@code finalize} method has been invoked for an object, no
     * further action is taken until the Java virtual machine has again
     * determined that there is no longer any means by which this object can
     * be accessed by any thread that has not yet died, including possible
     * actions by other objects or classes which are ready to be finalized,
     * at which point the object may be discarded.
     * <p>
     * The {@code finalize} method is never invoked more than once by a Java
     * virtual machine for any given object.
     * <p>
     * Any exception thrown by the {@code finalize} method causes
     * the finalization of this object to be halted, but is otherwise
     * ignored.
     *
     * @apiNote
     * Classes that embed non-heap resources have many options
     * for cleanup of those resources. The class must ensure that the
     * lifetime of each instance is longer than that of any resource it embeds.
     * {@link java.lang.ref.Reference#reachabilityFence} can be used to ensure that
     * objects remain reachable while resources embedded in the object are in use.
     * <p>
     * A subclass should avoid overriding the {@code finalize} method
     * unless the subclass embeds non-heap resources that must be cleaned up
     * before the instance is collected.
     * Finalizer invocations are not automatically chained, unlike constructors.
     * If a subclass overrides {@code finalize} it must invoke the superclass
     * finalizer explicitly.
     * To guard against exceptions prematurely terminating the finalize chain,
     * the subclass should use a {@code try-finally} block to ensure
     * {@code super.finalize()} is always invoked. For example,
     * <pre>{@code      @Override
     *     protected void finalize() throws Throwable {
     *         try {
     *             ... // cleanup subclass state
     *         } finally {
     *             super.finalize();
     *         }
     *     }
     * }</pre>
     *
     * @deprecated The finalization mechanism is inherently problematic.
     * Finalization can lead to performance issues, deadlocks, and hangs.
     * Errors in finalizers can lead to resource leaks; there is no way to cancel
     * finalization if it is no longer necessary; and no ordering is specified
     * among calls to {@code finalize} methods of different objects.
     * Furthermore, there are no guarantees regarding the timing of finalization.
     * The {@code finalize} method might be called on a finalizable object
     * only after an indefinite delay, if at all.
     *
     * Classes whose instances hold non-heap resources should provide a method
     * to enable explicit release of those resources, and they should also
     * implement {@link AutoCloseable} if appropriate.
     * The {@link java.lang.ref.Cleaner} and {@link java.lang.ref.PhantomReference}
     * provide more flexible and efficient ways to release resources when an object
     * becomes unreachable.
     *
     * @throws Throwable the {@code Exception} raised by this method
     * @see java.lang.ref.WeakReference
     * @see java.lang.ref.PhantomReference
     * @jls 12.6 Finalization of Class Instances
     */
    @Deprecated(since="9")
    protected void finalize() throws Throwable { }
}<|MERGE_RESOLUTION|>--- conflicted
+++ resolved
@@ -242,23 +242,15 @@
      * be a concise but informative representation that is easy for a
      * person to read.
      * It is recommended that all subclasses override this method.
-<<<<<<< HEAD
-     * <p>
-     * If this object is an instance of an identity class, then
-     * the {@code toString} method returns a string consisting of the name
-     * of the class of which the object is an instance, the at-sign character
-     * `{@code @}', and the unsigned hexadecimal representation of the hash code
-     * of the object. In other words, this method returns a string equal to the
-=======
      * The string output is not necessarily stable over time or across
      * JVM invocations.
      * @implSpec
-     * The {@code toString} method for class {@code Object}
+     * If this object is an instance of an identity class, then
+     * the {@code toString} method for class {@code Object}
      * returns a string consisting of the name of the class of which the
      * object is an instance, the at-sign character `{@code @}', and
      * the unsigned hexadecimal representation of the hash code of the
      * object. In other words, this method returns a string equal to the
->>>>>>> a50725db
      * value of:
      * <blockquote>
      * <pre>
