/*
 * Copyright (c) 2021, 2023, Oracle and/or its affiliates. All rights reserved.
 * DO NOT ALTER OR REMOVE COPYRIGHT NOTICES OR THIS FILE HEADER.
 *
 * This code is free software; you can redistribute it and/or modify it
 * under the terms of the GNU General Public License version 2 only, as
 * published by the Free Software Foundation.  Oracle designates this
 * particular file as subject to the "Classpath" exception as provided
 * by Oracle in the LICENSE file that accompanied this code.
 *
 * This code is distributed in the hope that it will be useful, but WITHOUT
 * ANY WARRANTY; without even the implied warranty of MERCHANTABILITY or
 * FITNESS FOR A PARTICULAR PURPOSE.  See the GNU General Public License
 * version 2 for more details (a copy is included in the LICENSE file that
 * accompanied this code).
 *
 * You should have received a copy of the GNU General Public License version
 * 2 along with this work; if not, write to the Free Software Foundation,
 * Inc., 51 Franklin St, Fifth Floor, Boston, MA 02110-1301 USA.
 *
 * Please contact Oracle, 500 Oracle Parkway, Redwood Shores, CA 94065 USA
 * or visit www.oracle.com if you need additional information or have any
 * questions.
 */

package java.lang.foreign;

import java.nio.charset.Charset;
import java.nio.charset.StandardCharsets;
import java.util.Objects;

import jdk.internal.foreign.AbstractMemorySegmentImpl;
import jdk.internal.foreign.ArenaImpl;
import jdk.internal.foreign.SlicingAllocator;
import jdk.internal.foreign.StringSupport;
import jdk.internal.vm.annotation.ForceInline;

/**
 * An object that may be used to allocate {@linkplain MemorySegment memory segments}. Clients implementing this interface
 * must implement the {@link #allocate(long, long)} method. A segment allocator defines several methods
 * which can be useful to create segments from several kinds of Java values such as primitives and arrays.
 * <p>
 * {@code SegmentAllocator} is a {@linkplain FunctionalInterface functional interface}. Clients can easily obtain a new
 * segment allocator by using either a lambda expression or a method reference:
 *
 * {@snippet lang=java :
 * SegmentAllocator autoAllocator = (byteSize, byteAlignment) -> Arena.ofAuto().allocate(byteSize, byteAlignment);
 * }
 * <p>
 * This interface defines factories for commonly used allocators:
 * <ul>
 *     <li>{@link #slicingAllocator(MemorySegment)} obtains an efficient slicing allocator, where memory
 *     is allocated by repeatedly slicing the provided memory segment;</li>
 *     <li>{@link #prefixAllocator(MemorySegment)} obtains an allocator which wraps a segment
 *     and recycles its content upon each new allocation request.</li>
 * </ul>
 * <p>
 * Passing a segment allocator to an API can be especially useful in circumstances where a client wants to communicate <em>where</em>
 * the results of a certain operation (performed by the API) should be stored, as a memory segment. For instance,
 * {@linkplain Linker#downcallHandle(FunctionDescriptor, Linker.Option...) downcall method handles} can accept an additional
 * {@link SegmentAllocator} parameter if the underlying foreign function is known to return a struct by-value. Effectively,
 * the allocator parameter tells the linker where to store the return value of the foreign function.
 *
 * @apiNote Unless otherwise specified, the {@link #allocate(long, long)} method is not thread-safe.
 * Furthermore, memory segments allocated by a segment allocator can be associated with different
 * lifetimes, and can even be backed by overlapping regions of memory. For these reasons, clients should generally
 * only interact with a segment allocator they own.
 * <p>
 * Clients should consider using an {@linkplain Arena arena} instead, which, provides strong thread-safety,
 * lifetime and non-overlapping guarantees.
 *
 * @since 22
 */
@FunctionalInterface
public interface SegmentAllocator {

    /**
<<<<<<< HEAD
     * {@return a new memory segment with a Java string converted into a UTF-8 encoded, null-terminated C string}
=======
     * Converts a Java string into a null-terminated C string using the {@linkplain StandardCharsets#UTF_8 UTF-8} charset,
     * storing the result into a memory segment.
>>>>>>> 16fa7709
     * <p>
     * Calling this method is equivalent to the following code:
     * {@snippet lang = java:
     * allocateFrom(str, StandardCharsets.UTF_8);
     *}
     *
     * @param str the Java string to be converted into a C string.
     * @return a new native segment containing the converted C string.
     */
    @ForceInline
    default MemorySegment allocateFrom(String str) {
        Objects.requireNonNull(str);
        return allocateFrom(str, sun.nio.cs.UTF_8.INSTANCE);
    }

    /**
     * Converts a Java string into a null-terminated C string using the provided charset,
     * and storing the result into a memory segment.
     * <p>
     * This method always replaces malformed-input and unmappable-character
     * sequences with this charset's default replacement byte array.  The
     * {@link java.nio.charset.CharsetEncoder} class should be used when more
     * control over the encoding process is required.
     * <p>
     * If the given string contains any {@code '\0'} characters, they will be
     * copied as well. This means that, depending on the method used to read
     * the string, such as {@link MemorySegment#getString(long)}, the string
     * will appear truncated when read again.
     *
<<<<<<< HEAD
     * @implSpec The default implementation for this method copies the contents of the provided Java string
     * into a new memory segment obtained by calling {@code this.allocate(str.length() + 1)}.
     * @param str the Java string to be converted into a C string.
=======
     * @param str     the Java string to be converted into a C string.
     * @param charset the charset used to {@linkplain Charset#newEncoder() encode} the string bytes.
     * @return a new native segment containing the converted C string.
     * @throws IllegalArgumentException if {@code charset} is not a {@linkplain StandardCharsets standard charset}.
     * @implSpec The default implementation for this method copies the contents of the provided Java string
     * into a new memory segment obtained by calling {@code this.allocate(B + N)}, where:
     * <ul>
     *     <li>{@code B} is the size, in bytes, of the string encoded using the provided charset
     *     (e.g. {@code str.getBytes(charset).length});</li>
     *     <li>{@code N} is the size (in bytes) of the terminator char according to the provided charset. For instance,
     *     this is 1 for {@link StandardCharsets#US_ASCII} and 2 for {@link StandardCharsets#UTF_16}.</li>
     * </ul>
>>>>>>> 16fa7709
     */
    @ForceInline
    default MemorySegment allocateFrom(String str, Charset charset) {
        Objects.requireNonNull(charset);
        Objects.requireNonNull(str);
        int termCharSize = StringSupport.CharsetKind.of(charset).terminatorCharSize();
        MemorySegment segment;
        int length;
        if (StringSupport.bytesCompatible(str, charset)) {
            length = str.length();
            segment = allocateNoInit((long) length + termCharSize);
            StringSupport.copyToSegmentRaw(str, segment, 0);
        } else {
            byte[] bytes = str.getBytes(charset);
            length = bytes.length;
            segment = allocateNoInit((long) bytes.length + termCharSize);
            MemorySegment.copy(bytes, 0, segment, ValueLayout.JAVA_BYTE, 0, bytes.length);
        }
        for (int i = 0 ; i < termCharSize ; i++) {
            segment.set(ValueLayout.JAVA_BYTE, length + i, (byte)0);
        }
        return segment;
    }

    /**
<<<<<<< HEAD
     * {@return a new memory segment initialized with the provided {@code byte} {@code value} as
     * specified by the provided {@code layout} (i.e. byte ordering, alignment and size)}
=======
     * {@return a new memory segment initialized with the provided byte value.}
     * <p>
     * The size of the allocated memory segment is the {@linkplain MemoryLayout#byteSize() size} of the given layout.
     * The given value is written into the segment according to the byte order and alignment constraint of the
     * given layout.
>>>>>>> 16fa7709
     *
     * @implSpec The default implementation is equivalent to:
     * {@snippet lang=java :
     *  MemorySegment seg = allocate(Objects.requireNonNull(layout));
     *  seg.set(layout, 0, value);
     *  return seg;
     * }
     *
     * @param layout the layout of the block of memory to be allocated.
     * @param value  the value to be set in the newly allocated memory segment.
     */
    default MemorySegment allocateFrom(ValueLayout.OfByte layout, byte value) {
        Objects.requireNonNull(layout);
<<<<<<< HEAD
        VarHandle handle = layout.varHandle();
        MemorySegment seg = allocate(layout);
        handle.set(seg, value);
=======
        MemorySegment seg = allocateNoInit(layout);
        seg.set(layout, 0, value);
>>>>>>> 16fa7709
        return seg;
    }

    /**
<<<<<<< HEAD
     * {@return a new memory segment initialized with the provided {@code char} {@code value} as
     * specified by the provided {@code layout} (i.e. byte ordering, alignment and size)}
=======
     * {@return a new memory segment initialized with the provided char value.}
     * <p>
     * The size of the allocated memory segment is the {@linkplain MemoryLayout#byteSize() size} of the given layout.
     * The given value is written into the segment according to the byte order and alignment constraint of the
     * given layout.
>>>>>>> 16fa7709
     *
     * @implSpec The default implementation is equivalent to:
     * {@snippet lang=java :
     *  MemorySegment seg = allocate(Objects.requireNonNull(layout));
     *  seg.set(layout, 0, value);
     *  return seg;
     * }
     *
     * @param layout the layout of the block of memory to be allocated.
     * @param value  the value to be set in the newly allocated memory segment.
     */
    default MemorySegment allocateFrom(ValueLayout.OfChar layout, char value) {
        Objects.requireNonNull(layout);
<<<<<<< HEAD
        VarHandle handle = layout.varHandle();
        MemorySegment seg = allocate(layout);
        handle.set(seg, value);
=======
        MemorySegment seg = allocateNoInit(layout);
        seg.set(layout, 0, value);
>>>>>>> 16fa7709
        return seg;
    }

    /**
<<<<<<< HEAD
     * {@return a new memory segment initialized with the provided {@code short} {@code value} as
     * specified by the provided {@code layout} (i.e. byte ordering, alignment and size)}
=======
     * {@return a new memory segment initialized with the provided short value.}
     * <p>
     * The size of the allocated memory segment is the {@linkplain MemoryLayout#byteSize() size} of the given layout.
     * The given value is written into the segment according to the byte order and alignment constraint of the
     * given layout.
>>>>>>> 16fa7709
     *
     * @implSpec The default implementation is equivalent to:
     * {@snippet lang=java :
     *  MemorySegment seg = allocate(Objects.requireNonNull(layout));
     *  seg.set(layout, 0, value);
     *  return seg;
     * }
     *
     * @param layout the layout of the block of memory to be allocated.
     * @param value  the value to be set in the newly allocated memory segment.
     */
    default MemorySegment allocateFrom(ValueLayout.OfShort layout, short value) {
        Objects.requireNonNull(layout);
<<<<<<< HEAD
        VarHandle handle = layout.varHandle();
        MemorySegment seg = allocate(layout);
        handle.set(seg, value);
=======
        MemorySegment seg = allocateNoInit(layout);
        seg.set(layout, 0, value);
>>>>>>> 16fa7709
        return seg;
    }

    /**
<<<<<<< HEAD
     * {@return a new memory segment initialized with the provided {@code int} {@code value} as
     * specified by the provided {@code layout} (i.e. byte ordering, alignment and size)}
=======
     * {@return a new memory segment initialized with the provided int value.}
     * <p>
     * The size of the allocated memory segment is the {@linkplain MemoryLayout#byteSize() size} of the given layout.
     * The given value is written into the segment according to the byte order and alignment constraint of the
     * given layout.
>>>>>>> 16fa7709
     *
     * @implSpec The default implementation is equivalent to:
     * {@snippet lang=java :
     *  MemorySegment seg = allocate(Objects.requireNonNull(layout));
     *  seg.set(layout, 0, value);
     *  return seg;
     * }
     *
     * @param layout the layout of the block of memory to be allocated.
     * @param value  the value to be set in the newly allocated memory segment.
     */
    default MemorySegment allocateFrom(ValueLayout.OfInt layout, int value) {
        Objects.requireNonNull(layout);
<<<<<<< HEAD
        VarHandle handle = layout.varHandle();
        MemorySegment seg = allocate(layout);
        handle.set(seg, value);
=======
        MemorySegment seg = allocateNoInit(layout);
        seg.set(layout, 0, value);
>>>>>>> 16fa7709
        return seg;
    }

    /**
<<<<<<< HEAD
     * {@return a new memory segment initialized with the provided {@code float} {@code value} as
     * specified by the provided {@code layout} (i.e. byte ordering, alignment and size)}
=======
     * {@return a new memory segment initialized with the provided float value.}
     * <p>
     * The size of the allocated memory segment is the {@linkplain MemoryLayout#byteSize() size} of the given layout.
     * The given value is written into the segment according to the byte order and alignment constraint of the
     * given layout.
>>>>>>> 16fa7709
     *
     * @implSpec The default implementation is equivalent to:
     * {@snippet lang=java :
     *  MemorySegment seg = allocate(Objects.requireNonNull(layout));
     *  seg.set(layout, 0, value);
     *  return seg;
     * }
     *
     * @param layout the layout of the block of memory to be allocated.
     * @param value  the value to be set in the newly allocated memory segment.
     */
    default MemorySegment allocateFrom(ValueLayout.OfFloat layout, float value) {
        Objects.requireNonNull(layout);
<<<<<<< HEAD
        VarHandle handle = layout.varHandle();
        MemorySegment seg = allocate(layout);
        handle.set(seg, value);
=======
        MemorySegment seg = allocateNoInit(layout);
        seg.set(layout, 0, value);
>>>>>>> 16fa7709
        return seg;
    }

    /**
<<<<<<< HEAD
     * {@return a new memory segment initialized with the provided {@code long} {@code value} as
     * specified by the provided {@code layout} (i.e. byte ordering, alignment and size)}
=======
     * {@return a new memory segment initialized with the provided long value.}
     * <p>
     * The size of the allocated memory segment is the {@linkplain MemoryLayout#byteSize() size} of the given layout.
     * The given value is written into the segment according to the byte order and alignment constraint of the
     * given layout.
>>>>>>> 16fa7709
     *
     * @implSpec The default implementation is equivalent to:
     * {@snippet lang=java :
     *  MemorySegment seg = allocate(Objects.requireNonNull(layout));
     *  seg.set(layout, 0, value);
     *  return seg;
     * }
     *
     * @param layout the layout of the block of memory to be allocated.
     * @param value  the value to be set in the newly allocated memory segment.
     */
    default MemorySegment allocateFrom(ValueLayout.OfLong layout, long value) {
        Objects.requireNonNull(layout);
<<<<<<< HEAD
        VarHandle handle = layout.varHandle();
        MemorySegment seg = allocate(layout);
        handle.set(seg, value);
=======
        MemorySegment seg = allocateNoInit(layout);
        seg.set(layout, 0, value);
>>>>>>> 16fa7709
        return seg;
    }

    /**
<<<<<<< HEAD
     * {@return a new memory segment initialized with the provided {@code double} {@code value} as
     * specified by the provided {@code layout} (i.e. byte ordering, alignment and size)}
=======
     * {@return a new memory segment initialized with the provided double value.}
     * <p>
     * The size of the allocated memory segment is the {@linkplain MemoryLayout#byteSize() size} of the given layout.
     * The given value is written into the segment according to the byte order and alignment constraint of the
     * given layout.
>>>>>>> 16fa7709
     *
     * @implSpec The default implementation is equivalent to:
     * {@snippet lang=java :
     *  MemorySegment seg = allocate(Objects.requireNonNull(layout));
     *  seg.set(layout, 0, value);
     *  return seg;
     * }
     *
     * @param layout the layout of the block of memory to be allocated.
     * @param value  the value to be set in the newly allocated memory segment.
     */
    default MemorySegment allocateFrom(ValueLayout.OfDouble layout, double value) {
        Objects.requireNonNull(layout);
<<<<<<< HEAD
        VarHandle handle = layout.varHandle();
        MemorySegment seg = allocate(layout);
        handle.set(seg, value);
=======
        MemorySegment seg = allocateNoInit(layout);
        seg.set(layout, 0, value);
>>>>>>> 16fa7709
        return seg;
    }

    /**
<<<<<<< HEAD
     * {@return a new memory segment initialized with the address of the provided {@code value} as
     * specified by the provided {@code layout} (i.e. byte ordering, alignment and size)}
     * <p>
     * The address value might be narrowed according to the platform address size (see {@link ValueLayout#ADDRESS}).
=======
     * {@return a new memory segment initialized with the {@linkplain MemorySegment#address() address} of the provided memory segment.}
     * <p>
     * The address value might be narrowed according to the platform address size (see {@link ValueLayout#ADDRESS}).
     * <p>
     * The size of the allocated memory segment is the {@linkplain MemoryLayout#byteSize() size} of the given layout.
     * The given value is written into the segment according to the byte order and alignment constraint of the
     * given layout.
>>>>>>> 16fa7709
     *
     * @implSpec The default implementation is equivalent to:
     * {@snippet lang=java :
     *  Objects.requireNonNull(value);
     *  MemorySegment seg = allocate(Objects.requireNonNull(layout));
     *  seg.set(layout, 0, value);
     *  return seg;
     * }
     *
     * @param layout the layout of the block of memory to be allocated.
     * @param value  the value to be set in the newly allocated memory segment.
<<<<<<< HEAD
=======
     * @throws UnsupportedOperationException if {@code value} is not a {@linkplain MemorySegment#isNative() native} segment.
>>>>>>> 16fa7709
     */
    default MemorySegment allocateFrom(AddressLayout layout, MemorySegment value) {
        Objects.requireNonNull(value);
        Objects.requireNonNull(layout);
<<<<<<< HEAD
        MemorySegment seg = allocate(layout);
        layout.varHandle().set(seg, value);
        return seg;
    }

    /**
     * {@return a new memory segment with a {@linkplain MemorySegment#byteSize() byteSize()} of
     * {@code E*layout.byteSize()} initialized with the provided {@code E} {@code byte} {@code elements} as
     * specified by the provided {@code layout} (i.e. byte ordering, alignment and size)}
     *
     * @implSpec The default implementation is equivalent to:
     * {@snippet lang=java :
     *  int size = Objects.requireNonNull(elements).length;
     *  MemorySegment seg = allocateArray(Objects.requireNonNull(elementLayout), size);
     *  MemorySegment.copy(elements, 0, seg, elementLayout, 0, size);
     *  return seg;
     * }
     *
     * @param elementLayout the element layout of the array to be allocated.
     * @param elements      the short elements to be copied to the newly allocated memory block.
=======
        MemorySegment segment = allocateNoInit(layout);
        segment.set(layout, 0, value);
        return segment;
    }

    /**
     * {@return a new memory segment initialized with the contents of the provided segment.}
     * <p>
     * The size of the allocated memory segment is the {@code elementLayout.byteSize() * elementCount}.
     * The contents of the source segment is copied into the result segment element by element, according to the byte
     * order and alignment constraint of the given element layout.
     *
     * @implSpec the default implementation for this method is equivalent to the following code:
     * {@snippet lang = java:
     * MemorySegment dest = this.allocate(elementLayout, elementCount);
     * MemorySegment.copy(source, sourceElementLayout, sourceOffset, dest, elementLayout, 0, elementCount);
     * return dest;
     * }
     * @param elementLayout the element layout of the allocated array.
     * @param source the source segment.
     * @param sourceElementLayout the element layout of the source segment.
     * @param sourceOffset the starting offset, in bytes, of the source segment.
     * @param elementCount the number of elements in the source segment to be copied.
     * @throws IllegalArgumentException if {@code elementLayout.byteSize() != sourceElementLayout.byteSize()}.
     * @throws IllegalArgumentException if the source segment/offset are <a href="MemorySegment.html#segment-alignment">incompatible with the alignment constraint</a>
     * in the source element layout.
     * @throws IllegalArgumentException if {@code elementLayout.byteAlignment() > elementLayout.byteSize()}.
     * @throws IllegalArgumentException if {@code sourceElementLayout.byteAlignment() > sourceElementLayout.byteSize()}.
     * @throws IllegalStateException if the {@linkplain MemorySegment#scope() scope} associated with {@code source} is not
     * {@linkplain MemorySegment.Scope#isAlive() alive}.
     * @throws WrongThreadException if this method is called from a thread {@code T},
     * such that {@code source.isAccessibleBy(T) == false}.
     * @throws IndexOutOfBoundsException if {@code elementCount * sourceElementLayout.byteSize()} overflows.
     * @throws IndexOutOfBoundsException if {@code sourceOffset > source.byteSize() - (elementCount * sourceElementLayout.byteSize())}.
     * @throws IndexOutOfBoundsException if either {@code sourceOffset} or {@code elementCount} are {@code < 0}.
     */
    @ForceInline
    default MemorySegment allocateFrom(ValueLayout elementLayout, MemorySegment source,
                                       ValueLayout sourceElementLayout, long sourceOffset, long elementCount) {
        Objects.requireNonNull(source);
        Objects.requireNonNull(sourceElementLayout);
        Objects.requireNonNull(elementLayout);
        MemorySegment dest = allocateNoInit(elementLayout, elementCount);
        MemorySegment.copy(source, sourceElementLayout, sourceOffset, dest, elementLayout, 0, elementCount);
        return dest;
    }

    /**
     * {@return a new memory segment initialized with the elements in the provided byte array.}
     * <p>
     * The size of the allocated memory segment is {@code elementLayout.byteSize() * elements.length}.
     * The contents of the source array is copied into the result segment element by element, according to the byte
     * order and alignment constraint of the given element layout.
     *
     * @implSpec the default implementation for this method is equivalent to the following code:
     * {@snippet lang = java:
     * this.allocateFrom(layout, MemorySegment.ofArray(array),
     *                   ValueLayout.JAVA_BYTE, 0, array.length)
     *}
     * @param elementLayout the element layout of the array to be allocated.
     * @param elements      the byte elements to be copied to the newly allocated memory block.
     * @throws IllegalArgumentException if {@code elementLayout.byteAlignment() > elementLayout.byteSize()}.
>>>>>>> 16fa7709
     */
    @ForceInline
    default MemorySegment allocateFrom(ValueLayout.OfByte elementLayout, byte... elements) {
        return allocateFrom(elementLayout, MemorySegment.ofArray(elements),
                ValueLayout.JAVA_BYTE, 0, elements.length);
    }

    /**
<<<<<<< HEAD
     * {@return a new memory segment with a {@linkplain MemorySegment#byteSize() byteSize()} of
     * {@code E*layout.byteSize()} initialized with the provided {@code E} {@code short} {@code elements} as
     * specified by the provided {@code layout} (i.e. byte ordering, alignment and size)}
     *
     * @implSpec The default implementation is equivalent to:
     * {@snippet lang=java :
     *  int size = Objects.requireNonNull(elements).length;
     *  MemorySegment seg = allocateArray(Objects.requireNonNull(elementLayout), size);
     *  MemorySegment.copy(elements, 0, seg, elementLayout, 0, size);
     *  return seg;
     * }
     *
     * @param elementLayout the element layout of the array to be allocated.
     * @param elements      the short elements to be copied to the newly allocated memory block.
=======
     * {@return a new memory segment initialized with the elements in the provided short array.}
     * <p>
     * The size of the allocated memory segment is {@code elementLayout.byteSize() * elements.length}.
     * The contents of the source array is copied into the result segment element by element, according to the byte
     * order and alignment constraint of the given element layout.
     *
     * @implSpec the default implementation for this method is equivalent to the following code:
     * {@snippet lang = java:
     * this.allocateFrom(layout, MemorySegment.ofArray(array),
     *                   ValueLayout.JAVA_SHORT, 0, array.length)
     *}
     * @param elementLayout the element layout of the array to be allocated.
     * @param elements      the short elements to be copied to the newly allocated memory block.
     * @throws IllegalArgumentException if {@code elementLayout.byteAlignment() > elementLayout.byteSize()}.
>>>>>>> 16fa7709
     */
    @ForceInline
    default MemorySegment allocateFrom(ValueLayout.OfShort elementLayout, short... elements) {
        return allocateFrom(elementLayout, MemorySegment.ofArray(elements),
                ValueLayout.JAVA_SHORT, 0, elements.length);
    }

    /**
<<<<<<< HEAD
     * {@return a new memory segment with a {@linkplain MemorySegment#byteSize() byteSize()} of
     * {@code E*layout.byteSize()} initialized with the provided {@code E} {@code char} {@code elements} as
     * specified by the provided {@code layout} (i.e. byte ordering, alignment and size)}
     *
     * @implSpec The default implementation is equivalent to:
     * {@snippet lang=java :
     *  int size = Objects.requireNonNull(elements).length;
     *  MemorySegment seg = allocateArray(Objects.requireNonNull(elementLayout), size);
     *  MemorySegment.copy(elements, 0, seg, elementLayout, 0, size);
     *  return seg;
     * }
     *
     * @param elementLayout the element layout of the array to be allocated.
     * @param elements      the short elements to be copied to the newly allocated memory block.
=======
     * {@return a new memory segment initialized with the elements in the provided char array.}
     * <p>
     * The size of the allocated memory segment is {@code elementLayout.byteSize() * elements.length}.
     * The contents of the source array is copied into the result segment element by element, according to the byte
     * order and alignment constraint of the given element layout.
     *
     * @implSpec the default implementation for this method is equivalent to the following code:
     * {@snippet lang = java:
     * this.allocateFrom(layout, MemorySegment.ofArray(array),
     *                   ValueLayout.JAVA_CHAR, 0, array.length)
     *}
     * @param elementLayout the element layout of the array to be allocated.
     * @param elements      the char elements to be copied to the newly allocated memory block.
     * @throws IllegalArgumentException if {@code elementLayout.byteAlignment() > elementLayout.byteSize()}.
>>>>>>> 16fa7709
     */
    @ForceInline
    default MemorySegment allocateFrom(ValueLayout.OfChar elementLayout, char... elements) {
        return allocateFrom(elementLayout, MemorySegment.ofArray(elements),
                ValueLayout.JAVA_CHAR, 0, elements.length);
    }

    /**
<<<<<<< HEAD
     * {@return a new memory segment with a {@linkplain MemorySegment#byteSize() byteSize()} of
     * {@code E*layout.byteSize()} initialized with the provided {@code E} {@code int} {@code elements} as
     * specified by the provided {@code layout} (i.e. byte ordering, alignment and size)}
     *
     * @implSpec The default implementation is equivalent to:
     * {@snippet lang=java :
     *  int size = Objects.requireNonNull(elements).length;
     *  MemorySegment seg = allocateArray(Objects.requireNonNull(elementLayout), size);
     *  MemorySegment.copy(elements, 0, seg, elementLayout, 0, size);
     *  return seg;
     * }
     *
     * @param elementLayout the element layout of the array to be allocated.
     * @param elements      the short elements to be copied to the newly allocated memory block.
=======
     * {@return a new memory segment initialized with the elements in the provided int array.}
     * <p>
     * The size of the allocated memory segment is {@code elementLayout.byteSize() * elements.length}.
     * The contents of the source array is copied into the result segment element by element, according to the byte
     * order and alignment constraint of the given element layout.
     *
     * @implSpec the default implementation for this method is equivalent to the following code:
     * {@snippet lang = java:
     * this.allocateFrom(layout, MemorySegment.ofArray(array),
     *                   ValueLayout.JAVA_INT, 0, array.length)
     *}
     * @param elementLayout the element layout of the array to be allocated.
     * @param elements      the int elements to be copied to the newly allocated memory block.
     * @throws IllegalArgumentException if {@code elementLayout.byteAlignment() > elementLayout.byteSize()}.
>>>>>>> 16fa7709
     */
    @ForceInline
    default MemorySegment allocateFrom(ValueLayout.OfInt elementLayout, int... elements) {
        return allocateFrom(elementLayout, MemorySegment.ofArray(elements),
                ValueLayout.JAVA_INT, 0, elements.length);
    }

    /**
<<<<<<< HEAD
     * {@return a new memory segment with a {@linkplain MemorySegment#byteSize() byteSize()} of
     * {@code E*layout.byteSize()} initialized with the provided {@code E} {@code float} {@code elements} as
     * specified by the provided {@code layout} (i.e. byte ordering, alignment and size)}
     *
     * @implSpec The default implementation is equivalent to:
     * {@snippet lang=java :
     *  int size = Objects.requireNonNull(elements).length;
     *  MemorySegment seg = allocateArray(Objects.requireNonNull(elementLayout), size);
     *  MemorySegment.copy(elements, 0, seg, elementLayout, 0, size);
     *  return seg;
     * }
     *
     * @param elementLayout the element layout of the array to be allocated.
     * @param elements      the short elements to be copied to the newly allocated memory block.
=======
     * {@return a new memory segment initialized with the elements in the provided float array.}
     * <p>
     * The size of the allocated memory segment is {@code elementLayout.byteSize() * elements.length}.
     * The contents of the source array is copied into the result segment element by element, according to the byte
     * order and alignment constraint of the given element layout.
     *
     * @implSpec the default implementation for this method is equivalent to the following code:
     * {@snippet lang = java:
     * this.allocateFrom(layout, MemorySegment.ofArray(array),
     *                   ValueLayout.JAVA_FLOAT, 0, array.length)
     *}
     * @param elementLayout the element layout of the array to be allocated.
     * @param elements the float elements to be copied to the newly allocated memory block.
     * @throws IllegalArgumentException if {@code elementLayout.byteAlignment() > elementLayout.byteSize()}.
>>>>>>> 16fa7709
     */
    @ForceInline
    default MemorySegment allocateFrom(ValueLayout.OfFloat elementLayout, float... elements) {
        return allocateFrom(elementLayout, MemorySegment.ofArray(elements),
                ValueLayout.JAVA_FLOAT, 0, elements.length);
    }

    /**
<<<<<<< HEAD
     * {@return a new memory segment with a {@linkplain MemorySegment#byteSize() byteSize()} of
     * {@code E*layout.byteSize()} initialized with the provided {@code E} {@code long} {@code elements} as
     * specified by the provided {@code layout} (i.e. byte ordering, alignment and size)}
     *
     * @implSpec The default implementation is equivalent to:
     * {@snippet lang=java :
     *  int size = Objects.requireNonNull(elements).length;
     *  MemorySegment seg = allocateArray(Objects.requireNonNull(elementLayout), size);
     *  MemorySegment.copy(elements, 0, seg, elementLayout, 0, size);
     *  return seg;
     * }
     *
     * @param elementLayout the element layout of the array to be allocated.
     * @param elements      the short elements to be copied to the newly allocated memory block.
=======
     * {@return a new memory segment initialized with the elements in the provided long array.}
     * <p>
     * The size of the allocated memory segment is {@code elementLayout.byteSize() * elements.length}.
     * The contents of the source array is copied into the result segment element by element, according to the byte
     * order and alignment constraint of the given element layout.
     *
     * @implSpec the default implementation for this method is equivalent to the following code:
     * {@snippet lang = java:
     * this.allocateFrom(layout, MemorySegment.ofArray(array),
     *                   ValueLayout.JAVA_LONG, 0, array.length)
     *}
     * @param elementLayout the element layout of the array to be allocated.
     * @param elements the long elements to be copied to the newly allocated memory block.
     * @throws IllegalArgumentException if {@code elementLayout.byteAlignment() > elementLayout.byteSize()}.
>>>>>>> 16fa7709
     */
    @ForceInline
    default MemorySegment allocateFrom(ValueLayout.OfLong elementLayout, long... elements) {
        return allocateFrom(elementLayout, MemorySegment.ofArray(elements),
                ValueLayout.JAVA_LONG, 0, elements.length);
    }

    /**
<<<<<<< HEAD
     * {@return a new memory segment with a {@linkplain MemorySegment#byteSize() byteSize()} of
     * {@code E*layout.byteSize()} initialized with the provided {@code E} {@code double} {@code elements} as
     * specified by the provided {@code layout} (i.e. byte ordering, alignment and size)}
     *
     * @implSpec The default implementation is equivalent to:
     * {@snippet lang=java :
     *  int size = Objects.requireNonNull(elements).length;
     *  MemorySegment seg = allocateArray(Objects.requireNonNull(elementLayout), size);
     *  MemorySegment.copy(elements, 0, seg, elementLayout, 0, size);
     *  return seg;
     * }
     *
     * @param elementLayout the element layout of the array to be allocated.
     * @param elements      the short elements to be copied to the newly allocated memory block.
     */
    default MemorySegment allocateArray(ValueLayout.OfDouble elementLayout, double... elements) {
        return copyArrayWithSwapIfNeeded(elements, elementLayout, MemorySegment::ofArray);
    }

    private <Z> MemorySegment copyArrayWithSwapIfNeeded(Z array, ValueLayout elementLayout,
                                                        Function<Z, MemorySegment> heapSegmentFactory) {
        int size = Array.getLength(Objects.requireNonNull(array));
        MemorySegment seg = allocateArray(Objects.requireNonNull(elementLayout), size);
        if (size > 0) {
            MemorySegment.copy(heapSegmentFactory.apply(array), elementLayout, 0,
                    seg, elementLayout.withOrder(ByteOrder.nativeOrder()), 0, size);
        }
        return seg;
=======
     * {@return a new memory segment initialized with the elements in the provided double array.}
     * <p>
     * The size of the allocated memory segment is {@code elementLayout.byteSize() * elements.length}.
     * The contents of the source array is copied into the result segment element by element, according to the byte
     * order and alignment constraint of the given element layout.
     *
     * @implSpec the default implementation for this method is equivalent to the following code:
     * {@snippet lang = java:
     * this.allocateFrom(layout, MemorySegment.ofArray(array),
     *                   ValueLayout.JAVA_DOUBLE, 0, array.length)
     *}
     * @param elementLayout the element layout of the array to be allocated.
     * @param elements      the double elements to be copied to the newly allocated memory block.
     * @throws IllegalArgumentException if {@code elementLayout.byteAlignment() > elementLayout.byteSize()}.
     */
    @ForceInline
    default MemorySegment allocateFrom(ValueLayout.OfDouble elementLayout, double... elements) {
        return allocateFrom(elementLayout, MemorySegment.ofArray(elements),
                ValueLayout.JAVA_DOUBLE, 0, elements.length);
>>>>>>> 16fa7709
    }

    /**
     * {@return a new memory segment with the given layout}
     *
     * @implSpec The default implementation for this method calls
     * {@code this.allocate(layout.byteSize(), layout.byteAlignment())}.
     *
     * @param layout the layout of the block of memory to be allocated.
     */
    default MemorySegment allocate(MemoryLayout layout) {
        Objects.requireNonNull(layout);
        return allocate(layout.byteSize(), layout.byteAlignment());
    }

    /**
     * {@return a new memory segment with the given {@code elementLayout} and {@code count}}
     *
     * @implSpec The default implementation for this method calls
     * {@code this.allocate(MemoryLayout.sequenceLayout(count, elementLayout))}.
     *
     * @param elementLayout the array element layout.
     * @param count the array element count.
     * @throws IllegalArgumentException if {@code elementLayout.byteSize() * count} overflows.
     * @throws IllegalArgumentException if {@code count < 0}.
     */
    default MemorySegment allocate(MemoryLayout elementLayout, long count) {
        Objects.requireNonNull(elementLayout);
        if (count < 0) {
            throw new IllegalArgumentException("Negative array size");
        }
        return allocate(MemoryLayout.sequenceLayout(count, elementLayout));
    }

    /**
     * {@return a new memory segment with the given {@code byteSize}}
     *
     * @implSpec The default implementation for this method calls
     * {@code this.allocate(byteSize, 1)}.
     *
     * @param byteSize the size (in bytes) of the block of memory to be allocated.
     * @throws IllegalArgumentException if {@code byteSize < 0}
     */
    default MemorySegment allocate(long byteSize) {
        return allocate(byteSize, 1);
    }

    /**
     * {@return a new memory segment with the given {@code byteSize} and {@code byteAlignment}}
     *
     * @param byteSize the size (in bytes) of the block of memory to be allocated.
     * @param byteAlignment the alignment (in bytes) of the block of memory to be allocated.
     * @throws IllegalArgumentException if {@code byteSize < 0}, {@code byteAlignment <= 0},
     * or if {@code byteAlignment} is not a power of 2.
     */
    MemorySegment allocate(long byteSize, long byteAlignment);

    /**
     * Returns a segment allocator which responds to allocation requests by returning consecutive slices
     * obtained from the provided segment. Each new allocation request will return a new slice starting at the
     * current offset (modulo additional padding to satisfy alignment constraint), with given size.
     * <p>
     * The returned allocator throws {@link IndexOutOfBoundsException} when a slice of the provided
     * segment with the requested size and alignment cannot be found.
     *
     * @implNote A slicing allocator is not <em>thread-safe</em>.
     *
     * @param segment the segment which the returned allocator should slice from.
     * @return a new slicing allocator
     */
    static SegmentAllocator slicingAllocator(MemorySegment segment) {
        Objects.requireNonNull(segment);
        return new SlicingAllocator(segment);
    }

    /**
     * Returns a segment allocator which responds to allocation requests by recycling a single segment. Each
     * new allocation request will return a new slice starting at the segment offset {@code 0}, hence the name
     * <em>prefix allocator</em>.
     * Equivalent to (but likely more efficient than) the following code:
     * {@snippet lang=java :
     * MemorySegment segment = ...
     * SegmentAllocator prefixAllocator = (size, align) -> segment.asSlice(0, size, align);
     * }
     * The returned allocator throws {@link IndexOutOfBoundsException} when a slice of the provided
     * segment with the requested size and alignment cannot be found.
     *
     * @apiNote A prefix allocator can be useful to limit allocation requests in case a client
     * knows that they have fully processed the contents of the allocated segment before the subsequent allocation request
     * takes place.
     * @implNote While a prefix allocator is <em>thread-safe</em>, concurrent access on the same recycling
     * allocator might cause a thread to overwrite contents written to the underlying segment by a different thread.
     *
     * @param segment the memory segment to be recycled by the returned allocator.
     * @return an allocator which recycles an existing segment upon each new allocation request.
     */
    static SegmentAllocator prefixAllocator(MemorySegment segment) {
        return (AbstractMemorySegmentImpl)Objects.requireNonNull(segment);
    }

    @ForceInline
    private MemorySegment allocateNoInit(long byteSize) {
        return this instanceof ArenaImpl arenaImpl ?
                arenaImpl.allocateNoInit(byteSize, 1) :
                allocate(byteSize);
    }

    @ForceInline
    private MemorySegment allocateNoInit(MemoryLayout layout) {
        return this instanceof ArenaImpl arenaImpl ?
                arenaImpl.allocateNoInit(layout.byteSize(), layout.byteAlignment()) :
                allocate(layout);
    }

    @ForceInline
    private MemorySegment allocateNoInit(MemoryLayout layout, long size) {
        return this instanceof ArenaImpl arenaImpl ?
                arenaImpl.allocateNoInit(layout.byteSize() * size, layout.byteAlignment()) :
                allocate(layout, size);
    }
}<|MERGE_RESOLUTION|>--- conflicted
+++ resolved
@@ -75,12 +75,8 @@
 public interface SegmentAllocator {
 
     /**
-<<<<<<< HEAD
-     * {@return a new memory segment with a Java string converted into a UTF-8 encoded, null-terminated C string}
-=======
      * Converts a Java string into a null-terminated C string using the {@linkplain StandardCharsets#UTF_8 UTF-8} charset,
      * storing the result into a memory segment.
->>>>>>> 16fa7709
      * <p>
      * Calling this method is equivalent to the following code:
      * {@snippet lang = java:
@@ -110,11 +106,6 @@
      * the string, such as {@link MemorySegment#getString(long)}, the string
      * will appear truncated when read again.
      *
-<<<<<<< HEAD
-     * @implSpec The default implementation for this method copies the contents of the provided Java string
-     * into a new memory segment obtained by calling {@code this.allocate(str.length() + 1)}.
-     * @param str the Java string to be converted into a C string.
-=======
      * @param str     the Java string to be converted into a C string.
      * @param charset the charset used to {@linkplain Charset#newEncoder() encode} the string bytes.
      * @return a new native segment containing the converted C string.
@@ -127,7 +118,6 @@
      *     <li>{@code N} is the size (in bytes) of the terminator char according to the provided charset. For instance,
      *     this is 1 for {@link StandardCharsets#US_ASCII} and 2 for {@link StandardCharsets#UTF_16}.</li>
      * </ul>
->>>>>>> 16fa7709
      */
     @ForceInline
     default MemorySegment allocateFrom(String str, Charset charset) {
@@ -153,16 +143,11 @@
     }
 
     /**
-<<<<<<< HEAD
-     * {@return a new memory segment initialized with the provided {@code byte} {@code value} as
-     * specified by the provided {@code layout} (i.e. byte ordering, alignment and size)}
-=======
      * {@return a new memory segment initialized with the provided byte value.}
      * <p>
      * The size of the allocated memory segment is the {@linkplain MemoryLayout#byteSize() size} of the given layout.
      * The given value is written into the segment according to the byte order and alignment constraint of the
      * given layout.
->>>>>>> 16fa7709
      *
      * @implSpec The default implementation is equivalent to:
      * {@snippet lang=java :
@@ -176,28 +161,17 @@
      */
     default MemorySegment allocateFrom(ValueLayout.OfByte layout, byte value) {
         Objects.requireNonNull(layout);
-<<<<<<< HEAD
-        VarHandle handle = layout.varHandle();
-        MemorySegment seg = allocate(layout);
-        handle.set(seg, value);
-=======
         MemorySegment seg = allocateNoInit(layout);
         seg.set(layout, 0, value);
->>>>>>> 16fa7709
         return seg;
     }
 
     /**
-<<<<<<< HEAD
-     * {@return a new memory segment initialized with the provided {@code char} {@code value} as
-     * specified by the provided {@code layout} (i.e. byte ordering, alignment and size)}
-=======
      * {@return a new memory segment initialized with the provided char value.}
      * <p>
      * The size of the allocated memory segment is the {@linkplain MemoryLayout#byteSize() size} of the given layout.
      * The given value is written into the segment according to the byte order and alignment constraint of the
      * given layout.
->>>>>>> 16fa7709
      *
      * @implSpec The default implementation is equivalent to:
      * {@snippet lang=java :
@@ -211,28 +185,17 @@
      */
     default MemorySegment allocateFrom(ValueLayout.OfChar layout, char value) {
         Objects.requireNonNull(layout);
-<<<<<<< HEAD
-        VarHandle handle = layout.varHandle();
-        MemorySegment seg = allocate(layout);
-        handle.set(seg, value);
-=======
         MemorySegment seg = allocateNoInit(layout);
         seg.set(layout, 0, value);
->>>>>>> 16fa7709
         return seg;
     }
 
     /**
-<<<<<<< HEAD
-     * {@return a new memory segment initialized with the provided {@code short} {@code value} as
-     * specified by the provided {@code layout} (i.e. byte ordering, alignment and size)}
-=======
      * {@return a new memory segment initialized with the provided short value.}
      * <p>
      * The size of the allocated memory segment is the {@linkplain MemoryLayout#byteSize() size} of the given layout.
      * The given value is written into the segment according to the byte order and alignment constraint of the
      * given layout.
->>>>>>> 16fa7709
      *
      * @implSpec The default implementation is equivalent to:
      * {@snippet lang=java :
@@ -246,28 +209,17 @@
      */
     default MemorySegment allocateFrom(ValueLayout.OfShort layout, short value) {
         Objects.requireNonNull(layout);
-<<<<<<< HEAD
-        VarHandle handle = layout.varHandle();
-        MemorySegment seg = allocate(layout);
-        handle.set(seg, value);
-=======
         MemorySegment seg = allocateNoInit(layout);
         seg.set(layout, 0, value);
->>>>>>> 16fa7709
         return seg;
     }
 
     /**
-<<<<<<< HEAD
-     * {@return a new memory segment initialized with the provided {@code int} {@code value} as
-     * specified by the provided {@code layout} (i.e. byte ordering, alignment and size)}
-=======
      * {@return a new memory segment initialized with the provided int value.}
      * <p>
      * The size of the allocated memory segment is the {@linkplain MemoryLayout#byteSize() size} of the given layout.
      * The given value is written into the segment according to the byte order and alignment constraint of the
      * given layout.
->>>>>>> 16fa7709
      *
      * @implSpec The default implementation is equivalent to:
      * {@snippet lang=java :
@@ -281,28 +233,17 @@
      */
     default MemorySegment allocateFrom(ValueLayout.OfInt layout, int value) {
         Objects.requireNonNull(layout);
-<<<<<<< HEAD
-        VarHandle handle = layout.varHandle();
-        MemorySegment seg = allocate(layout);
-        handle.set(seg, value);
-=======
         MemorySegment seg = allocateNoInit(layout);
         seg.set(layout, 0, value);
->>>>>>> 16fa7709
         return seg;
     }
 
     /**
-<<<<<<< HEAD
-     * {@return a new memory segment initialized with the provided {@code float} {@code value} as
-     * specified by the provided {@code layout} (i.e. byte ordering, alignment and size)}
-=======
      * {@return a new memory segment initialized with the provided float value.}
      * <p>
      * The size of the allocated memory segment is the {@linkplain MemoryLayout#byteSize() size} of the given layout.
      * The given value is written into the segment according to the byte order and alignment constraint of the
      * given layout.
->>>>>>> 16fa7709
      *
      * @implSpec The default implementation is equivalent to:
      * {@snippet lang=java :
@@ -316,28 +257,17 @@
      */
     default MemorySegment allocateFrom(ValueLayout.OfFloat layout, float value) {
         Objects.requireNonNull(layout);
-<<<<<<< HEAD
-        VarHandle handle = layout.varHandle();
-        MemorySegment seg = allocate(layout);
-        handle.set(seg, value);
-=======
         MemorySegment seg = allocateNoInit(layout);
         seg.set(layout, 0, value);
->>>>>>> 16fa7709
         return seg;
     }
 
     /**
-<<<<<<< HEAD
-     * {@return a new memory segment initialized with the provided {@code long} {@code value} as
-     * specified by the provided {@code layout} (i.e. byte ordering, alignment and size)}
-=======
      * {@return a new memory segment initialized with the provided long value.}
      * <p>
      * The size of the allocated memory segment is the {@linkplain MemoryLayout#byteSize() size} of the given layout.
      * The given value is written into the segment according to the byte order and alignment constraint of the
      * given layout.
->>>>>>> 16fa7709
      *
      * @implSpec The default implementation is equivalent to:
      * {@snippet lang=java :
@@ -351,28 +281,17 @@
      */
     default MemorySegment allocateFrom(ValueLayout.OfLong layout, long value) {
         Objects.requireNonNull(layout);
-<<<<<<< HEAD
-        VarHandle handle = layout.varHandle();
-        MemorySegment seg = allocate(layout);
-        handle.set(seg, value);
-=======
         MemorySegment seg = allocateNoInit(layout);
         seg.set(layout, 0, value);
->>>>>>> 16fa7709
         return seg;
     }
 
     /**
-<<<<<<< HEAD
-     * {@return a new memory segment initialized with the provided {@code double} {@code value} as
-     * specified by the provided {@code layout} (i.e. byte ordering, alignment and size)}
-=======
      * {@return a new memory segment initialized with the provided double value.}
      * <p>
      * The size of the allocated memory segment is the {@linkplain MemoryLayout#byteSize() size} of the given layout.
      * The given value is written into the segment according to the byte order and alignment constraint of the
      * given layout.
->>>>>>> 16fa7709
      *
      * @implSpec The default implementation is equivalent to:
      * {@snippet lang=java :
@@ -386,32 +305,19 @@
      */
     default MemorySegment allocateFrom(ValueLayout.OfDouble layout, double value) {
         Objects.requireNonNull(layout);
-<<<<<<< HEAD
-        VarHandle handle = layout.varHandle();
-        MemorySegment seg = allocate(layout);
-        handle.set(seg, value);
-=======
         MemorySegment seg = allocateNoInit(layout);
         seg.set(layout, 0, value);
->>>>>>> 16fa7709
         return seg;
     }
 
     /**
-<<<<<<< HEAD
-     * {@return a new memory segment initialized with the address of the provided {@code value} as
-     * specified by the provided {@code layout} (i.e. byte ordering, alignment and size)}
+     * {@return a new memory segment initialized with the {@linkplain MemorySegment#address() address} of the provided memory segment.}
      * <p>
      * The address value might be narrowed according to the platform address size (see {@link ValueLayout#ADDRESS}).
-=======
-     * {@return a new memory segment initialized with the {@linkplain MemorySegment#address() address} of the provided memory segment.}
-     * <p>
-     * The address value might be narrowed according to the platform address size (see {@link ValueLayout#ADDRESS}).
-     * <p>
-     * The size of the allocated memory segment is the {@linkplain MemoryLayout#byteSize() size} of the given layout.
-     * The given value is written into the segment according to the byte order and alignment constraint of the
-     * given layout.
->>>>>>> 16fa7709
+     * <p>
+     * The size of the allocated memory segment is the {@linkplain MemoryLayout#byteSize() size} of the given layout.
+     * The given value is written into the segment according to the byte order and alignment constraint of the
+     * given layout.
      *
      * @implSpec The default implementation is equivalent to:
      * {@snippet lang=java :
@@ -423,36 +329,11 @@
      *
      * @param layout the layout of the block of memory to be allocated.
      * @param value  the value to be set in the newly allocated memory segment.
-<<<<<<< HEAD
-=======
      * @throws UnsupportedOperationException if {@code value} is not a {@linkplain MemorySegment#isNative() native} segment.
->>>>>>> 16fa7709
      */
     default MemorySegment allocateFrom(AddressLayout layout, MemorySegment value) {
         Objects.requireNonNull(value);
         Objects.requireNonNull(layout);
-<<<<<<< HEAD
-        MemorySegment seg = allocate(layout);
-        layout.varHandle().set(seg, value);
-        return seg;
-    }
-
-    /**
-     * {@return a new memory segment with a {@linkplain MemorySegment#byteSize() byteSize()} of
-     * {@code E*layout.byteSize()} initialized with the provided {@code E} {@code byte} {@code elements} as
-     * specified by the provided {@code layout} (i.e. byte ordering, alignment and size)}
-     *
-     * @implSpec The default implementation is equivalent to:
-     * {@snippet lang=java :
-     *  int size = Objects.requireNonNull(elements).length;
-     *  MemorySegment seg = allocateArray(Objects.requireNonNull(elementLayout), size);
-     *  MemorySegment.copy(elements, 0, seg, elementLayout, 0, size);
-     *  return seg;
-     * }
-     *
-     * @param elementLayout the element layout of the array to be allocated.
-     * @param elements      the short elements to be copied to the newly allocated memory block.
-=======
         MemorySegment segment = allocateNoInit(layout);
         segment.set(layout, 0, value);
         return segment;
@@ -515,7 +396,6 @@
      * @param elementLayout the element layout of the array to be allocated.
      * @param elements      the byte elements to be copied to the newly allocated memory block.
      * @throws IllegalArgumentException if {@code elementLayout.byteAlignment() > elementLayout.byteSize()}.
->>>>>>> 16fa7709
      */
     @ForceInline
     default MemorySegment allocateFrom(ValueLayout.OfByte elementLayout, byte... elements) {
@@ -524,37 +404,20 @@
     }
 
     /**
-<<<<<<< HEAD
-     * {@return a new memory segment with a {@linkplain MemorySegment#byteSize() byteSize()} of
-     * {@code E*layout.byteSize()} initialized with the provided {@code E} {@code short} {@code elements} as
-     * specified by the provided {@code layout} (i.e. byte ordering, alignment and size)}
-     *
-     * @implSpec The default implementation is equivalent to:
-     * {@snippet lang=java :
-     *  int size = Objects.requireNonNull(elements).length;
-     *  MemorySegment seg = allocateArray(Objects.requireNonNull(elementLayout), size);
-     *  MemorySegment.copy(elements, 0, seg, elementLayout, 0, size);
-     *  return seg;
-     * }
-     *
+     * {@return a new memory segment initialized with the elements in the provided short array.}
+     * <p>
+     * The size of the allocated memory segment is {@code elementLayout.byteSize() * elements.length}.
+     * The contents of the source array is copied into the result segment element by element, according to the byte
+     * order and alignment constraint of the given element layout.
+     *
+     * @implSpec the default implementation for this method is equivalent to the following code:
+     * {@snippet lang = java:
+     * this.allocateFrom(layout, MemorySegment.ofArray(array),
+     *                   ValueLayout.JAVA_SHORT, 0, array.length)
+     *}
      * @param elementLayout the element layout of the array to be allocated.
      * @param elements      the short elements to be copied to the newly allocated memory block.
-=======
-     * {@return a new memory segment initialized with the elements in the provided short array.}
-     * <p>
-     * The size of the allocated memory segment is {@code elementLayout.byteSize() * elements.length}.
-     * The contents of the source array is copied into the result segment element by element, according to the byte
-     * order and alignment constraint of the given element layout.
-     *
-     * @implSpec the default implementation for this method is equivalent to the following code:
-     * {@snippet lang = java:
-     * this.allocateFrom(layout, MemorySegment.ofArray(array),
-     *                   ValueLayout.JAVA_SHORT, 0, array.length)
-     *}
-     * @param elementLayout the element layout of the array to be allocated.
-     * @param elements      the short elements to be copied to the newly allocated memory block.
-     * @throws IllegalArgumentException if {@code elementLayout.byteAlignment() > elementLayout.byteSize()}.
->>>>>>> 16fa7709
+     * @throws IllegalArgumentException if {@code elementLayout.byteAlignment() > elementLayout.byteSize()}.
      */
     @ForceInline
     default MemorySegment allocateFrom(ValueLayout.OfShort elementLayout, short... elements) {
@@ -563,22 +426,6 @@
     }
 
     /**
-<<<<<<< HEAD
-     * {@return a new memory segment with a {@linkplain MemorySegment#byteSize() byteSize()} of
-     * {@code E*layout.byteSize()} initialized with the provided {@code E} {@code char} {@code elements} as
-     * specified by the provided {@code layout} (i.e. byte ordering, alignment and size)}
-     *
-     * @implSpec The default implementation is equivalent to:
-     * {@snippet lang=java :
-     *  int size = Objects.requireNonNull(elements).length;
-     *  MemorySegment seg = allocateArray(Objects.requireNonNull(elementLayout), size);
-     *  MemorySegment.copy(elements, 0, seg, elementLayout, 0, size);
-     *  return seg;
-     * }
-     *
-     * @param elementLayout the element layout of the array to be allocated.
-     * @param elements      the short elements to be copied to the newly allocated memory block.
-=======
      * {@return a new memory segment initialized with the elements in the provided char array.}
      * <p>
      * The size of the allocated memory segment is {@code elementLayout.byteSize() * elements.length}.
@@ -593,7 +440,6 @@
      * @param elementLayout the element layout of the array to be allocated.
      * @param elements      the char elements to be copied to the newly allocated memory block.
      * @throws IllegalArgumentException if {@code elementLayout.byteAlignment() > elementLayout.byteSize()}.
->>>>>>> 16fa7709
      */
     @ForceInline
     default MemorySegment allocateFrom(ValueLayout.OfChar elementLayout, char... elements) {
@@ -602,22 +448,6 @@
     }
 
     /**
-<<<<<<< HEAD
-     * {@return a new memory segment with a {@linkplain MemorySegment#byteSize() byteSize()} of
-     * {@code E*layout.byteSize()} initialized with the provided {@code E} {@code int} {@code elements} as
-     * specified by the provided {@code layout} (i.e. byte ordering, alignment and size)}
-     *
-     * @implSpec The default implementation is equivalent to:
-     * {@snippet lang=java :
-     *  int size = Objects.requireNonNull(elements).length;
-     *  MemorySegment seg = allocateArray(Objects.requireNonNull(elementLayout), size);
-     *  MemorySegment.copy(elements, 0, seg, elementLayout, 0, size);
-     *  return seg;
-     * }
-     *
-     * @param elementLayout the element layout of the array to be allocated.
-     * @param elements      the short elements to be copied to the newly allocated memory block.
-=======
      * {@return a new memory segment initialized with the elements in the provided int array.}
      * <p>
      * The size of the allocated memory segment is {@code elementLayout.byteSize() * elements.length}.
@@ -632,7 +462,6 @@
      * @param elementLayout the element layout of the array to be allocated.
      * @param elements      the int elements to be copied to the newly allocated memory block.
      * @throws IllegalArgumentException if {@code elementLayout.byteAlignment() > elementLayout.byteSize()}.
->>>>>>> 16fa7709
      */
     @ForceInline
     default MemorySegment allocateFrom(ValueLayout.OfInt elementLayout, int... elements) {
@@ -641,22 +470,6 @@
     }
 
     /**
-<<<<<<< HEAD
-     * {@return a new memory segment with a {@linkplain MemorySegment#byteSize() byteSize()} of
-     * {@code E*layout.byteSize()} initialized with the provided {@code E} {@code float} {@code elements} as
-     * specified by the provided {@code layout} (i.e. byte ordering, alignment and size)}
-     *
-     * @implSpec The default implementation is equivalent to:
-     * {@snippet lang=java :
-     *  int size = Objects.requireNonNull(elements).length;
-     *  MemorySegment seg = allocateArray(Objects.requireNonNull(elementLayout), size);
-     *  MemorySegment.copy(elements, 0, seg, elementLayout, 0, size);
-     *  return seg;
-     * }
-     *
-     * @param elementLayout the element layout of the array to be allocated.
-     * @param elements      the short elements to be copied to the newly allocated memory block.
-=======
      * {@return a new memory segment initialized with the elements in the provided float array.}
      * <p>
      * The size of the allocated memory segment is {@code elementLayout.byteSize() * elements.length}.
@@ -671,7 +484,6 @@
      * @param elementLayout the element layout of the array to be allocated.
      * @param elements the float elements to be copied to the newly allocated memory block.
      * @throws IllegalArgumentException if {@code elementLayout.byteAlignment() > elementLayout.byteSize()}.
->>>>>>> 16fa7709
      */
     @ForceInline
     default MemorySegment allocateFrom(ValueLayout.OfFloat elementLayout, float... elements) {
@@ -680,22 +492,6 @@
     }
 
     /**
-<<<<<<< HEAD
-     * {@return a new memory segment with a {@linkplain MemorySegment#byteSize() byteSize()} of
-     * {@code E*layout.byteSize()} initialized with the provided {@code E} {@code long} {@code elements} as
-     * specified by the provided {@code layout} (i.e. byte ordering, alignment and size)}
-     *
-     * @implSpec The default implementation is equivalent to:
-     * {@snippet lang=java :
-     *  int size = Objects.requireNonNull(elements).length;
-     *  MemorySegment seg = allocateArray(Objects.requireNonNull(elementLayout), size);
-     *  MemorySegment.copy(elements, 0, seg, elementLayout, 0, size);
-     *  return seg;
-     * }
-     *
-     * @param elementLayout the element layout of the array to be allocated.
-     * @param elements      the short elements to be copied to the newly allocated memory block.
-=======
      * {@return a new memory segment initialized with the elements in the provided long array.}
      * <p>
      * The size of the allocated memory segment is {@code elementLayout.byteSize() * elements.length}.
@@ -710,7 +506,6 @@
      * @param elementLayout the element layout of the array to be allocated.
      * @param elements the long elements to be copied to the newly allocated memory block.
      * @throws IllegalArgumentException if {@code elementLayout.byteAlignment() > elementLayout.byteSize()}.
->>>>>>> 16fa7709
      */
     @ForceInline
     default MemorySegment allocateFrom(ValueLayout.OfLong elementLayout, long... elements) {
@@ -719,36 +514,6 @@
     }
 
     /**
-<<<<<<< HEAD
-     * {@return a new memory segment with a {@linkplain MemorySegment#byteSize() byteSize()} of
-     * {@code E*layout.byteSize()} initialized with the provided {@code E} {@code double} {@code elements} as
-     * specified by the provided {@code layout} (i.e. byte ordering, alignment and size)}
-     *
-     * @implSpec The default implementation is equivalent to:
-     * {@snippet lang=java :
-     *  int size = Objects.requireNonNull(elements).length;
-     *  MemorySegment seg = allocateArray(Objects.requireNonNull(elementLayout), size);
-     *  MemorySegment.copy(elements, 0, seg, elementLayout, 0, size);
-     *  return seg;
-     * }
-     *
-     * @param elementLayout the element layout of the array to be allocated.
-     * @param elements      the short elements to be copied to the newly allocated memory block.
-     */
-    default MemorySegment allocateArray(ValueLayout.OfDouble elementLayout, double... elements) {
-        return copyArrayWithSwapIfNeeded(elements, elementLayout, MemorySegment::ofArray);
-    }
-
-    private <Z> MemorySegment copyArrayWithSwapIfNeeded(Z array, ValueLayout elementLayout,
-                                                        Function<Z, MemorySegment> heapSegmentFactory) {
-        int size = Array.getLength(Objects.requireNonNull(array));
-        MemorySegment seg = allocateArray(Objects.requireNonNull(elementLayout), size);
-        if (size > 0) {
-            MemorySegment.copy(heapSegmentFactory.apply(array), elementLayout, 0,
-                    seg, elementLayout.withOrder(ByteOrder.nativeOrder()), 0, size);
-        }
-        return seg;
-=======
      * {@return a new memory segment initialized with the elements in the provided double array.}
      * <p>
      * The size of the allocated memory segment is {@code elementLayout.byteSize() * elements.length}.
@@ -768,7 +533,6 @@
     default MemorySegment allocateFrom(ValueLayout.OfDouble elementLayout, double... elements) {
         return allocateFrom(elementLayout, MemorySegment.ofArray(elements),
                 ValueLayout.JAVA_DOUBLE, 0, elements.length);
->>>>>>> 16fa7709
     }
 
     /**
