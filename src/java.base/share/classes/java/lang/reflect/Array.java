--- conflicted
+++ resolved
@@ -25,12 +25,8 @@
 
 package java.lang.reflect;
 
-<<<<<<< HEAD
 import java.util.Objects;
-import jdk.internal.HotSpotIntrinsicCandidate;
-=======
 import jdk.internal.vm.annotation.IntrinsicCandidate;
->>>>>>> 4fe07ccc
 
 /**
  * The {@code Array} class provides static methods to dynamically create and
