/*
 * Copyright (c) 2012, 2022, Oracle and/or its affiliates. All rights reserved.
 * DO NOT ALTER OR REMOVE COPYRIGHT NOTICES OR THIS FILE HEADER.
 *
 * This code is free software; you can redistribute it and/or modify it
 * under the terms of the GNU General Public License version 2 only, as
 * published by the Free Software Foundation.  Oracle designates this
 * particular file as subject to the "Classpath" exception as provided
 * by Oracle in the LICENSE file that accompanied this code.
 *
 * This code is distributed in the hope that it will be useful, but WITHOUT
 * ANY WARRANTY; without even the implied warranty of MERCHANTABILITY or
 * FITNESS FOR A PARTICULAR PURPOSE.  See the GNU General Public License
 * version 2 for more details (a copy is included in the LICENSE file that
 * accompanied this code).
 *
 * You should have received a copy of the GNU General Public License version
 * 2 along with this work; if not, write to the Free Software Foundation,
 * Inc., 51 Franklin St, Fifth Floor, Boston, MA 02110-1301 USA.
 *
 * Please contact Oracle, 500 Oracle Parkway, Redwood Shores, CA 94065 USA
 * or visit www.oracle.com if you need additional information or have any
 * questions.
 */

package java.lang.reflect;

import java.lang.annotation.*;
import java.util.Arrays;
import java.util.Map;
import java.util.Set;
import java.util.Objects;
import java.util.StringJoiner;
import java.util.stream.Stream;
import java.util.stream.Collectors;

import jdk.internal.access.SharedSecrets;
import sun.reflect.annotation.AnnotationParser;
import sun.reflect.annotation.AnnotationSupport;
import sun.reflect.annotation.TypeAnnotationParser;
import sun.reflect.annotation.TypeAnnotation;
import sun.reflect.generics.reflectiveObjects.ParameterizedTypeImpl;
import sun.reflect.generics.repository.ConstructorRepository;

/**
 * A shared superclass for the common functionality of {@link Method}
 * and {@link Constructor}.
 *
 * @since 1.8
 */
public abstract sealed class Executable extends AccessibleObject
    implements Member, GenericDeclaration permits Constructor, Method {
    /*
     * Only grant package-visibility to the constructor.
     */
    @SuppressWarnings("deprecation")
    Executable() {}

    /**
     * Accessor method to allow code sharing
     */
    abstract byte[] getAnnotationBytes();

    /**
     * Does the Executable have generic information.
     */
    abstract boolean hasGenericInformation();

    abstract ConstructorRepository getGenericInfo();

    boolean equalParamTypes(Class<?>[] params1, Class<?>[] params2) {
        /* Avoid unnecessary cloning */
        if (params1.length == params2.length) {
            for (int i = 0; i < params1.length; i++) {
                if (params1[i] != params2[i])
                    return false;
            }
            return true;
        }
        return false;
    }

    Annotation[][] parseParameterAnnotations(byte[] parameterAnnotations) {
        return AnnotationParser.parseParameterAnnotations(
               parameterAnnotations,
               SharedSecrets.getJavaLangAccess().
               getConstantPool(getDeclaringClass()),
               getDeclaringClass());
    }

    void printModifiersIfNonzero(StringBuilder sb, int mask, boolean isDefault) {
        int mod = getModifiers() & mask;

        if (mod != 0 && !isDefault) {
            sb.append(Modifier.toString(mod)).append(' ');
        } else {
            int access_mod = mod & Modifier.ACCESS_MODIFIERS;
            if (access_mod != 0)
                sb.append(Modifier.toString(access_mod)).append(' ');
            if (isDefault)
                sb.append("default ");
            mod = (mod & ~Modifier.ACCESS_MODIFIERS);
            if (mod != 0)
                sb.append(Modifier.toString(mod)).append(' ');
        }
    }

    String sharedToString(int modifierMask,
                          boolean isDefault,
                          Class<?>[] parameterTypes,
                          Class<?>[] exceptionTypes) {
        try {
            StringBuilder sb = new StringBuilder();

            printModifiersIfNonzero(sb, modifierMask, isDefault);
            specificToStringHeader(sb);
            sb.append(Arrays.stream(parameterTypes)
                      .map(Type::getTypeName)
                      .collect(Collectors.joining(",", "(", ")")));
            if (exceptionTypes.length > 0) {
                sb.append(Arrays.stream(exceptionTypes)
                          .map(Type::getTypeName)
                          .collect(Collectors.joining(",", " throws ", "")));
            }
            return sb.toString();
        } catch (Exception e) {
            return "<" + e + ">";
        }
    }

    /**
     * Generate toString header information specific to a method or
     * constructor.
     */
    abstract void specificToStringHeader(StringBuilder sb);

    static String typeVarBounds(TypeVariable<?> typeVar) {
        Type[] bounds = typeVar.getBounds();
        if (bounds.length == 1 && bounds[0].equals(Object.class)) {
            return typeVar.getName();
        } else {
            return typeVar.getName() + " extends " +
                Arrays.stream(bounds)
                .map(Type::getTypeName)
                .collect(Collectors.joining(" & "));
        }
    }

    String sharedToGenericString(int modifierMask, boolean isDefault) {
        try {
            StringBuilder sb = new StringBuilder();

            printModifiersIfNonzero(sb, modifierMask, isDefault);

            TypeVariable<?>[] typeparms = getTypeParameters();
            if (typeparms.length > 0) {
                sb.append(Arrays.stream(typeparms)
                          .map(Executable::typeVarBounds)
                          .collect(Collectors.joining(",", "<", "> ")));
            }

            specificToGenericStringHeader(sb);

            sb.append('(');
            StringJoiner sj = new StringJoiner(",");
            Type[] params = getGenericParameterTypes();
            for (int j = 0; j < params.length; j++) {
                String param = params[j].getTypeName();
                if (isVarArgs() && (j == params.length - 1)) // replace T[] with T...
                    param = param.replaceFirst("\\[\\]$", "...");
                sj.add(param);
            }
            sb.append(sj.toString());
            sb.append(')');

            Type[] exceptionTypes = getGenericExceptionTypes();
            if (exceptionTypes.length > 0) {
                sb.append(Arrays.stream(exceptionTypes)
                          .map(Type::getTypeName)
                          .collect(Collectors.joining(",", " throws ", "")));
            }
            return sb.toString();
        } catch (Exception e) {
            return "<" + e + ">";
        }
    }

    /**
     * Generate toGenericString header information specific to a
     * method or constructor.
     */
    abstract void specificToGenericStringHeader(StringBuilder sb);

    /**
     * Returns the {@code Class} object representing the class or interface
     * that declares the executable represented by this object.
     */
    public abstract Class<?> getDeclaringClass();

    /**
     * Returns the name of the executable represented by this object.
     */
    public abstract String getName();

    /**
     * {@return the Java language {@linkplain Modifier modifiers} for
     * the executable represented by this object}
     * @see #accessFlags
     */
    public abstract int getModifiers();

    /**
     * {@return an unmodifiable set of the {@linkplain AccessFlag
     * access flags} for the executable represented by this object,
     * possibly empty}
     *
<<<<<<< HEAD
     * @implSpec
     * Map this executable's {@linkplain #getModifiers() modifiers} to
     * access flags using {@link AccessFlag#maskToAccessFlags} for a
     * {@linkplain AccessFlag.Location#METHOD method location}
     *
=======
>>>>>>> c1040897
     * @see #getModifiers()
     * @jvms 4.6 Methods
     * @since 20
     */
    @Override
    public Set<AccessFlag> accessFlags() {
<<<<<<< HEAD
        return AccessFlag.maskToAccessFlags(getModifiers(), AccessFlag.Location.METHOD);
=======
        return AccessFlag.maskToAccessFlags(getModifiers(),
                                            AccessFlag.Location.METHOD);
>>>>>>> c1040897
    }

    /**
     * Returns an array of {@code TypeVariable} objects that represent the
     * type variables declared by the generic declaration represented by this
     * {@code GenericDeclaration} object, in declaration order.  Returns an
     * array of length 0 if the underlying generic declaration declares no type
     * variables.
     *
     * @return an array of {@code TypeVariable} objects that represent
     *     the type variables declared by this generic declaration
     * @throws GenericSignatureFormatError if the generic
     *     signature of this generic declaration does not conform to
     *     the format specified in
     *     <cite>The Java Virtual Machine Specification</cite>
     */
    public abstract TypeVariable<?>[] getTypeParameters();

    // returns shared array of parameter types - must never give it out
    // to the untrusted code...
    abstract Class<?>[] getSharedParameterTypes();

    // returns shared array of exception types - must never give it out
    // to the untrusted code...
    abstract Class<?>[] getSharedExceptionTypes();

    /**
     * Returns an array of {@code Class} objects that represent the formal
     * parameter types, in declaration order, of the executable
     * represented by this object.  Returns an array of length
     * 0 if the underlying executable takes no parameters.
     * Note that the constructors of some inner classes
     * may have an implicitly declared parameter in addition to
     * explicitly declared ones.
     *
     * @return the parameter types for the executable this object
     * represents
     */
    public abstract Class<?>[] getParameterTypes();

    /**
     * Returns the number of formal parameters (whether explicitly
     * declared or implicitly declared or neither) for the executable
     * represented by this object.
     *
     * @return The number of formal parameters for the executable this
     * object represents
     */
    public abstract int getParameterCount();

    /**
     * Returns an array of {@code Type} objects that represent the
     * formal parameter types, in declaration order, of the executable
     * represented by this object. An array of length 0 is returned if the
     * underlying executable takes no parameters.  Note that the
     * constructors of some inner classes may have an implicitly
     * declared parameter in addition to explicitly declared ones.
     * Also note that as a <a
     * href="{@docRoot}/java.base/java/lang/reflect/package-summary.html#LanguageJvmModel">modeling
     * artifact</a>, the number of returned parameters can differ
     * depending on whether or not generic information is present. If
     * generic information is present, only parameters explicitly
     * present in the source will be returned; if generic information
     * is not present, implicit and synthetic parameters may be
     * returned as well.
     *
     * <p>If a formal parameter type is a parameterized type,
     * the {@code Type} object returned for it must accurately reflect
     * the actual type arguments used in the source code.
     *
     * <p>If a formal parameter type is a type variable or a parameterized
     * type, it is created. Otherwise, it is resolved.
     *
     * @return an array of {@code Type}s that represent the formal
     *     parameter types of the underlying executable, in declaration order
     * @throws GenericSignatureFormatError
     *     if the generic method signature does not conform to the format
     *     specified in
     *     <cite>The Java Virtual Machine Specification</cite>
     * @throws TypeNotPresentException if any of the parameter
     *     types of the underlying executable refers to a non-existent type
     *     declaration
     * @throws MalformedParameterizedTypeException if any of
     *     the underlying executable's parameter types refer to a parameterized
     *     type that cannot be instantiated for any reason
     */
    public Type[] getGenericParameterTypes() {
        if (hasGenericInformation())
            return getGenericInfo().getParameterTypes();
        else
            return getParameterTypes();
    }

    /**
     * Behaves like {@code getGenericParameterTypes}, but returns type
     * information for all parameters, including synthetic parameters.
     */
    Type[] getAllGenericParameterTypes() {
        final boolean genericInfo = hasGenericInformation();

        // Easy case: we don't have generic parameter information.  In
        // this case, we just return the result of
        // getParameterTypes().
        if (!genericInfo) {
            return getParameterTypes();
        } else {
            final boolean realParamData = hasRealParameterData();
            final Type[] genericParamTypes = getGenericParameterTypes();
            final Type[] nonGenericParamTypes = getParameterTypes();
            // If we have real parameter data, then we use the
            // synthetic and mandate flags to our advantage.
            if (realParamData) {
                final Type[] out = new Type[nonGenericParamTypes.length];
                final Parameter[] params = getParameters();
                int fromidx = 0;
                for (int i = 0; i < out.length; i++) {
                    final Parameter param = params[i];
                    if (param.isSynthetic() || param.isImplicit()) {
                        // If we hit a synthetic or mandated parameter,
                        // use the non generic parameter info.
                        out[i] = nonGenericParamTypes[i];
                    } else {
                        // Otherwise, use the generic parameter info.
                        out[i] = genericParamTypes[fromidx];
                        fromidx++;
                    }
                }
                return out;
            } else {
                // Otherwise, use the non-generic parameter data.
                // Without method parameter reflection data, we have
                // no way to figure out which parameters are
                // synthetic/mandated, thus, no way to match up the
                // indexes.
                return genericParamTypes.length == nonGenericParamTypes.length ?
                    genericParamTypes : nonGenericParamTypes;
            }
        }
    }

    /**
     * {@return an array of {@code Parameter} objects representing
     * all the parameters to the underlying executable represented by
     * this object} An array of length 0 is returned if the executable
     * has no parameters.
     *
     * <p>The parameters of the underlying executable do not necessarily
     * have unique names, or names that are legal identifiers in the
     * Java programming language (JLS {@jls 3.8}).
     *
     * @throws MalformedParametersException if the class file contains
     * a MethodParameters attribute that is improperly formatted.
     */
    public Parameter[] getParameters() {
        // TODO: This may eventually need to be guarded by security
        // mechanisms similar to those in Field, Method, etc.
        //
        // Need to copy the cached array to prevent users from messing
        // with it.  Since parameters are immutable, we can
        // shallow-copy.
        return privateGetParameters().clone();
    }

    private Parameter[] synthesizeAllParams() {
        final int realparams = getParameterCount();
        final Parameter[] out = new Parameter[realparams];
        for (int i = 0; i < realparams; i++)
            // TODO: is there a way to synthetically derive the
            // modifiers?  Probably not in the general case, since
            // we'd have no way of knowing about them, but there
            // may be specific cases.
            out[i] = new Parameter("arg" + i, 0, this, i);
        return out;
    }

    private void verifyParameters(final Parameter[] parameters) {
        final int mask = Modifier.FINAL | Modifier.SYNTHETIC | Modifier.MANDATED;

        if (getParameterCount() != parameters.length)
            throw new MalformedParametersException("Wrong number of parameters in MethodParameters attribute");

        for (Parameter parameter : parameters) {
            final String name = parameter.getRealName();
            final int mods = parameter.getModifiers();

            if (name != null) {
                if (name.isEmpty() || name.indexOf('.') != -1 ||
                    name.indexOf(';') != -1 || name.indexOf('[') != -1 ||
                    name.indexOf('/') != -1) {
                    throw new MalformedParametersException("Invalid parameter name \"" + name + "\"");
                }
            }

            if (mods != (mods & mask)) {
                throw new MalformedParametersException("Invalid parameter modifiers");
            }
        }
    }

    private Parameter[] privateGetParameters() {
        // Use tmp to avoid multiple writes to a volatile.
        Parameter[] tmp = parameters;

        if (tmp == null) {

            // Otherwise, go to the JVM to get them
            try {
                tmp = getParameters0();
            } catch(IllegalArgumentException e) {
                // Rethrow ClassFormatErrors
                throw new MalformedParametersException("Invalid constant pool index");
            }

            // If we get back nothing, then synthesize parameters
            if (tmp == null) {
                hasRealParameterData = false;
                tmp = synthesizeAllParams();
            } else {
                hasRealParameterData = true;
                verifyParameters(tmp);
            }

            parameters = tmp;
        }

        return tmp;
    }

    boolean hasRealParameterData() {
        // If this somehow gets called before parameters gets
        // initialized, force it into existence.
        if (parameters == null) {
            privateGetParameters();
        }
        return hasRealParameterData;
    }

    private transient volatile boolean hasRealParameterData;
    private transient volatile Parameter[] parameters;

    private native Parameter[] getParameters0();
    native byte[] getTypeAnnotationBytes0();

    // Needed by reflectaccess
    byte[] getTypeAnnotationBytes() {
        return getTypeAnnotationBytes0();
    }

    /**
     * Returns an array of {@code Class} objects that represent the
     * types of exceptions declared to be thrown by the underlying
     * executable represented by this object.  Returns an array of
     * length 0 if the executable declares no exceptions in its {@code
     * throws} clause.
     *
     * @return the exception types declared as being thrown by the
     * executable this object represents
     */
    public abstract Class<?>[] getExceptionTypes();

    /**
     * Returns an array of {@code Type} objects that represent the
     * exceptions declared to be thrown by this executable object.
     * Returns an array of length 0 if the underlying executable declares
     * no exceptions in its {@code throws} clause.
     *
     * <p>If an exception type is a type variable or a parameterized
     * type, it is created. Otherwise, it is resolved.
     *
     * @return an array of Types that represent the exception types
     *     thrown by the underlying executable
     * @throws GenericSignatureFormatError
     *     if the generic method signature does not conform to the format
     *     specified in
     *     <cite>The Java Virtual Machine Specification</cite>
     * @throws TypeNotPresentException if the underlying executable's
     *     {@code throws} clause refers to a non-existent type declaration
     * @throws MalformedParameterizedTypeException if
     *     the underlying executable's {@code throws} clause refers to a
     *     parameterized type that cannot be instantiated for any reason
     */
    public Type[] getGenericExceptionTypes() {
        Type[] result;
        if (hasGenericInformation() &&
            ((result = getGenericInfo().getExceptionTypes()).length > 0))
            return result;
        else
            return getExceptionTypes();
    }

    /**
     * {@return a string describing this {@code Executable}, including
     * any type parameters}
     */
    public abstract String toGenericString();

    /**
     * {@return {@code true} if this executable was declared to take a
     * variable number of arguments; returns {@code false} otherwise}
     */
    public boolean isVarArgs()  {
        return (getModifiers() & Modifier.VARARGS) != 0;
    }

    /**
     * Returns {@code true} if this executable is a synthetic
     * construct; returns {@code false} otherwise.
     *
     * @return true if and only if this executable is a synthetic
     * construct as defined by
     * <cite>The Java Language Specification</cite>.
     * @jls 13.1 The Form of a Binary
     * @jvms 4.6 Methods
     */
    public boolean isSynthetic() {
        return Modifier.isSynthetic(getModifiers());
    }

    /**
     * Returns an array of arrays of {@code Annotation}s that
     * represent the annotations on the formal parameters, in
     * declaration order, of the {@code Executable} represented by
     * this object.  Synthetic and mandated parameters (see
     * explanation below), such as the outer "this" parameter to an
     * inner class constructor will be represented in the returned
     * array.  If the executable has no parameters (meaning no formal,
     * no synthetic, and no mandated parameters), a zero-length array
     * will be returned.  If the {@code Executable} has one or more
     * parameters, a nested array of length zero is returned for each
     * parameter with no annotations. The annotation objects contained
     * in the returned arrays are serializable.  The caller of this
     * method is free to modify the returned arrays; it will have no
     * effect on the arrays returned to other callers.
     *
     * A compiler may add extra parameters that are implicitly
     * declared in source ("mandated"), as well as parameters that
     * are neither implicitly nor explicitly declared in source
     * ("synthetic") to the parameter list for a method.  See {@link
     * java.lang.reflect.Parameter} for more information.
     *
     * <p>Note that any annotations returned by this method are
     * declaration annotations.
     *
     * @see java.lang.reflect.Parameter
     * @see java.lang.reflect.Parameter#getAnnotations
     * @return an array of arrays that represent the annotations on
     *    the formal and implicit parameters, in declaration order, of
     *    the executable represented by this object
     */
    public abstract Annotation[][] getParameterAnnotations();

    Annotation[][] sharedGetParameterAnnotations(Class<?>[] parameterTypes,
                                                 byte[] parameterAnnotations) {
        int numParameters = parameterTypes.length;
        if (parameterAnnotations == null)
            return new Annotation[numParameters][0];

        Annotation[][] result = parseParameterAnnotations(parameterAnnotations);

        if (result.length != numParameters &&
            handleParameterNumberMismatch(result.length, parameterTypes)) {
            Annotation[][] tmp = new Annotation[numParameters][];
            // Shift annotations down to account for any implicit leading parameters
            System.arraycopy(result, 0, tmp, numParameters - result.length, result.length);
            for (int i = 0; i < numParameters - result.length; i++) {
                tmp[i] = new Annotation[0];
            }
            result = tmp;
        }
        return result;
    }

    abstract boolean handleParameterNumberMismatch(int resultLength, Class<?>[] parameterTypes);

    /**
     * {@inheritDoc}
     * @throws NullPointerException  {@inheritDoc}
     */
    @Override
    public <T extends Annotation> T getAnnotation(Class<T> annotationClass) {
        Objects.requireNonNull(annotationClass);
        return annotationClass.cast(declaredAnnotations().get(annotationClass));
    }

    /**
     * {@inheritDoc}
     *
     * @throws NullPointerException {@inheritDoc}
     */
    @Override
    public <T extends Annotation> T[] getAnnotationsByType(Class<T> annotationClass) {
        Objects.requireNonNull(annotationClass);

        return AnnotationSupport.getDirectlyAndIndirectlyPresent(declaredAnnotations(), annotationClass);
    }

    /**
     * {@inheritDoc}
     */
    @Override
    public Annotation[] getDeclaredAnnotations()  {
        return AnnotationParser.toArray(declaredAnnotations());
    }

    private transient volatile Map<Class<? extends Annotation>, Annotation> declaredAnnotations;

    private Map<Class<? extends Annotation>, Annotation> declaredAnnotations() {
        Map<Class<? extends Annotation>, Annotation> declAnnos;
        if ((declAnnos = declaredAnnotations) == null) {
            synchronized (this) {
                if ((declAnnos = declaredAnnotations) == null) {
                    Executable root = (Executable)getRoot();
                    if (root != null) {
                        declAnnos = root.declaredAnnotations();
                    } else {
                        declAnnos = AnnotationParser.parseAnnotations(
                                getAnnotationBytes(),
                                SharedSecrets.getJavaLangAccess().
                                        getConstantPool(getDeclaringClass()),
                                getDeclaringClass()
                        );
                    }
                    declaredAnnotations = declAnnos;
                }
            }
        }
        return declAnnos;
    }

    /**
     * Returns an {@code AnnotatedType} object that represents the use of a type to
     * specify the return type of the method/constructor represented by this
     * Executable.
     *
     * If this {@code Executable} object represents a constructor, the {@code
     * AnnotatedType} object represents the type of the constructed object.
     *
     * If this {@code Executable} object represents a method, the {@code
     * AnnotatedType} object represents the use of a type to specify the return
     * type of the method.
     *
     * @return an object representing the return type of the method
     * or constructor represented by this {@code Executable}
     */
    public abstract AnnotatedType getAnnotatedReturnType();

    /* Helper for subclasses of Executable.
     *
     * Returns an AnnotatedType object that represents the use of a type to
     * specify the return type of the method/constructor represented by this
     * Executable.
     */
    AnnotatedType getAnnotatedReturnType0(Type returnType) {
        return TypeAnnotationParser.buildAnnotatedType(getTypeAnnotationBytes0(),
                SharedSecrets.getJavaLangAccess().
                        getConstantPool(getDeclaringClass()),
                this,
                getDeclaringClass(),
                returnType,
                TypeAnnotation.TypeAnnotationTarget.METHOD_RETURN);
    }

    /**
     * Returns an {@code AnnotatedType} object that represents the use of a
     * type to specify the receiver type of the method/constructor represented
     * by this {@code Executable} object.
     *
     * The receiver type of a method/constructor is available only if the
     * method/constructor has a receiver parameter (JLS {@jls 8.4.1}). If this {@code
     * Executable} object <em>represents an instance method or represents a
     * constructor of an inner member class</em>, and the
     * method/constructor <em>either</em> has no receiver parameter or has a
     * receiver parameter with no annotations on its type, then the return
     * value is an {@code AnnotatedType} object representing an element with no
     * annotations.
     *
     * If this {@code Executable} object represents a static method or
     * represents a constructor of a top level, static member, local, or
     * anonymous class, then the return value is null.
     *
     * @return an object representing the receiver type of the method or
     * constructor represented by this {@code Executable} or {@code null} if
     * this {@code Executable} can not have a receiver parameter
     *
     * @jls 8.4 Method Declarations
     * @jls 8.4.1 Formal Parameters
     * @jls 8.8 Constructor Declarations
     */
    public AnnotatedType getAnnotatedReceiverType() {
        if (Modifier.isStatic(this.getModifiers()))
            return null;
        return TypeAnnotationParser.buildAnnotatedType(getTypeAnnotationBytes0(),
                SharedSecrets.getJavaLangAccess().
                        getConstantPool(getDeclaringClass()),
                this,
                getDeclaringClass(),
                parameterize(getDeclaringClass()),
                TypeAnnotation.TypeAnnotationTarget.METHOD_RECEIVER);
    }

    Type parameterize(Class<?> c) {
        Class<?> ownerClass = c.getDeclaringClass();
        TypeVariable<?>[] typeVars = c.getTypeParameters();

        // base case, static nested classes, according to JLS 8.1.3, has no
        // enclosing instance, therefore its owner is not generified.
        if (ownerClass == null || Modifier.isStatic(c.getModifiers())) {
            if (typeVars.length == 0)
                return c;
            else
                return ParameterizedTypeImpl.make(c, typeVars, null);
        }

        // Resolve owner
        Type ownerType = parameterize(ownerClass);
        if (ownerType instanceof Class<?> && typeVars.length == 0) // We have yet to encounter type parameters
            return c;
        else
            return ParameterizedTypeImpl.make(c, typeVars, ownerType);
    }

    /**
     * Returns an array of {@code AnnotatedType} objects that represent the use
     * of types to specify formal parameter types of the method/constructor
     * represented by this Executable. The order of the objects in the array
     * corresponds to the order of the formal parameter types in the
     * declaration of the method/constructor.
     *
     * Returns an array of length 0 if the method/constructor declares no
     * parameters.
     * Note that the constructors of some inner classes
     * may have an implicitly declared parameter in addition to
     * explicitly declared ones.
     *
     * @return an array of objects representing the types of the
     * formal parameters of the method or constructor represented by this
     * {@code Executable}
     */
    public AnnotatedType[] getAnnotatedParameterTypes() {
        return TypeAnnotationParser.buildAnnotatedTypes(getTypeAnnotationBytes0(),
                SharedSecrets.getJavaLangAccess().
                        getConstantPool(getDeclaringClass()),
                this,
                getDeclaringClass(),
                getAllGenericParameterTypes(),
                TypeAnnotation.TypeAnnotationTarget.METHOD_FORMAL_PARAMETER);
    }

    /**
     * Returns an array of {@code AnnotatedType} objects that represent the use
     * of types to specify the declared exceptions of the method/constructor
     * represented by this Executable. The order of the objects in the array
     * corresponds to the order of the exception types in the declaration of
     * the method/constructor.
     *
     * Returns an array of length 0 if the method/constructor declares no
     * exceptions.
     *
     * @return an array of objects representing the declared
     * exceptions of the method or constructor represented by this {@code
     * Executable}
     */
    public AnnotatedType[] getAnnotatedExceptionTypes() {
        return TypeAnnotationParser.buildAnnotatedTypes(getTypeAnnotationBytes0(),
                SharedSecrets.getJavaLangAccess().
                        getConstantPool(getDeclaringClass()),
                this,
                getDeclaringClass(),
                getGenericExceptionTypes(),
                TypeAnnotation.TypeAnnotationTarget.THROWS);
    }

    String getDeclaringClassTypeName() {
        Class<?> c = getDeclaringClass();
        if (c.isPrimitiveClass()) {
            c = c.asValueType();
        }
        return c.getTypeName();
    }
}<|MERGE_RESOLUTION|>--- conflicted
+++ resolved
@@ -214,26 +214,14 @@
      * access flags} for the executable represented by this object,
      * possibly empty}
      *
-<<<<<<< HEAD
-     * @implSpec
-     * Map this executable's {@linkplain #getModifiers() modifiers} to
-     * access flags using {@link AccessFlag#maskToAccessFlags} for a
-     * {@linkplain AccessFlag.Location#METHOD method location}
-     *
-=======
->>>>>>> c1040897
      * @see #getModifiers()
      * @jvms 4.6 Methods
      * @since 20
      */
     @Override
     public Set<AccessFlag> accessFlags() {
-<<<<<<< HEAD
-        return AccessFlag.maskToAccessFlags(getModifiers(), AccessFlag.Location.METHOD);
-=======
         return AccessFlag.maskToAccessFlags(getModifiers(),
                                             AccessFlag.Location.METHOD);
->>>>>>> c1040897
     }
 
     /**
