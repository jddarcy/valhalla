/*
 * Copyright (c) 1999, 2022, Oracle and/or its affiliates. All rights reserved.
 * DO NOT ALTER OR REMOVE COPYRIGHT NOTICES OR THIS FILE HEADER.
 *
 * This code is free software; you can redistribute it and/or modify it
 * under the terms of the GNU General Public License version 2 only, as
 * published by the Free Software Foundation.  Oracle designates this
 * particular file as subject to the "Classpath" exception as provided
 * by Oracle in the LICENSE file that accompanied this code.
 *
 * This code is distributed in the hope that it will be useful, but WITHOUT
 * ANY WARRANTY; without even the implied warranty of MERCHANTABILITY or
 * FITNESS FOR A PARTICULAR PURPOSE.  See the GNU General Public License
 * version 2 for more details (a copy is included in the LICENSE file that
 * accompanied this code).
 *
 * You should have received a copy of the GNU General Public License version
 * 2 along with this work; if not, write to the Free Software Foundation,
 * Inc., 51 Franklin St, Fifth Floor, Boston, MA 02110-1301 USA.
 *
 * Please contact Oracle, 500 Oracle Parkway, Redwood Shores, CA 94065 USA
 * or visit www.oracle.com if you need additional information or have any
 * questions.
 */

package java.lang.reflect;

import java.lang.invoke.MethodHandle;
import java.lang.invoke.MethodHandles;
import java.lang.invoke.MethodType;
import java.lang.invoke.WrongMethodTypeException;
import java.lang.module.ModuleDescriptor;
import java.security.AccessController;
import java.security.PrivilegedAction;
import java.util.ArrayDeque;
import java.util.Arrays;
import java.util.Collections;
import java.util.Deque;
import java.util.HashMap;
import java.util.HashSet;
import java.util.IdentityHashMap;
import java.util.List;
import java.util.Map;
import java.util.Objects;
import java.util.Set;
import java.util.concurrent.ConcurrentHashMap;
import java.util.concurrent.atomic.AtomicInteger;
import java.util.concurrent.atomic.AtomicLong;
import java.util.function.BooleanSupplier;

import jdk.internal.access.JavaLangAccess;
import jdk.internal.access.SharedSecrets;
import jdk.internal.module.Modules;
import jdk.internal.misc.VM;
import jdk.internal.reflect.CallerSensitive;
import jdk.internal.reflect.Reflection;
import jdk.internal.loader.ClassLoaderValue;
import jdk.internal.vm.annotation.Stable;
import sun.reflect.misc.ReflectUtil;
import sun.security.action.GetPropertyAction;
import sun.security.util.SecurityConstants;

import static java.lang.invoke.MethodType.methodType;
import static java.lang.module.ModuleDescriptor.Modifier.SYNTHETIC;

/**
 *
 * {@code Proxy} provides static methods for creating objects that act like instances
 * of interfaces but allow for customized method invocation.
 * To create a proxy instance for some interface {@code Foo}:
 * <pre>{@code
 *     InvocationHandler handler = new MyInvocationHandler(...);
 *     Foo f = (Foo) Proxy.newProxyInstance(Foo.class.getClassLoader(),
 *                                          new Class<?>[] { Foo.class },
 *                                          handler);
 * }</pre>
 *
 * <p>
 * A <em>proxy class</em> is a class created at runtime that implements a specified
 * list of interfaces, known as <em>proxy interfaces</em>. A <em>proxy instance</em>
 * is an instance of a proxy class.
 *
 * Each proxy instance has an associated <i>invocation handler</i>
 * object, which implements the interface {@link InvocationHandler}.
 * A method invocation on a proxy instance through one of its proxy
 * interfaces will be dispatched to the {@link InvocationHandler#invoke
 * invoke} method of the instance's invocation handler, passing the proxy
 * instance, a {@code java.lang.reflect.Method} object identifying
 * the method that was invoked, and an array of type {@code Object}
 * containing the arguments.  The invocation handler processes the
 * encoded method invocation as appropriate and the result that it
 * returns will be returned as the result of the method invocation on
 * the proxy instance.
 *
 * <p>A proxy class has the following properties:
 *
 * <ul>
 * <li>The unqualified name of a proxy class is unspecified.  The space
 * of class names that begin with the string {@code "$Proxy"}
 * should be, however, reserved for proxy classes.
 *
 * <li>The package and module in which a proxy class is defined is specified
 * <a href="#membership">below</a>.
 *
 * <li>A proxy class is <em>final and non-abstract</em>.
 *
 * <li>A proxy class extends {@code java.lang.reflect.Proxy}.
 *
 * <li>A proxy class implements exactly the interfaces specified at its
 * creation, in the same order. Invoking {@link Class#getInterfaces() getInterfaces}
 * on its {@code Class} object will return an array containing the same
 * list of interfaces (in the order specified at its creation), invoking
 * {@link Class#getMethods getMethods} on its {@code Class} object will return
 * an array of {@code Method} objects that include all of the
 * methods in those interfaces, and invoking {@code getMethod} will
 * find methods in the proxy interfaces as would be expected.
 *
 * <li>The {@link java.security.ProtectionDomain} of a proxy class
 * is the same as that of system classes loaded by the bootstrap class
 * loader, such as {@code java.lang.Object}, because the code for a
 * proxy class is generated by trusted system code.  This protection
 * domain will typically be granted {@code java.security.AllPermission}.
 *
 * <li>The {@link Proxy#isProxyClass Proxy.isProxyClass} method can be used
 * to determine if a given class is a proxy class.
 * </ul>
 *
 * <p>A proxy instance has the following properties:
 *
 * <ul>
 * <li>Given a proxy instance {@code proxy} and one of the
 * interfaces, {@code Foo}, implemented by its proxy class, the
 * following expression will return true:
 * <pre>
 *     {@code proxy instanceof Foo}
 * </pre>
 * and the following cast operation will succeed (rather than throwing
 * a {@code ClassCastException}):
 * <pre>
 *     {@code (Foo) proxy}
 * </pre>
 *
 * <li>Each proxy instance has an associated invocation handler, the one
 * that was passed to its constructor.  The static
 * {@link Proxy#getInvocationHandler Proxy.getInvocationHandler} method
 * will return the invocation handler associated with the proxy instance
 * passed as its argument.
 *
 * <li>An interface method invocation on a proxy instance will be
 * encoded and dispatched to the invocation handler's {@link
 * InvocationHandler#invoke invoke} method as described in the
 * documentation for that method.
 *
 * <li>A proxy interface may define a default method or inherit
 * a default method from its superinterface directly or indirectly.
 * An invocation handler can invoke a default method of a proxy interface
 * by calling {@link InvocationHandler#invokeDefault(Object, Method, Object...)
 * InvocationHandler::invokeDefault}.
 *
 * <li>An invocation of the {@code hashCode},
 * {@code equals}, or {@code toString} methods declared in
 * {@code java.lang.Object} on a proxy instance will be encoded and
 * dispatched to the invocation handler's {@code invoke} method in
 * the same manner as interface method invocations are encoded and
 * dispatched, as described above.  The declaring class of the
 * {@code Method} object passed to {@code invoke} will be
 * {@code java.lang.Object}.  Other public methods of a proxy
 * instance inherited from {@code java.lang.Object} are not
 * overridden by a proxy class, so invocations of those methods behave
 * like they do for instances of {@code java.lang.Object}.
 * </ul>
 *
 * <h2><a id="membership">Package and Module Membership of Proxy Class</a></h2>
 *
 * The package and module to which a proxy class belongs are chosen such that
 * the accessibility of the proxy class is in line with the accessibility of
 * the proxy interfaces. Specifically, the package and the module membership
 * of a proxy class defined via the
 * {@link Proxy#getProxyClass(ClassLoader, Class[])} or
 * {@link Proxy#newProxyInstance(ClassLoader, Class[], InvocationHandler)}
 * methods is specified as follows:
 *
 * <ol>
 * <li>If all the proxy interfaces are in <em>exported</em> or <em>open</em>
 *     packages:
 * <ol type="a">
 * <li>if all the proxy interfaces are <em>public</em>, then the proxy class is
 *     <em>public</em> in an unconditionally exported but non-open package.
 *     The name of the package and the module are unspecified.</li>
 *
 * <li>if at least one of all the proxy interfaces is <em>non-public</em>, then
 *     the proxy class is <em>non-public</em> in the package and module of the
 *     non-public interfaces. All the non-public interfaces must be in the same
 *     package and module; otherwise, proxying them is
 *     <a href="#restrictions">not possible</a>.</li>
 * </ol>
 * </li>
 * <li>If at least one proxy interface is in a package that is
 *     <em>non-exported</em> and <em>non-open</em>:
 * <ol type="a">
 * <li>if all the proxy interfaces are <em>public</em>, then the proxy class is
 *     <em>public</em> in a <em>non-exported</em>, <em>non-open</em> package of
 *     <a href="#dynamicmodule"><em>dynamic module</em>.</a>
 *     The names of the package and the module are unspecified.</li>
 *
 * <li>if at least one of all the proxy interfaces is <em>non-public</em>, then
 *     the proxy class is <em>non-public</em> in the package and module of the
 *     non-public interfaces. All the non-public interfaces must be in the same
 *     package and module; otherwise, proxying them is
 *     <a href="#restrictions">not possible</a>.</li>
 * </ol>
 * </li>
 * </ol>
 *
 * <p>
 * Note that if proxy interfaces with a mix of accessibilities -- for example,
 * an exported public interface and a non-exported non-public interface -- are
 * proxied by the same instance, then the proxy class's accessibility is
 * governed by the least accessible proxy interface.
 * <p>
 * Note that it is possible for arbitrary code to obtain access to a proxy class
 * in an open package with {@link AccessibleObject#setAccessible setAccessible},
 * whereas a proxy class in a non-open package is never accessible to
 * code outside the module of the proxy class.
 *
 * <p>
 * Throughout this specification, a "non-exported package" refers to a package
 * that is not exported to all modules, and a "non-open package" refers to
 * a package that is not open to all modules.  Specifically, these terms refer to
 * a package that either is not exported/open by its containing module or is
 * exported/open in a qualified fashion by its containing module.
 *
 * <h3><a id="dynamicmodule">Dynamic Modules</a></h3>
 * <p>
 * A dynamic module is a named module generated at runtime. A proxy class
 * defined in a dynamic module is encapsulated and not accessible to any module.
 * Calling {@link Constructor#newInstance(Object...)} on a proxy class in
 * a dynamic module will throw {@code IllegalAccessException};
 * {@code Proxy.newProxyInstance} method should be used instead.
 *
 * <p>
 * A dynamic module can read the modules of all of the superinterfaces of a proxy
 * class and the modules of the classes and interfaces referenced by
 * all public method signatures of a proxy class.  If a superinterface or
 * a referenced class or interface, say {@code T}, is in a non-exported package,
 * the {@linkplain Module module} of {@code T} is updated to export the
 * package of {@code T} to the dynamic module.
 *
 * <h3>Methods Duplicated in Multiple Proxy Interfaces</h3>
 *
 * <p>When two or more proxy interfaces contain a method with
 * the same name and parameter signature, the order of the proxy class's
 * interfaces becomes significant.  When such a <i>duplicate method</i>
 * is invoked on a proxy instance, the {@code Method} object passed
 * to the invocation handler will not necessarily be the one whose
 * declaring class is assignable from the reference type of the interface
 * that the proxy's method was invoked through.  This limitation exists
 * because the corresponding method implementation in the generated proxy
 * class cannot determine which interface it was invoked through.
 * Therefore, when a duplicate method is invoked on a proxy instance,
 * the {@code Method} object for the method in the foremost interface
 * that contains the method (either directly or inherited through a
 * superinterface) in the proxy class's list of interfaces is passed to
 * the invocation handler's {@code invoke} method, regardless of the
 * reference type through which the method invocation occurred.
 *
 * <p>If a proxy interface contains a method with the same name and
 * parameter signature as the {@code hashCode}, {@code equals},
 * or {@code toString} methods of {@code java.lang.Object},
 * when such a method is invoked on a proxy instance, the
 * {@code Method} object passed to the invocation handler will have
 * {@code java.lang.Object} as its declaring class.  In other words,
 * the public, non-final methods of {@code java.lang.Object}
 * logically precede all of the proxy interfaces for the determination of
 * which {@code Method} object to pass to the invocation handler.
 *
 * <p>Note also that when a duplicate method is dispatched to an
 * invocation handler, the {@code invoke} method may only throw
 * checked exception types that are assignable to one of the exception
 * types in the {@code throws} clause of the method in <i>all</i> of
 * the proxy interfaces that it can be invoked through.  If the
 * {@code invoke} method throws a checked exception that is not
 * assignable to any of the exception types declared by the method in one
 * of the proxy interfaces that it can be invoked through, then an
 * unchecked {@code UndeclaredThrowableException} will be thrown by
 * the invocation on the proxy instance.  This restriction means that not
 * all of the exception types returned by invoking
 * {@code getExceptionTypes} on the {@code Method} object
 * passed to the {@code invoke} method can necessarily be thrown
 * successfully by the {@code invoke} method.
 *
 * @author      Peter Jones
 * @see         InvocationHandler
 * @since       1.3
 * @revised 9
 */
public class Proxy implements java.io.Serializable {
    @java.io.Serial
    private static final long serialVersionUID = -2222568056686623797L;

    /** parameter types of a proxy class constructor */
    private static final Class<?>[] constructorParams =
        { InvocationHandler.class };

    /**
     * a cache of proxy constructors with
     * {@link Constructor#setAccessible(boolean) accessible} flag already set
     */
    private static final ClassLoaderValue<Constructor<?>> proxyCache =
        new ClassLoaderValue<>();

    /**
     * the invocation handler for this proxy instance.
     * @serial
     */
    @SuppressWarnings("serial") // Not statically typed as Serializable
    protected InvocationHandler h;

    /**
     * Prohibits instantiation.
     */
    private Proxy() {
    }

    /**
     * Constructs a new {@code Proxy} instance from a subclass
     * (typically, a dynamic proxy class) with the specified value
     * for its invocation handler.
     *
     * @param  h the invocation handler for this proxy instance
     *
     * @throws NullPointerException if the given invocation handler, {@code h},
     *         is {@code null}.
     */
    protected Proxy(InvocationHandler h) {
        Objects.requireNonNull(h);
        this.h = h;
    }

    /**
     * Returns the {@code java.lang.Class} object for a proxy class
     * given a class loader and an array of interfaces.  The proxy class
     * will be defined by the specified class loader and will implement
     * all of the supplied interfaces.  If any of the given interfaces
     * is non-public, the proxy class will be non-public. If a proxy class
     * for the same permutation of interfaces has already been defined by the
     * class loader, then the existing proxy class will be returned; otherwise,
     * a proxy class for those interfaces will be generated dynamically
     * and defined by the class loader.
     *
     * @param   loader the class loader to define the proxy class
     * @param   interfaces the list of interfaces for the proxy class
     *          to implement
     * @return  a proxy class that is defined in the specified class loader
     *          and that implements the specified interfaces
     * @throws  IllegalArgumentException if any of the <a href="#restrictions">
     *          restrictions</a> on the parameters are violated
     * @throws  SecurityException if a security manager, <em>s</em>, is present
     *          and any of the following conditions is met:
     *          <ul>
     *             <li> the given {@code loader} is {@code null} and
     *             the caller's class loader is not {@code null} and the
     *             invocation of {@link SecurityManager#checkPermission
     *             s.checkPermission} with
     *             {@code RuntimePermission("getClassLoader")} permission
     *             denies access.</li>
     *             <li> for each proxy interface, {@code intf},
     *             the caller's class loader is not the same as or an
     *             ancestor of the class loader for {@code intf} and
     *             invocation of {@link SecurityManager#checkPackageAccess
     *             s.checkPackageAccess()} denies access to {@code intf}.</li>
     *          </ul>
     * @throws  NullPointerException if the {@code interfaces} array
     *          argument or any of its elements are {@code null}
     *
     * @deprecated Proxy classes generated in a named module are encapsulated
     *      and not accessible to code outside its module.
     *      {@link Constructor#newInstance(Object...) Constructor.newInstance}
     *      will throw {@code IllegalAccessException} when it is called on
     *      an inaccessible proxy class.
     *      Use {@link #newProxyInstance(ClassLoader, Class[], InvocationHandler)}
     *      to create a proxy instance instead.
     *
     * @see <a href="#membership">Package and Module Membership of Proxy Class</a>
     * @revised 9
     */
    @Deprecated
    @CallerSensitive
    public static Class<?> getProxyClass(ClassLoader loader,
                                         Class<?>... interfaces)
        throws IllegalArgumentException
    {
        @SuppressWarnings("removal")
        Class<?> caller = System.getSecurityManager() == null
                              ? null
                              : Reflection.getCallerClass();

        return getProxyConstructor(caller, loader, interfaces)
            .getDeclaringClass();
    }

    /**
     * Returns the {@code Constructor} object of a proxy class that takes a
     * single argument of type {@link InvocationHandler}, given a class loader
     * and an array of interfaces. The returned constructor will have the
     * {@link Constructor#setAccessible(boolean) accessible} flag already set.
     *
     * @param   caller passed from a public-facing @CallerSensitive method if
     *                 SecurityManager is set or {@code null} if there's no
     *                 SecurityManager
     * @param   loader the class loader to define the proxy class
     * @param   interfaces the list of interfaces for the proxy class
     *          to implement
     * @return  a Constructor of the proxy class taking single
     *          {@code InvocationHandler} parameter
     */
    private static Constructor<?> getProxyConstructor(Class<?> caller,
                                                      ClassLoader loader,
                                                      Class<?>... interfaces)
    {
        // optimization for single interface
        if (interfaces.length == 1) {
            Class<?> intf = interfaces[0];
            if (caller != null) {
                checkProxyAccess(caller, loader, intf);
            }
            return proxyCache.sub(intf).computeIfAbsent(
                loader,
                (ld, clv) -> new ProxyBuilder(ld, clv.key()).build()
            );
        } else {
            // interfaces cloned
            final Class<?>[] intfsArray = interfaces.clone();
            if (caller != null) {
                checkProxyAccess(caller, loader, intfsArray);
            }
            final List<Class<?>> intfs = Arrays.asList(intfsArray);
            return proxyCache.sub(intfs).computeIfAbsent(
                loader,
                (ld, clv) -> new ProxyBuilder(ld, clv.key()).build()
            );
        }
    }

    /*
     * Check permissions required to create a Proxy class.
     *
     * To define a proxy class, it performs the access checks as in
     * Class.forName (VM will invoke ClassLoader.checkPackageAccess):
     * 1. "getClassLoader" permission check if loader == null
     * 2. checkPackageAccess on the interfaces it implements
     *
     * To get a constructor and new instance of a proxy class, it performs
     * the package access check on the interfaces it implements
     * as in Class.getConstructor.
     *
     * If an interface is non-public, the proxy class must be defined by
     * the defining loader of the interface.  If the caller's class loader
     * is not the same as the defining loader of the interface, the VM
     * will throw IllegalAccessError when the generated proxy class is
     * being defined.
     */
    private static void checkProxyAccess(Class<?> caller,
                                         ClassLoader loader,
                                         Class<?> ... interfaces)
    {
        @SuppressWarnings("removal")
        SecurityManager sm = System.getSecurityManager();
        if (sm != null) {
            ClassLoader ccl = caller.getClassLoader();
            if (loader == null && ccl != null) {
                sm.checkPermission(SecurityConstants.GET_CLASSLOADER_PERMISSION);
            }
            ReflectUtil.checkProxyPackageAccess(ccl, interfaces);
        }
    }

    /**
     * Builder for a proxy class.
     *
     * If the module is not specified in this ProxyBuilder constructor,
     * it will map from the given loader and interfaces to the module
     * in which the proxy class will be defined.
     */
    private static final class ProxyBuilder {
        private static final JavaLangAccess JLA = SharedSecrets.getJavaLangAccess();

        // prefix for all proxy class names
        private static final String proxyClassNamePrefix = "$Proxy";

        // next number to use for generation of unique proxy class names
        private static final AtomicLong nextUniqueNumber = new AtomicLong();

        // a reverse cache of defined proxy classes
        private static final ClassLoaderValue<Boolean> reverseProxyCache =
            new ClassLoaderValue<>();

<<<<<<< HEAD
        private static Class<?> defineProxyClass(Module m, List<Class<?>> interfaces) {
            String proxyPkg = null;     // package to define proxy class in
            int accessFlags = Modifier.PUBLIC | Modifier.FINAL | Modifier.IDENTITY;
            boolean nonExported = false;

            /*
             * Record the package of a non-public proxy interface so that the
             * proxy class will be defined in the same package.  Verify that
             * all non-public proxy interfaces are in the same package.
             */
            for (Class<?> intf : interfaces) {
                int flags = intf.getModifiers();
                if (!Modifier.isPublic(flags)) {
                    accessFlags = Modifier.FINAL | Modifier.IDENTITY;  // non-public, final
                    String pkg = intf.getPackageName();
                    if (proxyPkg == null) {
                        proxyPkg = pkg;
                    } else if (!pkg.equals(proxyPkg)) {
                        throw new IllegalArgumentException(
                                "non-public interfaces from different packages");
=======
        private record ProxyClassContext(Module module, String packageName, int accessFlags) {
            private ProxyClassContext {
                if (module.isNamed()) {
                    if (packageName.isEmpty()) {
                        // Per JLS 7.4.2, unnamed package can only exist in unnamed modules.
                        // This means a package-private superinterface exist in the unnamed
                        // package of a named module.
                        throw new InternalError("Unnamed package cannot be added to " + module);
                    }

                    if (!module.getDescriptor().packages().contains(packageName)) {
                        throw new InternalError(packageName + " not exist in " + module.getName());
                    }

                    if (!module.isOpen(packageName, Proxy.class.getModule())) {
                        // Required for default method invocation
                        throw new InternalError(packageName + " not open to " + Proxy.class.getModule());
>>>>>>> c1040897
                    }
                } else {
                    if (Modifier.isPublic(accessFlags)) {
                        // All proxy superinterfaces are public, must be in named dynamic module
                        throw new InternalError("public proxy in unnamed module: " + module);
                    }
                }

                if ((accessFlags & ~Modifier.PUBLIC) != 0) {
                    throw new InternalError("proxy access flags must be Modifier.PUBLIC or 0");
                }
            }
        }

        private static Class<?> defineProxyClass(ProxyClassContext context, List<Class<?>> interfaces) {
            /*
             * Choose a name for the proxy class to generate.
             */
            long num = nextUniqueNumber.getAndIncrement();
            String proxyName = context.packageName().isEmpty()
                                    ? proxyClassNamePrefix + num
                                    : context.packageName() + "." + proxyClassNamePrefix + num;

            ClassLoader loader = getLoader(context.module());
            trace(proxyName, context.module(), loader, interfaces);

            /*
             * Generate the specified proxy class.
             */
            byte[] proxyClassFile = ProxyGenerator.generateProxyClass(loader, proxyName, interfaces,
                                                                      context.accessFlags() | Modifier.FINAL);
            try {
                Class<?> pc = JLA.defineClass(loader, proxyName, proxyClassFile,
                                              null, "__dynamic_proxy__");
                reverseProxyCache.sub(pc).putIfAbsent(loader, Boolean.TRUE);
                return pc;
            } catch (ClassFormatError e) {
                /*
                 * A ClassFormatError here means that (barring bugs in the
                 * proxy class generation code) there was some other
                 * invalid aspect of the arguments supplied to the proxy
                 * class creation (such as virtual machine limitations
                 * exceeded).
                 */
                throw new IllegalArgumentException(e.toString());
            }
        }

        /**
         * Test if given class is a class defined by
         * {@link #defineProxyClass(ProxyClassContext, List)}
         */
        static boolean isProxyClass(Class<?> c) {
            return Objects.equals(reverseProxyCache.sub(c).get(c.getClassLoader()),
                                  Boolean.TRUE);
        }

        private static boolean isExportedType(Class<?> c) {
            String pn = c.getPackageName();
            return Modifier.isPublic(c.getModifiers()) && c.getModule().isExported(pn);
        }

        private static boolean isPackagePrivateType(Class<?> c) {
            return !Modifier.isPublic(c.getModifiers());
        }

        private static String toDetails(Class<?> c) {
            String access = "unknown";
            if (isExportedType(c)) {
                access = "exported";
            } else if (isPackagePrivateType(c)) {
                access = "package-private";
            } else {
                access = "module-private";
            }
            ClassLoader ld = c.getClassLoader();
            return String.format("   %s/%s %s loader %s",
                    c.getModule().getName(), c.getName(), access, ld);
        }

        static void trace(String cn,
                          Module module,
                          ClassLoader loader,
                          List<Class<?>> interfaces) {
            if (isDebug()) {
                System.err.format("PROXY: %s/%s defined by %s%n",
                                  module.getName(), cn, loader);
            }
            if (isDebug("debug")) {
                interfaces.forEach(c -> System.out.println(toDetails(c)));
            }
        }

        private static final String DEBUG =
            GetPropertyAction.privilegedGetProperty("jdk.proxy.debug", "");

        private static boolean isDebug() {
            return !DEBUG.isEmpty();
        }
        private static boolean isDebug(String flag) {
            return DEBUG.equals(flag);
        }

        // ProxyBuilder instance members start here....

        private final List<Class<?>> interfaces;
        private final ProxyClassContext context;
        ProxyBuilder(ClassLoader loader, List<Class<?>> interfaces) {
            if (!VM.isModuleSystemInited()) {
                throw new InternalError("Proxy is not supported until "
                        + "module system is fully initialized");
            }
            if (interfaces.size() > 65535) {
                throw new IllegalArgumentException("interface limit exceeded: "
                        + interfaces.size());
            }

            Set<Class<?>> refTypes = referencedTypes(loader, interfaces);

            // IAE if violates any restrictions specified in newProxyInstance
            validateProxyInterfaces(loader, interfaces, refTypes);

            this.interfaces = interfaces;
            this.context = proxyClassContext(loader, interfaces, refTypes);
            assert getLoader(context.module()) == loader;
        }

        ProxyBuilder(ClassLoader loader, Class<?> intf) {
            this(loader, Collections.singletonList(intf));
        }

        /**
         * Generate a proxy class and return its proxy Constructor with
         * accessible flag already set. If the target module does not have access
         * to any interface types, IllegalAccessError will be thrown by the VM
         * at defineClass time.
         *
         * Must call the checkProxyAccess method to perform permission checks
         * before calling this.
         */
        @SuppressWarnings("removal")
        Constructor<?> build() {
            Class<?> proxyClass = defineProxyClass(context, interfaces);

            final Constructor<?> cons;
            try {
                cons = proxyClass.getConstructor(constructorParams);
            } catch (NoSuchMethodException e) {
                throw new InternalError(e.toString(), e);
            }
            AccessController.doPrivileged(new PrivilegedAction<Void>() {
                public Void run() {
                    cons.setAccessible(true);
                    return null;
                }
            });
            return cons;
        }

        /**
         * Validate the given proxy interfaces and the given referenced types
         * are visible to the defining loader.
         *
         * @throws IllegalArgumentException if it violates the restrictions
         *         specified in {@link Proxy#newProxyInstance}
         */
        private static void validateProxyInterfaces(ClassLoader loader,
                                                    List<Class<?>> interfaces,
                                                    Set<Class<?>> refTypes)
        {
            Map<Class<?>, Boolean> interfaceSet = new IdentityHashMap<>(interfaces.size());
            for (Class<?> intf : interfaces) {
                /*
                 * Verify that the Class object actually represents an
                 * interface.
                 */
                if (!intf.isInterface()) {
                    throw new IllegalArgumentException(intf.getName() + " is not an interface");
                }

                if (intf.isHidden()) {
                    throw new IllegalArgumentException(intf.getName() + " is a hidden interface");
                }

                if (intf.isSealed()) {
                    throw new IllegalArgumentException(intf.getName() + " is a sealed interface");
                }

                /*
                 * Verify that the class loader resolves the name of this
                 * interface to the same Class object.
                 */
                ensureVisible(loader, intf);

                /*
                 * Verify that this interface is not a duplicate.
                 */
                if (interfaceSet.put(intf, Boolean.TRUE) != null) {
                    throw new IllegalArgumentException("repeated interface: " + intf.getName());
                }
            }

            for (Class<?> type : refTypes) {
                ensureVisible(loader, type);
            }
        }

        /*
         * Returns all types referenced by all public non-static method signatures of
         * the proxy interfaces
         */
        private static Set<Class<?>> referencedTypes(ClassLoader loader,
                                                     List<Class<?>> interfaces) {
            var types = new HashSet<Class<?>>();
            for (var intf : interfaces) {
                for (Method m : intf.getMethods()) {
                    if (!Modifier.isStatic(m.getModifiers())) {
                        addElementType(types, m.getReturnType());
                        addElementTypes(types, m.getSharedParameterTypes());
                        addElementTypes(types, m.getSharedExceptionTypes());
                    }
                }
            }
            return types;
        }

        private static void addElementTypes(HashSet<Class<?>> types,
                                            Class<?> ... classes) {
            for (var cls : classes) {
                addElementType(types, cls);
            }
        }

        private static void addElementType(HashSet<Class<?>> types,
                                           Class<?> cls) {
            var type = getElementType(cls);
            if (!type.isPrimitive()) {
                types.add(type);
            }
        }

        /**
         * Returns the context for the generated proxy class, including the
         * module and the package it belongs to and whether it is package-private.
         *
         * If any of proxy interface is package-private, then the proxy class
         * is in the same package and module as the package-private interface.
         *
         * If all proxy interfaces are public and in exported packages,
         * then the proxy class is in a dynamic module in an unconditionally
         * exported package.
         *
         * If all proxy interfaces are public and at least one in a non-exported
         * package, then the proxy class is in a dynamic module in a
         * non-exported package.
         *
         * The package of proxy class is open to java.base for deep reflective access.
         *
         * Reads edge and qualified exports are added for dynamic module to access.
         */
        private static ProxyClassContext proxyClassContext(ClassLoader loader,
                                                           List<Class<?>> interfaces,
                                                           Set<Class<?>> refTypes) {
            Map<Class<?>, Module> packagePrivateTypes = new HashMap<>();
            boolean nonExported = false;

            for (Class<?> intf : interfaces) {
                Module m = intf.getModule();
                if (!Modifier.isPublic(intf.getModifiers())) {
                    packagePrivateTypes.put(intf, m);
                } else {
                    if (!intf.getModule().isExported(intf.getPackageName())) {
                        // module-private types
                        nonExported = true;
                    }
                }
            }

            if (packagePrivateTypes.size() > 0) {
                // all package-private types must be in the same runtime package
                // i.e. same package name and same module (named or unnamed)
                //
                // Configuration will fail if M1 and in M2 defined by the same loader
                // and both have the same package p (so no need to check class loader)
                Module targetModule = null;
                String targetPackageName = null;
                for (Map.Entry<Class<?>, Module> e : packagePrivateTypes.entrySet()) {
                    Class<?> intf = e.getKey();
                    Module m = e.getValue();
                    if ((targetModule != null && targetModule != m) ||
                        (targetPackageName != null && targetPackageName != intf.getPackageName())) {
                        throw new IllegalArgumentException(
                                "cannot have non-public interfaces in different packages");
                    }
                    if (getLoader(m) != loader) {
                        // the specified loader is not the same class loader
                        // of the non-public interface
                        throw new IllegalArgumentException(
                                "non-public interface is not defined by the given loader");
                    }

                    targetModule = m;
                    targetPackageName = e.getKey().getPackageName();
                }

                // validate if the target module can access all other interfaces
                for (Class<?> intf : interfaces) {
                    Module m = intf.getModule();
                    if (m == targetModule) continue;

                    if (!targetModule.canRead(m) || !m.isExported(intf.getPackageName(), targetModule)) {
                        throw new IllegalArgumentException(targetModule + " can't access " + intf.getName());
                    }
                }

                // opens the package of the non-public proxy class for java.base to access
                if (targetModule.isNamed()) {
                    Modules.addOpens(targetModule, targetPackageName, Proxy.class.getModule());
                }
                // return the module of the package-private interface
                return new ProxyClassContext(targetModule, targetPackageName, 0);
            }

            // All proxy interfaces are public.  So maps to a dynamic proxy module
            // and add reads edge and qualified exports, if necessary
            Module targetModule = getDynamicModule(loader);

            // set up proxy class access to proxy interfaces and types
            // referenced in the method signature
            Set<Class<?>> types = new HashSet<>(interfaces);
            types.addAll(refTypes);
            for (Class<?> c : types) {
                ensureAccess(targetModule, c);
            }

            var pkgName = nonExported ? PROXY_PACKAGE_PREFIX + '.' + targetModule.getName()
                                      : targetModule.getName();
            return new ProxyClassContext(targetModule, pkgName, Modifier.PUBLIC);
        }

        /*
         * Ensure the given module can access the given class.
         */
        private static void ensureAccess(Module target, Class<?> c) {
            Module m = c.getModule();
            // add read edge and qualified export for the target module to access
            if (!target.canRead(m)) {
                Modules.addReads(target, m);
            }
            String pn = c.getPackageName();
            if (!m.isExported(pn, target)) {
                Modules.addExports(m, pn, target);
            }
        }

        /*
         * Ensure the given class is visible to the class loader.
         */
        private static void ensureVisible(ClassLoader ld, Class<?> c) {
            Class<?> type = null;
            try {
                type = Class.forName(c.getName(), false, ld);
            } catch (ClassNotFoundException e) {
            }
            if (type.asPrimaryType() != c.asPrimaryType()) {
                throw new IllegalArgumentException(c.getName() +
                        " referenced from a method is not visible from class loader");
            }
        }

        private static Class<?> getElementType(Class<?> type) {
            Class<?> e = type;
            while (e.isArray()) {
                e = e.getComponentType();
            }
            return e;
        }

        private static final ClassLoaderValue<Module> dynProxyModules =
            new ClassLoaderValue<>();
        private static final AtomicInteger counter = new AtomicInteger();

        /*
         * Define a dynamic module with a package named $MODULE which
         * is unconditionally exported and another package named
         * com.sun.proxy.$MODULE which is encapsulated.
         *
         * Each class loader will have one dynamic module.
         */
        private static Module getDynamicModule(ClassLoader loader) {
            return dynProxyModules.computeIfAbsent(loader, (ld, clv) -> {
                // create a dynamic module and setup module access
                String mn = "jdk.proxy" + counter.incrementAndGet();
                String pn = PROXY_PACKAGE_PREFIX + "." + mn;
                ModuleDescriptor descriptor =
                        ModuleDescriptor.newModule(mn, Set.of(SYNTHETIC))
                                        .packages(Set.of(pn, mn))
                                        .exports(mn)
                                        .build();
                Module m = Modules.defineModule(ld, descriptor, null);
                Modules.addReads(m, Proxy.class.getModule());
                Modules.addExports(m, mn);
                // java.base to create proxy instance and access its Lookup instance
                Modules.addOpens(m, pn, Proxy.class.getModule());
                Modules.addOpens(m, mn, Proxy.class.getModule());
                return m;
            });
        }
    }

    /**
     * Returns a proxy instance for the specified interfaces
     * that dispatches method invocations to the specified invocation
     * handler.
     * <p>
     * <a id="restrictions">{@code IllegalArgumentException} will be thrown
     * if any of the following restrictions is violated:</a>
     * <ul>
     * <li>All of {@code Class} objects in the given {@code interfaces} array
     * must represent {@linkplain Class#isHidden() non-hidden} and
     * {@linkplain Class#isSealed() non-sealed} interfaces,
     * not classes or primitive types.
     *
     * <li>No two elements in the {@code interfaces} array may
     * refer to identical {@code Class} objects.
     *
     * <li>All of the interface types must be visible by name through the
     * specified class loader. In other words, for class loader
     * {@code cl} and every interface {@code i}, the following
     * expression must be true:<p>
     * {@code Class.forName(i.getName(), false, cl) == i}
     *
     * <li>All of the types referenced by all
     * public method signatures of the specified interfaces
     * and those inherited by their superinterfaces
     * must be visible by name through the specified class loader.
     *
     * <li>All non-public interfaces must be in the same package
     * and module, defined by the specified class loader and
     * the module of the non-public interfaces can access all of
     * the interface types; otherwise, it would not be possible for
     * the proxy class to implement all of the interfaces,
     * regardless of what package it is defined in.
     *
     * <li>For any set of member methods of the specified interfaces
     * that have the same signature:
     * <ul>
     * <li>If the return type of any of the methods is a primitive
     * type or void, then all of the methods must have that same
     * return type.
     * <li>Otherwise, one of the methods must have a return type that
     * is assignable to all of the return types of the rest of the
     * methods.
     * </ul>
     *
     * <li>The resulting proxy class must not exceed any limits imposed
     * on classes by the virtual machine.  For example, the VM may limit
     * the number of interfaces that a class may implement to 65535; in
     * that case, the size of the {@code interfaces} array must not
     * exceed 65535.
     * </ul>
     *
     * <p>Note that the order of the specified proxy interfaces is
     * significant: two requests for a proxy class with the same combination
     * of interfaces but in a different order will result in two distinct
     * proxy classes.
     *
     * @param   loader the class loader to define the proxy class
     * @param   interfaces the list of interfaces for the proxy class
     *          to implement
     * @param   h the invocation handler to dispatch method invocations to
     * @return  a proxy instance with the specified invocation handler of a
     *          proxy class that is defined by the specified class loader
     *          and that implements the specified interfaces
     * @throws  IllegalArgumentException if any of the <a href="#restrictions">
     *          restrictions</a> on the parameters are violated
     * @throws  SecurityException if a security manager, <em>s</em>, is present
     *          and any of the following conditions is met:
     *          <ul>
     *          <li> the given {@code loader} is {@code null} and
     *               the caller's class loader is not {@code null} and the
     *               invocation of {@link SecurityManager#checkPermission
     *               s.checkPermission} with
     *               {@code RuntimePermission("getClassLoader")} permission
     *               denies access;</li>
     *          <li> for each proxy interface, {@code intf},
     *               the caller's class loader is not the same as or an
     *               ancestor of the class loader for {@code intf} and
     *               invocation of {@link SecurityManager#checkPackageAccess
     *               s.checkPackageAccess()} denies access to {@code intf};</li>
     *          <li> any of the given proxy interfaces is non-public and the
     *               caller class is not in the same {@linkplain Package runtime package}
     *               as the non-public interface and the invocation of
     *               {@link SecurityManager#checkPermission s.checkPermission} with
     *               {@code ReflectPermission("newProxyInPackage.{package name}")}
     *               permission denies access.</li>
     *          </ul>
     * @throws  NullPointerException if the {@code interfaces} array
     *          argument or any of its elements are {@code null}, or
     *          if the invocation handler, {@code h}, is
     *          {@code null}
     *
     * @see <a href="#membership">Package and Module Membership of Proxy Class</a>
     * @revised 9
     */
    @CallerSensitive
    public static Object newProxyInstance(ClassLoader loader,
                                          Class<?>[] interfaces,
                                          InvocationHandler h) {
        Objects.requireNonNull(h);

        @SuppressWarnings("removal")
        final Class<?> caller = System.getSecurityManager() == null
                                    ? null
                                    : Reflection.getCallerClass();

        /*
         * Look up or generate the designated proxy class and its constructor.
         */
        Constructor<?> cons = getProxyConstructor(caller, loader, interfaces);

        return newProxyInstance(caller, cons, h);
    }

    private static Object newProxyInstance(Class<?> caller, // null if no SecurityManager
                                           Constructor<?> cons,
                                           InvocationHandler h) {
        /*
         * Invoke its constructor with the designated invocation handler.
         */
        try {
            if (caller != null) {
                checkNewProxyPermission(caller, cons.getDeclaringClass());
            }

            return cons.newInstance(new Object[]{h});
        } catch (IllegalAccessException | InstantiationException e) {
            throw new InternalError(e.toString(), e);
        } catch (InvocationTargetException e) {
            Throwable t = e.getCause();
            if (t instanceof RuntimeException) {
                throw (RuntimeException) t;
            } else {
                throw new InternalError(t.toString(), t);
            }
        }
    }

    private static void checkNewProxyPermission(Class<?> caller, Class<?> proxyClass) {
        @SuppressWarnings("removal")
        SecurityManager sm = System.getSecurityManager();
        if (sm != null) {
            if (ReflectUtil.isNonPublicProxyClass(proxyClass)) {
                ClassLoader ccl = caller.getClassLoader();
                ClassLoader pcl = proxyClass.getClassLoader();

                // do permission check if the caller is in a different runtime package
                // of the proxy class
                String pkg = proxyClass.getPackageName();
                String callerPkg = caller.getPackageName();

                if (pcl != ccl || !pkg.equals(callerPkg)) {
                    sm.checkPermission(new ReflectPermission("newProxyInPackage." + pkg));
                }
            }
        }
    }

    /**
     * Returns the class loader for the given module.
     */
    @SuppressWarnings("removal")
    private static ClassLoader getLoader(Module m) {
        PrivilegedAction<ClassLoader> pa = m::getClassLoader;
        return AccessController.doPrivileged(pa);
    }

    /**
     * Returns true if the given class is a proxy class.
     *
     * @implNote The reliability of this method is important for the ability
     * to use it to make security decisions, so its implementation should
     * not just test if the class in question extends {@code Proxy}.
     *
     * @param   cl the class to test
     * @return  {@code true} if the class is a proxy class and
     *          {@code false} otherwise
     * @throws  NullPointerException if {@code cl} is {@code null}
     *
     * @revised 9
     */
    public static boolean isProxyClass(Class<?> cl) {
        return Proxy.class.isAssignableFrom(cl) && ProxyBuilder.isProxyClass(cl);
    }

    /**
     * Returns the invocation handler for the specified proxy instance.
     *
     * @param   proxy the proxy instance to return the invocation handler for
     * @return  the invocation handler for the proxy instance
     * @throws  IllegalArgumentException if the argument is not a
     *          proxy instance
     * @throws  SecurityException if a security manager, <em>s</em>, is present
     *          and the caller's class loader is not the same as or an
     *          ancestor of the class loader for the invocation handler
     *          and invocation of {@link SecurityManager#checkPackageAccess
     *          s.checkPackageAccess()} denies access to the invocation
     *          handler's class.
     */
    @SuppressWarnings("removal")
    @CallerSensitive
    public static InvocationHandler getInvocationHandler(Object proxy)
        throws IllegalArgumentException
    {
        /*
         * Verify that the object is actually a proxy instance.
         */
        if (!isProxyClass(proxy.getClass())) {
            throw new IllegalArgumentException("not a proxy instance");
        }

        final Proxy p = (Proxy) proxy;
        final InvocationHandler ih = p.h;
        if (System.getSecurityManager() != null) {
            Class<?> ihClass = ih.getClass();
            Class<?> caller = Reflection.getCallerClass();
            if (ReflectUtil.needsPackageAccessCheck(caller.getClassLoader(),
                                                    ihClass.getClassLoader()))
            {
                ReflectUtil.checkPackageAccess(ihClass);
            }
        }

        return ih;
    }

    private static final String PROXY_PACKAGE_PREFIX = ReflectUtil.PROXY_PACKAGE;

    /**
     * A cache of Method -> MethodHandle for default methods.
     */
    private static final ClassValue<ConcurrentHashMap<Method, MethodHandle>>
            DEFAULT_METHODS_MAP = new ClassValue<>() {
        @Override
        protected ConcurrentHashMap<Method, MethodHandle> computeValue(Class<?> type) {
            return new ConcurrentHashMap<>(4);
        }
    };

    private static ConcurrentHashMap<Method, MethodHandle> defaultMethodMap(Class<?> proxyClass) {
        assert isProxyClass(proxyClass);
        return DEFAULT_METHODS_MAP.get(proxyClass);
    }

    static final Object[] EMPTY_ARGS = new Object[0];

    static MethodHandle defaultMethodHandle(Class<? extends Proxy> proxyClass, Method method) {
        // lookup the cached method handle
        ConcurrentHashMap<Method, MethodHandle> methods = defaultMethodMap(proxyClass);
        MethodHandle superMH = methods.get(method);
        if (superMH == null) {
            MethodType type = methodType(method.getReturnType(), method.getParameterTypes());
            MethodHandles.Lookup lookup = MethodHandles.lookup();
            Class<?> proxyInterface = findProxyInterfaceOrElseThrow(proxyClass, method);
            MethodHandle dmh;
            try {
                dmh = proxyClassLookup(lookup, proxyClass)
                        .findSpecial(proxyInterface, method.getName(), type, proxyClass)
                        .withVarargs(false);
            } catch (IllegalAccessException | NoSuchMethodException e) {
                // should not reach here
                throw new InternalError(e);
            }
            // this check can be turned into assertion as it is guaranteed to succeed by the virtue of
            // looking up a default (instance) method declared or inherited by proxyInterface
            // while proxyClass implements (is a subtype of) proxyInterface ...
            assert ((BooleanSupplier) () -> {
                try {
                    // make sure that the method type matches
                    dmh.asType(type.insertParameterTypes(0, proxyClass));
                    return true;
                } catch (WrongMethodTypeException e) {
                    return false;
                }
            }).getAsBoolean() : "Wrong method type";
            // change return type to Object
            MethodHandle mh = dmh.asType(dmh.type().changeReturnType(Object.class));
            // wrap any exception thrown with InvocationTargetException
            mh = MethodHandles.catchException(mh, Throwable.class, InvocationException.wrapMH());
            // spread array of arguments among parameters (skipping 1st parameter - target)
            mh = mh.asSpreader(1, Object[].class, type.parameterCount());
            // change target type to Object
            mh = mh.asType(MethodType.methodType(Object.class, Object.class, Object[].class));

            // push MH into cache
            MethodHandle cached = methods.putIfAbsent(method, mh);
            if (cached != null) {
                superMH = cached;
            } else {
                superMH = mh;
            }
        }
        return superMH;
    }

    /**
     * Finds the first proxy interface that declares the given method
     * directly or indirectly.
     *
     * @throws IllegalArgumentException if not found
     */
    private static Class<?> findProxyInterfaceOrElseThrow(Class<?> proxyClass, Method method) {
        Class<?> declaringClass = method.getDeclaringClass();
        if (!declaringClass.isInterface()) {
            throw new IllegalArgumentException("\"" + method +
                    "\" is not a method declared in the proxy class");
        }

        List<Class<?>> proxyInterfaces = Arrays.asList(proxyClass.getInterfaces());
        // the method's declaring class is a proxy interface
        if (proxyInterfaces.contains(declaringClass))
            return declaringClass;

        // find the first proxy interface that inherits the default method
        // i.e. the declaring class of the default method is a superinterface
        // of the proxy interface
        Deque<Class<?>> deque = new ArrayDeque<>();
        Set<Class<?>> visited = new HashSet<>();
        boolean indirectMethodRef = false;
        for (Class<?> proxyIntf : proxyInterfaces) {
            assert proxyIntf != declaringClass;
            visited.add(proxyIntf);
            deque.add(proxyIntf);

            // for each proxy interface, traverse its subinterfaces with
            // breadth-first search to find a subinterface declaring the
            // default method
            Class<?> c;
            while ((c = deque.poll()) != null) {
                if (c == declaringClass) {
                    try {
                        // check if this method is the resolved method if referenced from
                        // this proxy interface (i.e. this method is not implemented
                        // by any other superinterface)
                        Method m = proxyIntf.getMethod(method.getName(), method.getParameterTypes());
                        if (m.getDeclaringClass() == declaringClass) {
                            return proxyIntf;
                        }
                        indirectMethodRef = true;
                    } catch (NoSuchMethodException e) {}

                    // skip traversing its superinterfaces
                    // another proxy interface may extend it and so
                    // the method's declaring class is left unvisited.
                    continue;
                }
                // visit all superinteraces of one proxy interface to find if
                // this proxy interface inherits the method directly or indirectly
                visited.add(c);
                for (Class<?> superIntf : c.getInterfaces()) {
                    if (!visited.contains(superIntf) && !deque.contains(superIntf)) {
                        if (superIntf == declaringClass) {
                            // fast-path as the matching subinterface is found
                            deque.addFirst(superIntf);
                        } else {
                            deque.add(superIntf);
                        }
                    }
                }
            }
        }

        throw new IllegalArgumentException("\"" + method + (indirectMethodRef
                ? "\" is overridden directly or indirectly by the proxy interfaces"
                : "\" is not a method declared in the proxy class"));
    }

    /**
     * This method invokes the proxy's proxyClassLookup method to get a
     * Lookup on the proxy class.
     *
     * @return a lookup for proxy class of this proxy instance
     */
    @SuppressWarnings("removal")
    private static MethodHandles.Lookup proxyClassLookup(MethodHandles.Lookup caller, Class<?> proxyClass) {
        return AccessController.doPrivileged(new PrivilegedAction<>() {
            @Override
            public MethodHandles.Lookup run() {
                try {
                    Method m = proxyClass.getDeclaredMethod("proxyClassLookup", MethodHandles.Lookup.class);
                    m.setAccessible(true);
                    return (MethodHandles.Lookup) m.invoke(null, caller);
                } catch (ReflectiveOperationException e) {
                    throw new InternalError(e);
                }
            }
        });
    }

    /*
     * Invoke the default method of the given proxy with an explicit caller class.
     *
     * @throws IllegalAccessException if the proxy interface is inaccessible to the caller
     *         if caller is non-null
     */
    static Object invokeDefault(Object proxy, Method method, Object[] args, Class<?> caller)
            throws Throwable {
        // verify that the object is actually a proxy instance
        if (!Proxy.isProxyClass(proxy.getClass())) {
            throw new IllegalArgumentException("'proxy' is not a proxy instance");
        }
        if (!method.isDefault()) {
            throw new IllegalArgumentException("\"" + method + "\" is not a default method");
        }
        @SuppressWarnings("unchecked")
        Class<? extends Proxy> proxyClass = (Class<? extends Proxy>)proxy.getClass();

        // skip access check if caller is null
        if (caller != null) {
            Class<?> intf = method.getDeclaringClass();
            // access check on the default method
            method.checkAccess(caller, intf, proxyClass, method.getModifiers());
        }

        MethodHandle mh = Proxy.defaultMethodHandle(proxyClass, method);
        // invoke the super method
        try {
            // the args array can be null if the number of formal parameters required by
            // the method is zero (consistent with Method::invoke)
            Object[] params = args != null ? args : Proxy.EMPTY_ARGS;
            return mh.invokeExact(proxy, params);
        } catch (ClassCastException | NullPointerException e) {
            throw new IllegalArgumentException(e.getMessage(), e);
        } catch (Proxy.InvocationException e) {
            // unwrap and throw the exception thrown by the default method
            throw e.getCause();
        }
    }

    /**
     * Internal exception type to wrap the exception thrown by the default method
     * so that it can distinguish CCE and NPE thrown due to the arguments
     * incompatible with the method signature.
     */
    static class InvocationException extends ReflectiveOperationException {
        @java.io.Serial
        private static final long serialVersionUID = 0L;

        InvocationException(Throwable cause) {
            super(cause);
        }

        /**
         * Wraps given cause with InvocationException and throws it.
         */
        static Object wrap(Throwable cause) throws InvocationException {
            throw new InvocationException(cause);
        }

        @Stable
        static MethodHandle wrapMethodHandle;

        static MethodHandle wrapMH() {
            MethodHandle mh = wrapMethodHandle;
            if (mh == null) {
                try {
                    wrapMethodHandle = mh = MethodHandles.lookup().findStatic(
                            InvocationException.class,
                            "wrap",
                            MethodType.methodType(Object.class, Throwable.class)
                    );
                } catch (NoSuchMethodException | IllegalAccessException e) {
                    throw new InternalError(e);
                }
            }
            return mh;
        }
    }

}<|MERGE_RESOLUTION|>--- conflicted
+++ resolved
@@ -495,28 +495,6 @@
         private static final ClassLoaderValue<Boolean> reverseProxyCache =
             new ClassLoaderValue<>();
 
-<<<<<<< HEAD
-        private static Class<?> defineProxyClass(Module m, List<Class<?>> interfaces) {
-            String proxyPkg = null;     // package to define proxy class in
-            int accessFlags = Modifier.PUBLIC | Modifier.FINAL | Modifier.IDENTITY;
-            boolean nonExported = false;
-
-            /*
-             * Record the package of a non-public proxy interface so that the
-             * proxy class will be defined in the same package.  Verify that
-             * all non-public proxy interfaces are in the same package.
-             */
-            for (Class<?> intf : interfaces) {
-                int flags = intf.getModifiers();
-                if (!Modifier.isPublic(flags)) {
-                    accessFlags = Modifier.FINAL | Modifier.IDENTITY;  // non-public, final
-                    String pkg = intf.getPackageName();
-                    if (proxyPkg == null) {
-                        proxyPkg = pkg;
-                    } else if (!pkg.equals(proxyPkg)) {
-                        throw new IllegalArgumentException(
-                                "non-public interfaces from different packages");
-=======
         private record ProxyClassContext(Module module, String packageName, int accessFlags) {
             private ProxyClassContext {
                 if (module.isNamed()) {
@@ -534,7 +512,6 @@
                     if (!module.isOpen(packageName, Proxy.class.getModule())) {
                         // Required for default method invocation
                         throw new InternalError(packageName + " not open to " + Proxy.class.getModule());
->>>>>>> c1040897
                     }
                 } else {
                     if (Modifier.isPublic(accessFlags)) {
@@ -543,7 +520,7 @@
                     }
                 }
 
-                if ((accessFlags & ~Modifier.PUBLIC) != 0) {
+                if ((accessFlags & ~(Modifier.PUBLIC | Modifier.IDENTITY)) != 0) {
                     throw new InternalError("proxy access flags must be Modifier.PUBLIC or 0");
                 }
             }
@@ -565,7 +542,7 @@
              * Generate the specified proxy class.
              */
             byte[] proxyClassFile = ProxyGenerator.generateProxyClass(loader, proxyName, interfaces,
-                                                                      context.accessFlags() | Modifier.FINAL);
+                                                                      context.accessFlags() | Modifier.FINAL | Modifier.IDENTITY);
             try {
                 Class<?> pc = JLA.defineClass(loader, proxyName, proxyClassFile,
                                               null, "__dynamic_proxy__");
