--- conflicted
+++ resolved
@@ -2192,7 +2192,15 @@
             public Stream<ModuleLayer> layers(ClassLoader loader) {
                 return ModuleLayer.layers(loader);
             }
-<<<<<<< HEAD
+
+            public String newStringUTF8NoRepl(byte[] bytes, int off, int len) {
+                return StringCoding.newStringUTF8NoRepl(bytes, off, len);
+            }
+
+            public byte[] getBytesUTF8NoRepl(String s) {
+                return StringCoding.getBytesUTF8NoRepl(s);
+            }
+
             public Class<?> loadValueTypeClass(Module module, ClassLoader cl, String name) {
                 try {
                     // VM support to define DVT
@@ -2206,17 +2214,7 @@
                     throw new InternalError(e);
                 }
             }
-=======
-
-            public String newStringUTF8NoRepl(byte[] bytes, int off, int len) {
-                return StringCoding.newStringUTF8NoRepl(bytes, off, len);
-            }
-
-            public byte[] getBytesUTF8NoRepl(String s) {
-                return StringCoding.getBytesUTF8NoRepl(s);
-            }
-
->>>>>>> 6a80c590
+
         });
     }
 }