/*
 * DO NOT ALTER OR REMOVE COPYRIGHT NOTICES OR THIS FILE HEADER.
 *
 * This code is free software; you can redistribute it and/or modify it
 * under the terms of the GNU General Public License version 2 only, as
 * published by the Free Software Foundation.  Oracle designates this
 * particular file as subject to the "Classpath" exception as provided
 * by Oracle in the LICENSE file that accompanied this code.
 *
 * This code is distributed in the hope that it will be useful, but WITHOUT
 * ANY WARRANTY; without even the implied warranty of MERCHANTABILITY or
 * FITNESS FOR A PARTICULAR PURPOSE.  See the GNU General Public License
 * version 2 for more details (a copy is included in the LICENSE file that
 * accompanied this code).
 *
 * You should have received a copy of the GNU General Public License version
 * 2 along with this work; if not, write to the Free Software Foundation,
 * Inc., 51 Franklin St, Fifth Floor, Boston, MA 02110-1301 USA.
 *
 * Please contact Oracle, 500 Oracle Parkway, Redwood Shores, CA 94065 USA
 * or visit www.oracle.com if you need additional information or have any
 * questions.
 */

/*
 * This file is available under and governed by the GNU General Public
 * License version 2 only, as published by the Free Software Foundation.
 * However, the following notice accompanied the original version of this
 * file:
 *
 * Written by Doug Lea and Josh Bloch with assistance from members of
 * JCP JSR-166 Expert Group and released to the public domain, as explained
 * at http://creativecommons.org/publicdomain/zero/1.0/
 */

package java.util;

/**
 * A linear collection that supports element insertion and removal at
 * both ends.  The name <i>deque</i> is short for "double ended queue"
 * and is usually pronounced "deck".  Most {@code Deque}
 * implementations place no fixed limits on the number of elements
 * they may contain, but this interface supports capacity-restricted
 * deques as well as those with no fixed size limit.
 *
 * <p>This interface defines methods to access the elements at both
 * ends of the deque.  Methods are provided to insert, remove, and
 * examine the element.  Each of these methods exists in two forms:
 * one throws an exception if the operation fails, the other returns a
 * special value (either {@code null} or {@code false}, depending on
 * the operation).  The latter form of the insert operation is
 * designed specifically for use with capacity-restricted
 * {@code Deque} implementations; in most implementations, insert
 * operations cannot fail.
 *
 * <p>The twelve methods described above are summarized in the
 * following table:
 *
 * <table class="striped">
 * <caption>Summary of Deque methods</caption>
 *  <thead>
 *  <tr>
 *    <td rowspan="2"></td>
 *    <th scope="col" colspan="2"> First Element (Head)</th>
 *    <th scope="col" colspan="2"> Last Element (Tail)</th>
 *  </tr>
 *  <tr>
 *    <th scope="col" style="font-weight:normal; font-style:italic">Throws exception</th>
 *    <th scope="col" style="font-weight:normal; font-style:italic">Special value</th>
 *    <th scope="col" style="font-weight:normal; font-style:italic">Throws exception</th>
 *    <th scope="col" style="font-weight:normal; font-style:italic">Special value</th>
 *  </tr>
 *  </thead>
 *  <tbody>
 *  <tr>
 *    <th scope="row">Insert</th>
 *    <td>{@link #addFirst(Object) addFirst(e)}</td>
 *    <td>{@link #offerFirst(Object) offerFirst(e)}</td>
 *    <td>{@link #addLast(Object) addLast(e)}</td>
 *    <td>{@link #offerLast(Object) offerLast(e)}</td>
 *  </tr>
 *  <tr>
 *    <th scope="row">Remove</th>
 *    <td>{@link #removeFirst() removeFirst()}</td>
 *    <td>{@link #pollFirst() pollFirst()}</td>
 *    <td>{@link #removeLast() removeLast()}</td>
 *    <td>{@link #pollLast() pollLast()}</td>
 *  </tr>
 *  <tr>
 *    <th scope="row">Examine</th>
 *    <td>{@link #getFirst() getFirst()}</td>
 *    <td>{@link #peekFirst() peekFirst()}</td>
 *    <td>{@link #getLast() getLast()}</td>
 *    <td>{@link #peekLast() peekLast()}</td>
 *  </tr>
 *  </tbody>
 * </table>
 *
 * <p>This interface extends the {@link Queue} interface.  When a deque is
 * used as a queue, FIFO (First-In-First-Out) behavior results.  Elements are
 * added at the end of the deque and removed from the beginning.  The methods
 * inherited from the {@code Queue} interface are precisely equivalent to
 * {@code Deque} methods as indicated in the following table:
 *
 * <table class="striped">
 * <caption>Comparison of Queue and Deque methods</caption>
 *  <thead>
 *  <tr>
 *    <th scope="col"> {@code Queue} Method</th>
 *    <th scope="col"> Equivalent {@code Deque} Method</th>
 *  </tr>
 *  </thead>
 *  <tbody>
 *  <tr>
 *    <th scope="row">{@link #add(Object) add(e)}</th>
 *    <td>{@link #addLast(Object) addLast(e)}</td>
 *  </tr>
 *  <tr>
 *    <th scope="row">{@link #offer(Object) offer(e)}</th>
 *    <td>{@link #offerLast(Object) offerLast(e)}</td>
 *  </tr>
 *  <tr>
 *    <th scope="row">{@link #remove() remove()}</th>
 *    <td>{@link #removeFirst() removeFirst()}</td>
 *  </tr>
 *  <tr>
 *    <th scope="row">{@link #poll() poll()}</th>
 *    <td>{@link #pollFirst() pollFirst()}</td>
 *  </tr>
 *  <tr>
 *    <th scope="row">{@link #element() element()}</th>
 *    <td>{@link #getFirst() getFirst()}</td>
 *  </tr>
 *  <tr>
 *    <th scope="row">{@link #peek() peek()}</th>
 *    <td>{@link #peekFirst() peekFirst()}</td>
 *  </tr>
 *  </tbody>
 * </table>
 *
 * <p>Deques can also be used as LIFO (Last-In-First-Out) stacks.  This
 * interface should be used in preference to the legacy {@link Stack} class.
 * When a deque is used as a stack, elements are pushed and popped from the
 * beginning of the deque.  Stack methods are equivalent to {@code Deque}
 * methods as indicated in the table below:
 *
 * <table class="striped">
 * <caption>Comparison of Stack and Deque methods</caption>
 *  <thead>
 *  <tr>
 *    <th scope="col"> Stack Method</th>
 *    <th scope="col"> Equivalent {@code Deque} Method</th>
 *  </tr>
 *  </thead>
 *  <tbody>
 *  <tr>
 *    <th scope="row">{@link #push(Object) push(e)}</th>
 *    <td>{@link #addFirst(Object) addFirst(e)}</td>
 *  </tr>
 *  <tr>
 *    <th scope="row">{@link #pop() pop()}</th>
 *    <td>{@link #removeFirst() removeFirst()}</td>
 *  </tr>
 *  <tr>
 *    <th scope="row">{@link #peek() peek()}</th>
 *    <td>{@link #getFirst() getFirst()}</td>
 *  </tr>
 *  </tbody>
 * </table>
 *
 * <p>Note that the {@link #peek peek} method works equally well when
 * a deque is used as a queue or a stack; in either case, elements are
 * drawn from the beginning of the deque.
 *
 * <p>This interface provides two methods to remove interior
 * elements, {@link #removeFirstOccurrence removeFirstOccurrence} and
 * {@link #removeLastOccurrence removeLastOccurrence}.
 *
 * <p>Unlike the {@link List} interface, this interface does not
 * provide support for indexed access to elements.
 *
 * <p>While {@code Deque} implementations are not strictly required
 * to prohibit the insertion of null elements, they are strongly
 * encouraged to do so.  Users of any {@code Deque} implementations
 * that do allow null elements are strongly encouraged <i>not</i> to
 * take advantage of the ability to insert nulls.  This is so because
 * {@code null} is used as a special return value by various methods
 * to indicate that the deque is empty.
 *
 * <p>{@code Deque} implementations generally do not define
 * element-based versions of the {@code equals} and {@code hashCode}
 * methods, but instead inherit the identity-based versions from class
 * {@code Object}.
 *
 * <p>This interface is a member of the
 * <a href="{@docRoot}/java.base/java/util/package-summary.html#CollectionsFramework">
 * Java Collections Framework</a>.
 *
 * @author Doug Lea
 * @author Josh Bloch
 * @since  1.6
 * @param <E> the type of elements held in this deque
 */
public interface Deque<E> extends Queue<E>, SequencedCollection<E> {
    /**
     * Inserts the specified element at the front of this deque if it is
     * possible to do so immediately without violating capacity restrictions,
     * throwing an {@code IllegalStateException} if no space is currently
     * available.  When using a capacity-restricted deque, it is generally
     * preferable to use method {@link #offerFirst}.
     *
     * @param e the element to add
     * @throws IllegalStateException if the element cannot be added at this
     *         time due to capacity restrictions
     * @throws ClassCastException if the class of the specified element
     *         prevents it from being added to this deque
     * @throws NullPointerException if the specified element is null and this
     *         deque does not permit null elements
     * @throws IllegalArgumentException if some property of the specified
     *         element prevents it from being added to this deque
     */
    void addFirst(E e);

    /**
     * Inserts the specified element at the end of this deque if it is
     * possible to do so immediately without violating capacity restrictions,
     * throwing an {@code IllegalStateException} if no space is currently
     * available.  When using a capacity-restricted deque, it is generally
     * preferable to use method {@link #offerLast}.
     *
     * <p>This method is equivalent to {@link #add}.
     *
     * @param e the element to add
     * @throws IllegalStateException if the element cannot be added at this
     *         time due to capacity restrictions
     * @throws ClassCastException if the class of the specified element
     *         prevents it from being added to this deque
     * @throws NullPointerException if the specified element is null and this
     *         deque does not permit null elements
     * @throws IllegalArgumentException if some property of the specified
     *         element prevents it from being added to this deque
     */
    void addLast(E e);

    /**
     * Inserts the specified element at the front of this deque unless it would
     * violate capacity restrictions.  When using a capacity-restricted deque,
     * this method is generally preferable to the {@link #addFirst} method,
     * which can fail to insert an element only by throwing an exception.
     *
     * @param e the element to add
     * @return {@code true} if the element was added to this deque, else
     *         {@code false}
     * @throws ClassCastException if the class of the specified element
     *         prevents it from being added to this deque
     * @throws NullPointerException if the specified element is null and this
     *         deque does not permit null elements
     * @throws IllegalArgumentException if some property of the specified
     *         element prevents it from being added to this deque
     */
    boolean offerFirst(E e);

    /**
     * Inserts the specified element at the end of this deque unless it would
     * violate capacity restrictions.  When using a capacity-restricted deque,
     * this method is generally preferable to the {@link #addLast} method,
     * which can fail to insert an element only by throwing an exception.
     *
     * @param e the element to add
     * @return {@code true} if the element was added to this deque, else
     *         {@code false}
     * @throws ClassCastException if the class of the specified element
     *         prevents it from being added to this deque
     * @throws NullPointerException if the specified element is null and this
     *         deque does not permit null elements
     * @throws IllegalArgumentException if some property of the specified
     *         element prevents it from being added to this deque
     */
    boolean offerLast(E e);

    /**
     * Retrieves and removes the first element of this deque.  This method
     * differs from {@link #pollFirst pollFirst} only in that it throws an
     * exception if this deque is empty.
     *
     * @return the head of this deque
     * @throws NoSuchElementException if this deque is empty
     */
    E removeFirst();

    /**
     * Retrieves and removes the last element of this deque.  This method
     * differs from {@link #pollLast pollLast} only in that it throws an
     * exception if this deque is empty.
     *
     * @return the tail of this deque
     * @throws NoSuchElementException if this deque is empty
     */
    E removeLast();

    /**
     * Retrieves and removes the first element of this deque,
     * or returns {@code null} if this deque is empty.
     *
     * @return the head of this deque, or {@code null} if this deque is empty
     */
    E pollFirst();

    /**
     * Retrieves and removes the last element of this deque,
     * or returns {@code null} if this deque is empty.
     *
     * @return the tail of this deque, or {@code null} if this deque is empty
     */
    E pollLast();

    /**
     * Retrieves, but does not remove, the first element of this deque.
     *
     * This method differs from {@link #peekFirst peekFirst} only in that it
     * throws an exception if this deque is empty.
     *
     * @return the head of this deque
     * @throws NoSuchElementException if this deque is empty
     */
    E getFirst();

    /**
     * Retrieves, but does not remove, the last element of this deque.
     * This method differs from {@link #peekLast peekLast} only in that it
     * throws an exception if this deque is empty.
     *
     * @return the tail of this deque
     * @throws NoSuchElementException if this deque is empty
     */
    E getLast();

    /**
     * Retrieves, but does not remove, the first element of this deque,
     * or returns {@code null} if this deque is empty.
     *
     * @return the head of this deque, or {@code null} if this deque is empty
     */
    E peekFirst();

    /**
     * Retrieves, but does not remove, the last element of this deque,
     * or returns {@code null} if this deque is empty.
     *
     * @return the tail of this deque, or {@code null} if this deque is empty
     */
    E peekLast();

    /**
     * Removes the first occurrence of the specified element from this deque.
     * If the deque does not contain the element, it is unchanged.
     * More formally, removes the first element {@code e} such that
     * {@code Objects.equals(o, e)} (if such an element exists).
     * Returns {@code true} if this deque contained the specified element
     * (or equivalently, if this deque changed as a result of the call).
     *
     * @param o element to be removed from this deque, if present
     * @return {@code true} if an element was removed as a result of this call
     * @throws ClassCastException if the class of the specified element
     *         is incompatible with this deque
     *         ({@linkplain Collection##optional-restrictions optional})
     * @throws NullPointerException if the specified element is null and this
     *         deque does not permit null elements
     *         ({@linkplain Collection##optional-restrictions optional})
     */
    boolean removeFirstOccurrence(Object o);

    /**
     * Removes the last occurrence of the specified element from this deque.
     * If the deque does not contain the element, it is unchanged.
     * More formally, removes the last element {@code e} such that
     * {@code Objects.equals(o, e)} (if such an element exists).
     * Returns {@code true} if this deque contained the specified element
     * (or equivalently, if this deque changed as a result of the call).
     *
     * @param o element to be removed from this deque, if present
     * @return {@code true} if an element was removed as a result of this call
     * @throws ClassCastException if the class of the specified element
     *         is incompatible with this deque
     *         ({@linkplain Collection##optional-restrictions optional})
     * @throws NullPointerException if the specified element is null and this
     *         deque does not permit null elements
     *         ({@linkplain Collection##optional-restrictions optional})
     */
    boolean removeLastOccurrence(Object o);

    // *** Queue methods ***

    /**
     * Inserts the specified element into the queue represented by this deque
     * (in other words, at the tail of this deque) if it is possible to do so
     * immediately without violating capacity restrictions, returning
     * {@code true} upon success and throwing an
     * {@code IllegalStateException} if no space is currently available.
     * When using a capacity-restricted deque, it is generally preferable to
     * use {@link #offer(Object) offer}.
     *
     * <p>This method is equivalent to {@link #addLast}.
     *
     * @param e the element to add
     * @return {@code true} (as specified by {@link Collection#add})
     * @throws IllegalStateException if the element cannot be added at this
     *         time due to capacity restrictions
     * @throws ClassCastException if the class of the specified element
     *         prevents it from being added to this deque
     * @throws NullPointerException if the specified element is null and this
     *         deque does not permit null elements
     * @throws IllegalArgumentException if some property of the specified
     *         element prevents it from being added to this deque
     */
    boolean add(E e);

    /**
     * Inserts the specified element into the queue represented by this deque
     * (in other words, at the tail of this deque) if it is possible to do so
     * immediately without violating capacity restrictions, returning
     * {@code true} upon success and {@code false} if no space is currently
     * available.  When using a capacity-restricted deque, this method is
     * generally preferable to the {@link #add} method, which can fail to
     * insert an element only by throwing an exception.
     *
     * <p>This method is equivalent to {@link #offerLast}.
     *
     * @param e the element to add
     * @return {@code true} if the element was added to this deque, else
     *         {@code false}
     * @throws ClassCastException if the class of the specified element
     *         prevents it from being added to this deque
     * @throws NullPointerException if the specified element is null and this
     *         deque does not permit null elements
     * @throws IllegalArgumentException if some property of the specified
     *         element prevents it from being added to this deque
     */
    boolean offer(E e);

    /**
     * Retrieves and removes the head of the queue represented by this deque
     * (in other words, the first element of this deque).
     * This method differs from {@link #poll() poll()} only in that it
     * throws an exception if this deque is empty.
     *
     * <p>This method is equivalent to {@link #removeFirst()}.
     *
     * @return the head of the queue represented by this deque
     * @throws NoSuchElementException if this deque is empty
     */
    E remove();

    /**
     * Retrieves and removes the head of the queue represented by this deque
     * (in other words, the first element of this deque), or returns
     * {@code null} if this deque is empty.
     *
     * <p>This method is equivalent to {@link #pollFirst()}.
     *
     * @return the first element of this deque, or {@code null} if
     *         this deque is empty
     */
    E poll();

    /**
     * Retrieves, but does not remove, the head of the queue represented by
     * this deque (in other words, the first element of this deque).
     * This method differs from {@link #peek peek} only in that it throws an
     * exception if this deque is empty.
     *
     * <p>This method is equivalent to {@link #getFirst()}.
     *
     * @return the head of the queue represented by this deque
     * @throws NoSuchElementException if this deque is empty
     */
    E element();

    /**
     * Retrieves, but does not remove, the head of the queue represented by
     * this deque (in other words, the first element of this deque), or
     * returns {@code null} if this deque is empty.
     *
     * <p>This method is equivalent to {@link #peekFirst()}.
     *
     * @return the head of the queue represented by this deque, or
     *         {@code null} if this deque is empty
     */
    E peek();

    /**
     * Adds all of the elements in the specified collection at the end
     * of this deque, as if by calling {@link #addLast} on each one,
     * in the order that they are returned by the collection's iterator.
     *
     * <p>When using a capacity-restricted deque, it is generally preferable
     * to call {@link #offer(Object) offer} separately on each element.
     *
     * <p>An exception encountered while trying to add an element may result
     * in only some of the elements having been successfully added when
     * the associated exception is thrown.
     *
     * @param c the elements to be inserted into this deque
     * @return {@code true} if this deque changed as a result of the call
     * @throws IllegalStateException if not all the elements can be added at
     *         this time due to insertion restrictions
     * @throws ClassCastException if the class of an element of the specified
     *         collection prevents it from being added to this deque
     * @throws NullPointerException if the specified collection contains a
     *         null element and this deque does not permit null elements,
     *         or if the specified collection is null
     * @throws IllegalArgumentException if some property of an element of the
     *         specified collection prevents it from being added to this deque
     */
    boolean addAll(Collection<? extends E> c);

    // *** Stack methods ***

    /**
     * Pushes an element onto the stack represented by this deque (in other
     * words, at the head of this deque) if it is possible to do so
     * immediately without violating capacity restrictions, throwing an
     * {@code IllegalStateException} if no space is currently available.
     *
     * <p>This method is equivalent to {@link #addFirst}.
     *
     * @param e the element to push
     * @throws IllegalStateException if the element cannot be added at this
     *         time due to capacity restrictions
     * @throws ClassCastException if the class of the specified element
     *         prevents it from being added to this deque
     * @throws NullPointerException if the specified element is null and this
     *         deque does not permit null elements
     * @throws IllegalArgumentException if some property of the specified
     *         element prevents it from being added to this deque
     */
    void push(E e);

    /**
     * Pops an element from the stack represented by this deque.  In other
     * words, removes and returns the first element of this deque.
     *
     * <p>This method is equivalent to {@link #removeFirst()}.
     *
     * @return the element at the front of this deque (which is the top
     *         of the stack represented by this deque)
     * @throws NoSuchElementException if this deque is empty
     */
    E pop();


    // *** Collection methods ***

    /**
     * Removes the first occurrence of the specified element from this deque.
     * If the deque does not contain the element, it is unchanged.
     * More formally, removes the first element {@code e} such that
     * {@code Objects.equals(o, e)} (if such an element exists).
     * Returns {@code true} if this deque contained the specified element
     * (or equivalently, if this deque changed as a result of the call).
     *
     * <p>This method is equivalent to {@link #removeFirstOccurrence(Object)}.
     *
     * @param o element to be removed from this deque, if present
     * @return {@code true} if an element was removed as a result of this call
     * @throws ClassCastException if the class of the specified element
     *         is incompatible with this deque
     *         ({@linkplain Collection##optional-restrictions optional})
     * @throws NullPointerException if the specified element is null and this
     *         deque does not permit null elements
     *         ({@linkplain Collection##optional-restrictions optional})
     */
    boolean remove(Object o);

    /**
     * Returns {@code true} if this deque contains the specified element.
     * More formally, returns {@code true} if and only if this deque contains
     * at least one element {@code e} such that {@code Objects.equals(o, e)}.
     *
     * @param o element whose presence in this deque is to be tested
     * @return {@code true} if this deque contains the specified element
     * @throws ClassCastException if the class of the specified element
     *         is incompatible with this deque
     *         ({@linkplain Collection##optional-restrictions optional})
     * @throws NullPointerException if the specified element is null and this
     *         deque does not permit null elements
     *         ({@linkplain Collection##optional-restrictions optional})
     */
    boolean contains(Object o);

    /**
     * Returns the number of elements in this deque.
     *
     * @return the number of elements in this deque
     */
    int size();

    /**
     * Returns an iterator over the elements in this deque in proper sequence.
     * The elements will be returned in order from first (head) to last (tail).
     *
     * @return an iterator over the elements in this deque in proper sequence
     */
    Iterator<E> iterator();

    /**
     * Returns an iterator over the elements in this deque in reverse
     * sequential order.  The elements will be returned in order from
     * last (tail) to first (head).
     *
     * @return an iterator over the elements in this deque in reverse
     * sequence
     */
    Iterator<E> descendingIterator();

    /**
     * {@inheritDoc}
     *
     * @implSpec
     * The implementation in this interface returns a reverse-ordered Deque
     * view. The {@code reversed()} method of the view returns a reference
     * to this Deque. Other operations on the view are implemented via calls to
     * public methods on this Deque. The exact relationship between calls on the
     * view and calls on this Deque is unspecified. However, order-sensitive
<<<<<<< HEAD
     * operations generally delegate to the appropriate method with the opposite
     * orientation. For example, calling {@code getFirst} on the view results in
     * a call to {@code getLast} on this Deque.
=======
     * operations generally behave as if they delegate to the appropriate method
     * with the opposite orientation. For example, calling {@code getFirst} on
     * the view might result in a call to {@code getLast} on this Deque.
>>>>>>> 16fa7709
     *
     * @return a reverse-ordered view of this collection, as a {@code Deque}
     * @since 21
     */
    default Deque<E> reversed() {
        return ReverseOrderDequeView.of(this);
    }
}<|MERGE_RESOLUTION|>--- conflicted
+++ resolved
@@ -622,15 +622,9 @@
      * to this Deque. Other operations on the view are implemented via calls to
      * public methods on this Deque. The exact relationship between calls on the
      * view and calls on this Deque is unspecified. However, order-sensitive
-<<<<<<< HEAD
-     * operations generally delegate to the appropriate method with the opposite
-     * orientation. For example, calling {@code getFirst} on the view results in
-     * a call to {@code getLast} on this Deque.
-=======
      * operations generally behave as if they delegate to the appropriate method
      * with the opposite orientation. For example, calling {@code getFirst} on
      * the view might result in a call to {@code getLast} on this Deque.
->>>>>>> 16fa7709
      *
      * @return a reverse-ordered view of this collection, as a {@code Deque}
      * @since 21
