/*
 * Copyright (c) 1997, 2023, Oracle and/or its affiliates. All rights reserved.
 * DO NOT ALTER OR REMOVE COPYRIGHT NOTICES OR THIS FILE HEADER.
 *
 * This code is free software; you can redistribute it and/or modify it
 * under the terms of the GNU General Public License version 2 only, as
 * published by the Free Software Foundation.  Oracle designates this
 * particular file as subject to the "Classpath" exception as provided
 * by Oracle in the LICENSE file that accompanied this code.
 *
 * This code is distributed in the hope that it will be useful, but WITHOUT
 * ANY WARRANTY; without even the implied warranty of MERCHANTABILITY or
 * FITNESS FOR A PARTICULAR PURPOSE.  See the GNU General Public License
 * version 2 for more details (a copy is included in the LICENSE file that
 * accompanied this code).
 *
 * You should have received a copy of the GNU General Public License version
 * 2 along with this work; if not, write to the Free Software Foundation,
 * Inc., 51 Franklin St, Fifth Floor, Boston, MA 02110-1301 USA.
 *
 * Please contact Oracle, 500 Oracle Parkway, Redwood Shores, CA 94065 USA
 * or visit www.oracle.com if you need additional information or have any
 * questions.
 */

package java.util;

import java.util.function.UnaryOperator;

/**
 * An ordered collection, where the user has precise control over where in the
 * list each element is inserted.  The user can access elements by their integer
 * index (position in the list), and search for elements in the list.<p>
 *
 * Unlike sets, lists typically allow duplicate elements.  More formally,
 * lists typically allow pairs of elements {@code e1} and {@code e2}
 * such that {@code e1.equals(e2)}, and they typically allow multiple
 * null elements if they allow null elements at all.  It is not inconceivable
 * that someone might wish to implement a list that prohibits duplicates, by
 * throwing runtime exceptions when the user attempts to insert them, but we
 * expect this usage to be rare.<p>
 *
 * The {@code List} interface places additional stipulations, beyond those
 * specified in the {@code Collection} interface, on the contracts of the
 * {@code iterator}, {@code add}, {@code remove}, {@code equals}, and
 * {@code hashCode} methods.  Declarations for other inherited methods are
 * also included here for convenience.<p>
 *
 * The {@code List} interface provides four methods for positional (indexed)
 * access to list elements.  Lists (like Java arrays) are zero based.  Note
 * that these operations may execute in time proportional to the index value
 * for some implementations (the {@code LinkedList} class, for
 * example). Thus, iterating over the elements in a list is typically
 * preferable to indexing through it if the caller does not know the
 * implementation.<p>
 *
 * The {@code List} interface provides a special iterator, called a
 * {@code ListIterator}, that allows element insertion and replacement, and
 * bidirectional access in addition to the normal operations that the
 * {@code Iterator} interface provides.  A method is provided to obtain a
 * list iterator that starts at a specified position in the list.<p>
 *
 * The {@code List} interface provides two methods to search for a specified
 * object.  From a performance standpoint, these methods should be used with
 * caution.  In many implementations they will perform costly linear
 * searches.<p>
 *
 * The {@code List} interface provides two methods to efficiently insert and
 * remove multiple elements at an arbitrary point in the list.<p>
 *
 * Note: While it is permissible for lists to contain themselves as elements,
 * extreme caution is advised: the {@code equals} and {@code hashCode}
 * methods are no longer well defined on such a list.
 *
 * <p>Some list implementations have restrictions on the elements that
 * they may contain.  For example, some implementations prohibit null elements,
 * and some have restrictions on the types of their elements.  Attempting to
 * add an ineligible element throws an unchecked exception, typically
 * {@code NullPointerException} or {@code ClassCastException}.  Attempting
 * to query the presence of an ineligible element may throw an exception,
 * or it may simply return false; some implementations will exhibit the former
 * behavior and some will exhibit the latter.  More generally, attempting an
 * operation on an ineligible element whose completion would not result in
 * the insertion of an ineligible element into the list may throw an
 * exception or it may succeed, at the option of the implementation.
 * Such exceptions are marked as "optional" in the specification for this
 * interface.
 *
 * <h2><a id="unmodifiable">Unmodifiable Lists</a></h2>
 * <p>The {@link List#of(Object...) List.of} and
 * {@link List#copyOf List.copyOf} static factory methods
 * provide a convenient way to create unmodifiable lists. The {@code List}
 * instances created by these methods have the following characteristics:
 *
 * <ul>
 * <li>They are <a href="Collection.html#unmodifiable"><i>unmodifiable</i></a>. Elements cannot
 * be added, removed, or replaced. Calling any mutator method on the List
 * will always cause {@code UnsupportedOperationException} to be thrown.
 * However, if the contained elements are themselves mutable,
 * this may cause the List's contents to appear to change.
 * <li>They disallow {@code null} elements. Attempts to create them with
 * {@code null} elements result in {@code NullPointerException}.
 * <li>They are serializable if all elements are serializable.
 * <li>The order of elements in the list is the same as the order of the
 * provided arguments, or of the elements in the provided array.
 * <li>The lists and their {@link #subList(int, int) subList} views implement the
 * {@link RandomAccess} interface.
 * <li>They are <a href="../lang/doc-files/ValueBased.html">value-based</a>.
 * Programmers should treat instances that are {@linkplain #equals(Object) equal}
 * as interchangeable and should not use them for synchronization, or
 * unpredictable behavior may occur. For example, in a future release,
 * synchronization may fail. Callers should make no assumptions about the
 * identity of the returned instances. Factories are free to
 * create new instances or reuse existing ones.
 * <li>They are serialized as specified on the
 * <a href="{@docRoot}/serialized-form.html#java.util.CollSer">Serialized Form</a>
 * page.
 * </ul>
 *
 * <p>This interface is a member of the
 * <a href="{@docRoot}/java.base/java/util/package-summary.html#CollectionsFramework">
 * Java Collections Framework</a>.
 *
 * @param <E> the type of elements in this list
 *
 * @author  Josh Bloch
 * @author  Neal Gafter
 * @see Collection
 * @see Set
 * @see ArrayList
 * @see LinkedList
 * @see Vector
 * @see Arrays#asList(Object[])
 * @see Collections#nCopies(int, Object)
 * @see Collections#EMPTY_LIST
 * @see AbstractList
 * @see AbstractSequentialList
 * @since 1.2
 */

public interface List<E> extends SequencedCollection<E> {
    // Query Operations

    /**
     * Returns the number of elements in this list.  If this list contains
     * more than {@code Integer.MAX_VALUE} elements, returns
     * {@code Integer.MAX_VALUE}.
     *
     * @return the number of elements in this list
     */
    int size();

    /**
     * Returns {@code true} if this list contains no elements.
     *
     * @return {@code true} if this list contains no elements
     */
    boolean isEmpty();

    /**
     * Returns {@code true} if this list contains the specified element.
     * More formally, returns {@code true} if and only if this list contains
     * at least one element {@code e} such that
     * {@code Objects.equals(o, e)}.
     *
     * @param o element whose presence in this list is to be tested
     * @return {@code true} if this list contains the specified element
     * @throws ClassCastException if the type of the specified element
     *         is incompatible with this list
     * (<a href="Collection.html#optional-restrictions">optional</a>)
     * @throws NullPointerException if the specified element is null and this
     *         list does not permit null elements
     * (<a href="Collection.html#optional-restrictions">optional</a>)
     */
    boolean contains(Object o);

    /**
     * Returns an iterator over the elements in this list in proper sequence.
     *
     * @return an iterator over the elements in this list in proper sequence
     */
    Iterator<E> iterator();

    /**
     * Returns an array containing all of the elements in this list in proper
     * sequence (from first to last element).
     *
     * <p>The returned array will be "safe" in that no references to it are
     * maintained by this list.  (In other words, this method must
     * allocate a new array even if this list is backed by an array).
     * The caller is thus free to modify the returned array.
     *
     * <p>This method acts as bridge between array-based and collection-based
     * APIs.
     *
     * @return an array containing all of the elements in this list in proper
     *         sequence
     * @see Arrays#asList(Object[])
     */
    Object[] toArray();

    /**
     * Returns an array containing all of the elements in this list in
     * proper sequence (from first to last element); the runtime type of
     * the returned array is that of the specified array.  If the list fits
     * in the specified array, it is returned therein.  Otherwise, a new
     * array is allocated with the runtime type of the specified array and
     * the size of this list.
     *
     * <p>If the list fits in the specified array with room to spare (i.e.,
     * the array has more elements than the list), the element in the array
     * immediately following the end of the list is set to {@code null}.
     * (This is useful in determining the length of the list <i>only</i> if
     * the caller knows that the list does not contain any null elements.)
     *
     * <p>Like the {@link #toArray()} method, this method acts as bridge between
     * array-based and collection-based APIs.  Further, this method allows
     * precise control over the runtime type of the output array, and may,
     * under certain circumstances, be used to save allocation costs.
     *
     * <p>Suppose {@code x} is a list known to contain only strings.
     * The following code can be used to dump the list into a newly
     * allocated array of {@code String}:
     *
     * <pre>{@code
     *     String[] y = x.toArray(new String[0]);
     * }</pre>
     *
     * Note that {@code toArray(new Object[0])} is identical in function to
     * {@code toArray()}.
     *
     * @param a the array into which the elements of this list are to
     *          be stored, if it is big enough; otherwise, a new array of the
     *          same runtime type is allocated for this purpose.
     * @return an array containing the elements of this list
     * @throws ArrayStoreException if the runtime type of the specified array
     *         is not a supertype of the runtime type of every element in
     *         this list
     * @throws NullPointerException if the specified array is null
     */
    <T> T[] toArray(T[] a);


    // Modification Operations

    /**
     * Appends the specified element to the end of this list (optional
     * operation).
     *
     * <p>Lists that support this operation may place limitations on what
     * elements may be added to this list.  In particular, some
     * lists will refuse to add null elements, and others will impose
     * restrictions on the type of elements that may be added.  List
     * classes should clearly specify in their documentation any restrictions
     * on what elements may be added.
     *
     * @param e element to be appended to this list
     * @return {@code true} (as specified by {@link Collection#add})
     * @throws UnsupportedOperationException if the {@code add} operation
     *         is not supported by this list
     * @throws ClassCastException if the class of the specified element
     *         prevents it from being added to this list
     * @throws NullPointerException if the specified element is null and this
     *         list does not permit null elements
     * @throws IllegalArgumentException if some property of this element
     *         prevents it from being added to this list
     */
    boolean add(E e);

    /**
     * Removes the first occurrence of the specified element from this list,
     * if it is present (optional operation).  If this list does not contain
     * the element, it is unchanged.  More formally, removes the element with
     * the lowest index {@code i} such that
     * {@code Objects.equals(o, get(i))}
     * (if such an element exists).  Returns {@code true} if this list
     * contained the specified element (or equivalently, if this list changed
     * as a result of the call).
     *
     * @param o element to be removed from this list, if present
     * @return {@code true} if this list contained the specified element
     * @throws ClassCastException if the type of the specified element
     *         is incompatible with this list
     * (<a href="Collection.html#optional-restrictions">optional</a>)
     * @throws NullPointerException if the specified element is null and this
     *         list does not permit null elements
     * (<a href="Collection.html#optional-restrictions">optional</a>)
     * @throws UnsupportedOperationException if the {@code remove} operation
     *         is not supported by this list
     */
    boolean remove(Object o);


    // Bulk Modification Operations

    /**
     * Returns {@code true} if this list contains all of the elements of the
     * specified collection.
     *
     * @param  c collection to be checked for containment in this list
     * @return {@code true} if this list contains all of the elements of the
     *         specified collection
     * @throws ClassCastException if the types of one or more elements
     *         in the specified collection are incompatible with this
     *         list
     * (<a href="Collection.html#optional-restrictions">optional</a>)
     * @throws NullPointerException if the specified collection contains one
     *         or more null elements and this list does not permit null
     *         elements
     *         (<a href="Collection.html#optional-restrictions">optional</a>),
     *         or if the specified collection is null
     * @see #contains(Object)
     */
    boolean containsAll(Collection<?> c);

    /**
     * Appends all of the elements in the specified collection to the end of
     * this list, in the order that they are returned by the specified
     * collection's iterator (optional operation).  The behavior of this
     * operation is undefined if the specified collection is modified while
     * the operation is in progress.  (Note that this will occur if the
     * specified collection is this list, and it's nonempty.)
     *
     * @param c collection containing elements to be added to this list
     * @return {@code true} if this list changed as a result of the call
     * @throws UnsupportedOperationException if the {@code addAll} operation
     *         is not supported by this list
     * @throws ClassCastException if the class of an element of the specified
     *         collection prevents it from being added to this list
     * @throws NullPointerException if the specified collection contains one
     *         or more null elements and this list does not permit null
     *         elements, or if the specified collection is null
     * @throws IllegalArgumentException if some property of an element of the
     *         specified collection prevents it from being added to this list
     * @see #add(Object)
     */
    boolean addAll(Collection<? extends E> c);

    /**
     * Inserts all of the elements in the specified collection into this
     * list at the specified position (optional operation).  Shifts the
     * element currently at that position (if any) and any subsequent
     * elements to the right (increases their indices).  The new elements
     * will appear in this list in the order that they are returned by the
     * specified collection's iterator.  The behavior of this operation is
     * undefined if the specified collection is modified while the
     * operation is in progress.  (Note that this will occur if the specified
     * collection is this list, and it's nonempty.)
     *
     * @param index index at which to insert the first element from the
     *              specified collection
     * @param c collection containing elements to be added to this list
     * @return {@code true} if this list changed as a result of the call
     * @throws UnsupportedOperationException if the {@code addAll} operation
     *         is not supported by this list
     * @throws ClassCastException if the class of an element of the specified
     *         collection prevents it from being added to this list
     * @throws NullPointerException if the specified collection contains one
     *         or more null elements and this list does not permit null
     *         elements, or if the specified collection is null
     * @throws IllegalArgumentException if some property of an element of the
     *         specified collection prevents it from being added to this list
     * @throws IndexOutOfBoundsException if the index is out of range
     *         ({@code index < 0 || index > size()})
     */
    boolean addAll(int index, Collection<? extends E> c);

    /**
     * Removes from this list all of its elements that are contained in the
     * specified collection (optional operation).
     *
     * @param c collection containing elements to be removed from this list
     * @return {@code true} if this list changed as a result of the call
     * @throws UnsupportedOperationException if the {@code removeAll} operation
     *         is not supported by this list
     * @throws ClassCastException if the class of an element of this list
     *         is incompatible with the specified collection
     * (<a href="Collection.html#optional-restrictions">optional</a>)
     * @throws NullPointerException if this list contains a null element and the
     *         specified collection does not permit null elements
     *         (<a href="Collection.html#optional-restrictions">optional</a>),
     *         or if the specified collection is null
     * @see #remove(Object)
     * @see #contains(Object)
     */
    boolean removeAll(Collection<?> c);

    /**
     * Retains only the elements in this list that are contained in the
     * specified collection (optional operation).  In other words, removes
     * from this list all of its elements that are not contained in the
     * specified collection.
     *
     * @param c collection containing elements to be retained in this list
     * @return {@code true} if this list changed as a result of the call
     * @throws UnsupportedOperationException if the {@code retainAll} operation
     *         is not supported by this list
     * @throws ClassCastException if the class of an element of this list
     *         is incompatible with the specified collection
     * (<a href="Collection.html#optional-restrictions">optional</a>)
     * @throws NullPointerException if this list contains a null element and the
     *         specified collection does not permit null elements
     *         (<a href="Collection.html#optional-restrictions">optional</a>),
     *         or if the specified collection is null
     * @see #remove(Object)
     * @see #contains(Object)
     */
    boolean retainAll(Collection<?> c);

    /**
     * Replaces each element of this list with the result of applying the
     * operator to that element (optional operation).  Errors or runtime
     * exceptions thrown by the operator are relayed to the caller.
     *
     * @implSpec
     * The default implementation is equivalent to, for this {@code list}:
     * <pre>{@code
     *     final ListIterator<E> li = list.listIterator();
     *     while (li.hasNext()) {
     *         li.set(operator.apply(li.next()));
     *     }
     * }</pre>
     *
     * If the list's list-iterator does not support the {@code set} operation
     * then an {@code UnsupportedOperationException} will be thrown when
     * replacing the first element.
     *
     * @param operator the operator to apply to each element
     * @throws UnsupportedOperationException if the {@code replaceAll} operation
     *         is not supported by this list
     * @throws NullPointerException if the specified operator is null or
     *         if the operator result is a null value and this list does
     *         not permit null elements
     *         (<a href="Collection.html#optional-restrictions">optional</a>)
     * @since 1.8
     */
    default void replaceAll(UnaryOperator<E> operator) {
        Objects.requireNonNull(operator);
        final ListIterator<E> li = this.listIterator();
        while (li.hasNext()) {
            li.set(operator.apply(li.next()));
        }
    }

    /**
     * Sorts this list according to the order induced by the specified
     * {@link Comparator} (optional operation).  The sort is <i>stable</i>:
     * this method must not reorder equal elements.
     *
     * <p>All elements in this list must be <i>mutually comparable</i> using the
     * specified comparator (that is, {@code c.compare(e1, e2)} must not throw
     * a {@code ClassCastException} for any elements {@code e1} and {@code e2}
     * in the list).
     *
     * <p>If the specified comparator is {@code null} then all elements in this
     * list must implement the {@link Comparable} interface and the elements'
     * {@linkplain Comparable natural ordering} should be used.
     *
     * <p>This list must be modifiable, but need not be resizable.
     *
     * @implSpec
     * The default implementation obtains an array containing all elements in
     * this list, sorts the array, and iterates over this list resetting each
     * element from the corresponding position in the array. (This avoids the
     * n<sup>2</sup> log(n) performance that would result from attempting
     * to sort a linked list in place.)
     *
     * @implNote
     * This implementation is a stable, adaptive, iterative mergesort that
     * requires far fewer than n lg(n) comparisons when the input array is
     * partially sorted, while offering the performance of a traditional
     * mergesort when the input array is randomly ordered.  If the input array
     * is nearly sorted, the implementation requires approximately n
     * comparisons.  Temporary storage requirements vary from a small constant
     * for nearly sorted input arrays to n/2 object references for randomly
     * ordered input arrays.
     *
     * <p>The implementation takes equal advantage of ascending and
     * descending order in its input array, and can take advantage of
     * ascending and descending order in different parts of the same
     * input array.  It is well-suited to merging two or more sorted arrays:
     * simply concatenate the arrays and sort the resulting array.
     *
     * <p>The implementation was adapted from Tim Peters's list sort for Python
     * (<a href="http://svn.python.org/projects/python/trunk/Objects/listsort.txt">
     * TimSort</a>).  It uses techniques from Peter McIlroy's "Optimistic
     * Sorting and Information Theoretic Complexity", in Proceedings of the
     * Fourth Annual ACM-SIAM Symposium on Discrete Algorithms, pp 467-474,
     * January 1993.
     *
     * @param c the {@code Comparator} used to compare list elements.
     *          A {@code null} value indicates that the elements'
     *          {@linkplain Comparable natural ordering} should be used
     * @throws ClassCastException if the list contains elements that are not
     *         <i>mutually comparable</i> using the specified comparator
     * @throws UnsupportedOperationException if the {@code sort} operation
     *         is not supported by this list
     * @throws IllegalArgumentException
     *         (<a href="Collection.html#optional-restrictions">optional</a>)
     *         if the comparator is found to violate the {@link Comparator}
     *         contract
     * @since 1.8
     */
    @SuppressWarnings({"unchecked", "rawtypes"})
    default void sort(Comparator<? super E> c) {
        Object[] a = this.toArray();
        Arrays.sort(a, (Comparator) c);
        ListIterator<E> i = this.listIterator();
        for (Object e : a) {
            i.next();
            i.set((E) e);
        }
    }

    /**
     * Removes all of the elements from this list (optional operation).
     * The list will be empty after this call returns.
     *
     * @throws UnsupportedOperationException if the {@code clear} operation
     *         is not supported by this list
     */
    void clear();


    // Comparison and hashing

    /**
     * Compares the specified object with this list for equality.  Returns
     * {@code true} if and only if the specified object is also a list, both
     * lists have the same size, and all corresponding pairs of elements in
     * the two lists are <i>equal</i>.  (Two elements {@code e1} and
     * {@code e2} are <i>equal</i> if {@code Objects.equals(e1, e2)}.)
     * In other words, two lists are defined to be
     * equal if they contain the same elements in the same order.  This
     * definition ensures that the equals method works properly across
     * different implementations of the {@code List} interface.
     *
     * @param o the object to be compared for equality with this list
     * @return {@code true} if the specified object is equal to this list
     */
    boolean equals(Object o);

    /**
     * Returns the hash code value for this list.  The hash code of a list
     * is defined to be the result of the following calculation:
     * <pre>{@code
     *     int hashCode = 1;
     *     for (E e : list)
     *         hashCode = 31*hashCode + (e==null ? 0 : e.hashCode());
     * }</pre>
     * This ensures that {@code list1.equals(list2)} implies that
     * {@code list1.hashCode()==list2.hashCode()} for any two lists,
     * {@code list1} and {@code list2}, as required by the general
     * contract of {@link Object#hashCode}.
     *
     * @return the hash code value for this list
     * @see Object#equals(Object)
     * @see #equals(Object)
     */
    int hashCode();


    // Positional Access Operations

    /**
     * Returns the element at the specified position in this list.
     *
     * @param index index of the element to return
     * @return the element at the specified position in this list
     * @throws IndexOutOfBoundsException if the index is out of range
     *         ({@code index < 0 || index >= size()})
     */
    E get(int index);

    /**
     * Replaces the element at the specified position in this list with the
     * specified element (optional operation).
     *
     * @param index index of the element to replace
     * @param element element to be stored at the specified position
     * @return the element previously at the specified position
     * @throws UnsupportedOperationException if the {@code set} operation
     *         is not supported by this list
     * @throws ClassCastException if the class of the specified element
     *         prevents it from being added to this list
     * @throws NullPointerException if the specified element is null and
     *         this list does not permit null elements
     * @throws IllegalArgumentException if some property of the specified
     *         element prevents it from being added to this list
     * @throws IndexOutOfBoundsException if the index is out of range
     *         ({@code index < 0 || index >= size()})
     */
    E set(int index, E element);

    /**
     * Inserts the specified element at the specified position in this list
     * (optional operation).  Shifts the element currently at that position
     * (if any) and any subsequent elements to the right (adds one to their
     * indices).
     *
     * @param index index at which the specified element is to be inserted
     * @param element element to be inserted
     * @throws UnsupportedOperationException if the {@code add} operation
     *         is not supported by this list
     * @throws ClassCastException if the class of the specified element
     *         prevents it from being added to this list
     * @throws NullPointerException if the specified element is null and
     *         this list does not permit null elements
     * @throws IllegalArgumentException if some property of the specified
     *         element prevents it from being added to this list
     * @throws IndexOutOfBoundsException if the index is out of range
     *         ({@code index < 0 || index > size()})
     */
    void add(int index, E element);

    /**
     * Removes the element at the specified position in this list (optional
     * operation).  Shifts any subsequent elements to the left (subtracts one
     * from their indices).  Returns the element that was removed from the
     * list.
     *
     * @param index the index of the element to be removed
     * @return the element previously at the specified position
     * @throws UnsupportedOperationException if the {@code remove} operation
     *         is not supported by this list
     * @throws IndexOutOfBoundsException if the index is out of range
     *         ({@code index < 0 || index >= size()})
     */
    E remove(int index);


    // Search Operations

    /**
     * Returns the index of the first occurrence of the specified element
     * in this list, or -1 if this list does not contain the element.
     * More formally, returns the lowest index {@code i} such that
     * {@code Objects.equals(o, get(i))},
     * or -1 if there is no such index.
     *
     * @param o element to search for
     * @return the index of the first occurrence of the specified element in
     *         this list, or -1 if this list does not contain the element
     * @throws ClassCastException if the type of the specified element
     *         is incompatible with this list
     *         (<a href="Collection.html#optional-restrictions">optional</a>)
     * @throws NullPointerException if the specified element is null and this
     *         list does not permit null elements
     *         (<a href="Collection.html#optional-restrictions">optional</a>)
     */
    int indexOf(Object o);

    /**
     * Returns the index of the last occurrence of the specified element
     * in this list, or -1 if this list does not contain the element.
     * More formally, returns the highest index {@code i} such that
     * {@code Objects.equals(o, get(i))},
     * or -1 if there is no such index.
     *
     * @param o element to search for
     * @return the index of the last occurrence of the specified element in
     *         this list, or -1 if this list does not contain the element
     * @throws ClassCastException if the type of the specified element
     *         is incompatible with this list
     *         (<a href="Collection.html#optional-restrictions">optional</a>)
     * @throws NullPointerException if the specified element is null and this
     *         list does not permit null elements
     *         (<a href="Collection.html#optional-restrictions">optional</a>)
     */
    int lastIndexOf(Object o);


    // List Iterators

    /**
     * Returns a list iterator over the elements in this list (in proper
     * sequence).
     *
     * @return a list iterator over the elements in this list (in proper
     *         sequence)
     */
    ListIterator<E> listIterator();

    /**
     * Returns a list iterator over the elements in this list (in proper
     * sequence), starting at the specified position in the list.
     * The specified index indicates the first element that would be
     * returned by an initial call to {@link ListIterator#next next}.
     * An initial call to {@link ListIterator#previous previous} would
     * return the element with the specified index minus one.
     *
     * @param index index of the first element to be returned from the
     *        list iterator (by a call to {@link ListIterator#next next})
     * @return a list iterator over the elements in this list (in proper
     *         sequence), starting at the specified position in the list
     * @throws IndexOutOfBoundsException if the index is out of range
     *         ({@code index < 0 || index > size()})
     */
    ListIterator<E> listIterator(int index);

    // View

    /**
     * Returns a view of the portion of this list between the specified
     * {@code fromIndex}, inclusive, and {@code toIndex}, exclusive.  (If
     * {@code fromIndex} and {@code toIndex} are equal, the returned list is
     * empty.)  The returned list is backed by this list, so non-structural
     * changes in the returned list are reflected in this list, and vice-versa.
     * The returned list supports all of the optional list operations supported
     * by this list.<p>
     *
     * This method eliminates the need for explicit range operations (of
     * the sort that commonly exist for arrays).  Any operation that expects
     * a list can be used as a range operation by passing a subList view
     * instead of a whole list.  For example, the following idiom
     * removes a range of elements from a list:
     * <pre>{@code
     *      list.subList(from, to).clear();
     * }</pre>
     * Similar idioms may be constructed for {@code indexOf} and
     * {@code lastIndexOf}, and all of the algorithms in the
     * {@code Collections} class can be applied to a subList.<p>
     *
     * The semantics of the list returned by this method become undefined if
     * the backing list (i.e., this list) is <i>structurally modified</i> in
     * any way other than via the returned list.  (Structural modifications are
     * those that change the size of this list, or otherwise perturb it in such
     * a fashion that iterations in progress may yield incorrect results.)
     *
     * @param fromIndex low endpoint (inclusive) of the subList
     * @param toIndex high endpoint (exclusive) of the subList
     * @return a view of the specified range within this list
     * @throws IndexOutOfBoundsException for an illegal endpoint index value
     *         ({@code fromIndex < 0 || toIndex > size ||
     *         fromIndex > toIndex})
     */
    List<E> subList(int fromIndex, int toIndex);

    /**
     * Creates a {@link Spliterator} over the elements in this list.
     *
     * <p>The {@code Spliterator} reports {@link Spliterator#SIZED} and
     * {@link Spliterator#ORDERED}.  Implementations should document the
     * reporting of additional characteristic values.
     *
     * @implSpec
     * The default implementation creates a
     * <em><a href="Spliterator.html#binding">late-binding</a></em>
     * spliterator as follows:
     * <ul>
     * <li>If the list is an instance of {@link RandomAccess} then the default
     *     implementation creates a spliterator that traverses elements by
     *     invoking the method {@link List#get}.  If such invocation results or
     *     would result in an {@code IndexOutOfBoundsException} then the
     *     spliterator will <em>fail-fast</em> and throw a
     *     {@code ConcurrentModificationException}.
     *     If the list is also an instance of {@link AbstractList} then the
     *     spliterator will use the list's {@link AbstractList#modCount modCount}
     *     field to provide additional <em>fail-fast</em> behavior.
     * <li>Otherwise, the default implementation creates a spliterator from the
     *     list's {@code Iterator}.  The spliterator inherits the
     *     <em>fail-fast</em> of the list's iterator.
     * </ul>
     *
     * @implNote
     * The created {@code Spliterator} additionally reports
     * {@link Spliterator#SUBSIZED}.
     *
     * @return a {@code Spliterator} over the elements in this list
     * @since 1.8
     */
    @Override
    default Spliterator<E> spliterator() {
        if (this instanceof RandomAccess) {
            return new AbstractList.RandomAccessSpliterator<>(this);
        } else {
            return Spliterators.spliterator(this, Spliterator.ORDERED);
        }
    }

    // ========== SequencedCollection ==========

    /**
     * {@inheritDoc}
     *
     * @implSpec
     * The implementation in this interface calls {@code add(0, e)}.
     *
     * @throws NullPointerException {@inheritDoc}
     * @throws UnsupportedOperationException {@inheritDoc}
     * @since 21
     */
    default void addFirst(E e) {
        this.add(0, e);
    }

    /**
     * {@inheritDoc}
     *
     * @implSpec
     * The implementation in this interface calls {@code add(e)}.
     *
     * @throws NullPointerException {@inheritDoc}
     * @throws UnsupportedOperationException {@inheritDoc}
     * @since 21
     */
    default void addLast(E e) {
        this.add(e);
    }

    /**
     * {@inheritDoc}
     *
     * @implSpec
     * If this List is not empty, the implementation in this interface returns the result
     * of calling {@code get(0)}. Otherwise, it throws {@code NoSuchElementException}.
     *
     * @throws NoSuchElementException {@inheritDoc}
     * @since 21
     */
    default E getFirst() {
        if (this.isEmpty()) {
            throw new NoSuchElementException();
        } else {
            return this.get(0);
        }
    }

    /**
     * {@inheritDoc}
     *
     * @implSpec
     * If this List is not empty, the implementation in this interface returns the result
     * of calling {@code get(size() - 1)}. Otherwise, it throws {@code NoSuchElementException}.
     *
     * @throws NoSuchElementException {@inheritDoc}
     * @since 21
     */
    default E getLast() {
        if (this.isEmpty()) {
            throw new NoSuchElementException();
        } else {
            return this.get(this.size() - 1);
        }
    }

    /**
     * {@inheritDoc}
     *
     * @implSpec
     * If this List is not empty, the implementation in this interface returns the result
     * of calling {@code remove(0)}. Otherwise, it throws {@code NoSuchElementException}.
     *
     * @throws NoSuchElementException {@inheritDoc}
     * @throws UnsupportedOperationException {@inheritDoc}
     * @since 21
     */
    default E removeFirst() {
        if (this.isEmpty()) {
            throw new NoSuchElementException();
        } else {
            return this.remove(0);
        }
    }

    /**
     * {@inheritDoc}
     *
     * @implSpec
     * If this List is not empty, the implementation in this interface returns the result
     * of calling {@code remove(size() - 1)}. Otherwise, it throws {@code NoSuchElementException}.
     *
     * @throws NoSuchElementException {@inheritDoc}
     * @throws UnsupportedOperationException {@inheritDoc}
     * @since 21
     */
    default E removeLast() {
        if (this.isEmpty()) {
            throw new NoSuchElementException();
        } else {
            return this.remove(this.size() - 1);
        }
    }

    /**
     * {@inheritDoc}
     *
     * @implSpec
     * The implementation in this interface returns a reverse-ordered List
     * view. The {@code reversed()} method of the view returns a reference
     * to this List. Other operations on the view are implemented via calls to
     * public methods on this List. The exact relationship between calls on the
     * view and calls on this List is unspecified. However, order-sensitive
<<<<<<< HEAD
     * operations generally delegate to the appropriate method with the opposite
     * orientation. For example, calling {@code getFirst} on the view results in
     * a call to {@code getLast} on this List.
=======
     * operations generally behave as if they delegate to the appropriate method
     * with the opposite orientation. For example, calling {@code getFirst} on
     * the view might result in a call to {@code getLast} on this List.
>>>>>>> 16fa7709
     *
     * @return a reverse-ordered view of this collection, as a {@code List}
     * @since 21
     */
    default List<E> reversed() {
        return ReverseOrderListView.of(this, true); // we must assume it's modifiable
    }

    // ========== static methods ==========

    /**
     * Returns an unmodifiable list containing zero elements.
     *
     * See <a href="#unmodifiable">Unmodifiable Lists</a> for details.
     *
     * @param <E> the {@code List}'s element type
     * @return an empty {@code List}
     *
     * @since 9
     */
    @SuppressWarnings("unchecked")
    static <E> List<E> of() {
        return (List<E>) ImmutableCollections.EMPTY_LIST;
    }

    /**
     * Returns an unmodifiable list containing one element.
     *
     * See <a href="#unmodifiable">Unmodifiable Lists</a> for details.
     *
     * @param <E> the {@code List}'s element type
     * @param e1 the single element
     * @return a {@code List} containing the specified element
     * @throws NullPointerException if the element is {@code null}
     *
     * @since 9
     */
    static <E> List<E> of(E e1) {
        return new ImmutableCollections.List12<>(e1);
    }

    /**
     * Returns an unmodifiable list containing two elements.
     *
     * See <a href="#unmodifiable">Unmodifiable Lists</a> for details.
     *
     * @param <E> the {@code List}'s element type
     * @param e1 the first element
     * @param e2 the second element
     * @return a {@code List} containing the specified elements
     * @throws NullPointerException if an element is {@code null}
     *
     * @since 9
     */
    static <E> List<E> of(E e1, E e2) {
        return new ImmutableCollections.List12<>(e1, e2);
    }

    /**
     * Returns an unmodifiable list containing three elements.
     *
     * See <a href="#unmodifiable">Unmodifiable Lists</a> for details.
     *
     * @param <E> the {@code List}'s element type
     * @param e1 the first element
     * @param e2 the second element
     * @param e3 the third element
     * @return a {@code List} containing the specified elements
     * @throws NullPointerException if an element is {@code null}
     *
     * @since 9
     */
    static <E> List<E> of(E e1, E e2, E e3) {
        return ImmutableCollections.listFromTrustedArray(e1, e2, e3);
    }

    /**
     * Returns an unmodifiable list containing four elements.
     *
     * See <a href="#unmodifiable">Unmodifiable Lists</a> for details.
     *
     * @param <E> the {@code List}'s element type
     * @param e1 the first element
     * @param e2 the second element
     * @param e3 the third element
     * @param e4 the fourth element
     * @return a {@code List} containing the specified elements
     * @throws NullPointerException if an element is {@code null}
     *
     * @since 9
     */
    static <E> List<E> of(E e1, E e2, E e3, E e4) {
        return ImmutableCollections.listFromTrustedArray(e1, e2, e3, e4);
    }

    /**
     * Returns an unmodifiable list containing five elements.
     *
     * See <a href="#unmodifiable">Unmodifiable Lists</a> for details.
     *
     * @param <E> the {@code List}'s element type
     * @param e1 the first element
     * @param e2 the second element
     * @param e3 the third element
     * @param e4 the fourth element
     * @param e5 the fifth element
     * @return a {@code List} containing the specified elements
     * @throws NullPointerException if an element is {@code null}
     *
     * @since 9
     */
    static <E> List<E> of(E e1, E e2, E e3, E e4, E e5) {
        return ImmutableCollections.listFromTrustedArray(e1, e2, e3, e4, e5);
    }

    /**
     * Returns an unmodifiable list containing six elements.
     *
     * See <a href="#unmodifiable">Unmodifiable Lists</a> for details.
     *
     * @param <E> the {@code List}'s element type
     * @param e1 the first element
     * @param e2 the second element
     * @param e3 the third element
     * @param e4 the fourth element
     * @param e5 the fifth element
     * @param e6 the sixth element
     * @return a {@code List} containing the specified elements
     * @throws NullPointerException if an element is {@code null}
     *
     * @since 9
     */
    static <E> List<E> of(E e1, E e2, E e3, E e4, E e5, E e6) {
        return ImmutableCollections.listFromTrustedArray(e1, e2, e3, e4, e5,
                                                         e6);
    }

    /**
     * Returns an unmodifiable list containing seven elements.
     *
     * See <a href="#unmodifiable">Unmodifiable Lists</a> for details.
     *
     * @param <E> the {@code List}'s element type
     * @param e1 the first element
     * @param e2 the second element
     * @param e3 the third element
     * @param e4 the fourth element
     * @param e5 the fifth element
     * @param e6 the sixth element
     * @param e7 the seventh element
     * @return a {@code List} containing the specified elements
     * @throws NullPointerException if an element is {@code null}
     *
     * @since 9
     */
    static <E> List<E> of(E e1, E e2, E e3, E e4, E e5, E e6, E e7) {
        return ImmutableCollections.listFromTrustedArray(e1, e2, e3, e4, e5,
                                                         e6, e7);
    }

    /**
     * Returns an unmodifiable list containing eight elements.
     *
     * See <a href="#unmodifiable">Unmodifiable Lists</a> for details.
     *
     * @param <E> the {@code List}'s element type
     * @param e1 the first element
     * @param e2 the second element
     * @param e3 the third element
     * @param e4 the fourth element
     * @param e5 the fifth element
     * @param e6 the sixth element
     * @param e7 the seventh element
     * @param e8 the eighth element
     * @return a {@code List} containing the specified elements
     * @throws NullPointerException if an element is {@code null}
     *
     * @since 9
     */
    static <E> List<E> of(E e1, E e2, E e3, E e4, E e5, E e6, E e7, E e8) {
        return ImmutableCollections.listFromTrustedArray(e1, e2, e3, e4, e5,
                                                         e6, e7, e8);
    }

    /**
     * Returns an unmodifiable list containing nine elements.
     *
     * See <a href="#unmodifiable">Unmodifiable Lists</a> for details.
     *
     * @param <E> the {@code List}'s element type
     * @param e1 the first element
     * @param e2 the second element
     * @param e3 the third element
     * @param e4 the fourth element
     * @param e5 the fifth element
     * @param e6 the sixth element
     * @param e7 the seventh element
     * @param e8 the eighth element
     * @param e9 the ninth element
     * @return a {@code List} containing the specified elements
     * @throws NullPointerException if an element is {@code null}
     *
     * @since 9
     */
    static <E> List<E> of(E e1, E e2, E e3, E e4, E e5, E e6, E e7, E e8, E e9) {
        return ImmutableCollections.listFromTrustedArray(e1, e2, e3, e4, e5,
                                                         e6, e7, e8, e9);
    }

    /**
     * Returns an unmodifiable list containing ten elements.
     *
     * See <a href="#unmodifiable">Unmodifiable Lists</a> for details.
     *
     * @param <E> the {@code List}'s element type
     * @param e1 the first element
     * @param e2 the second element
     * @param e3 the third element
     * @param e4 the fourth element
     * @param e5 the fifth element
     * @param e6 the sixth element
     * @param e7 the seventh element
     * @param e8 the eighth element
     * @param e9 the ninth element
     * @param e10 the tenth element
     * @return a {@code List} containing the specified elements
     * @throws NullPointerException if an element is {@code null}
     *
     * @since 9
     */
    static <E> List<E> of(E e1, E e2, E e3, E e4, E e5, E e6, E e7, E e8, E e9, E e10) {
        return ImmutableCollections.listFromTrustedArray(e1, e2, e3, e4, e5,
                                                         e6, e7, e8, e9, e10);
    }

    /**
     * Returns an unmodifiable list containing an arbitrary number of elements.
     * See <a href="#unmodifiable">Unmodifiable Lists</a> for details.
     *
     * @apiNote
     * This method also accepts a single array as an argument. The element type of
     * the resulting list will be the component type of the array, and the size of
     * the list will be equal to the length of the array. To create a list with
     * a single element that is an array, do the following:
     *
     * <pre>{@code
     *     String[] array = ... ;
     *     List<String[]> list = List.<String[]>of(array);
     * }</pre>
     *
     * This will cause the {@link List#of(Object) List.of(E)} method
     * to be invoked instead.
     *
     * @param <E> the {@code List}'s element type
     * @param elements the elements to be contained in the list
     * @return a {@code List} containing the specified elements
     * @throws NullPointerException if an element is {@code null} or if the array is {@code null}
     *
     * @since 9
     */
    @SafeVarargs
    @SuppressWarnings("varargs")
    static <E> List<E> of(E... elements) {
        switch (elements.length) { // implicit null check of elements
            case 0:
                @SuppressWarnings("unchecked")
                var list = (List<E>) ImmutableCollections.EMPTY_LIST;
                return list;
            case 1:
                return new ImmutableCollections.List12<>(elements[0]);
            case 2:
                return new ImmutableCollections.List12<>(elements[0], elements[1]);
            default:
                return ImmutableCollections.listFromArray(elements);
        }
    }

    /**
     * Returns an <a href="#unmodifiable">unmodifiable List</a> containing the elements of
     * the given Collection, in its iteration order. The given Collection must not be null,
     * and it must not contain any null elements. If the given Collection is subsequently
     * modified, the returned List will not reflect such modifications.
     *
     * @implNote
     * If the given Collection is an <a href="#unmodifiable">unmodifiable List</a>,
     * calling copyOf will generally not create a copy.
     *
     * @param <E> the {@code List}'s element type
     * @param coll a {@code Collection} from which elements are drawn, must be non-null
     * @return a {@code List} containing the elements of the given {@code Collection}
     * @throws NullPointerException if coll is null, or if it contains any nulls
     * @since 10
     */
    static <E> List<E> copyOf(Collection<? extends E> coll) {
        return ImmutableCollections.listCopy(coll);
    }
}<|MERGE_RESOLUTION|>--- conflicted
+++ resolved
@@ -891,15 +891,9 @@
      * to this List. Other operations on the view are implemented via calls to
      * public methods on this List. The exact relationship between calls on the
      * view and calls on this List is unspecified. However, order-sensitive
-<<<<<<< HEAD
-     * operations generally delegate to the appropriate method with the opposite
-     * orientation. For example, calling {@code getFirst} on the view results in
-     * a call to {@code getLast} on this List.
-=======
      * operations generally behave as if they delegate to the appropriate method
      * with the opposite orientation. For example, calling {@code getFirst} on
      * the view might result in a call to {@code getLast} on this List.
->>>>>>> 16fa7709
      *
      * @return a reverse-ordered view of this collection, as a {@code List}
      * @since 21
