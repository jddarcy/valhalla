/*
 * Copyright (c) 2019, 2023, Oracle and/or its affiliates. All rights reserved.
 * DO NOT ALTER OR REMOVE COPYRIGHT NOTICES OR THIS FILE HEADER.
 *
 * This code is free software; you can redistribute it and/or modify it
 * under the terms of the GNU General Public License version 2 only, as
 * published by the Free Software Foundation.  Oracle designates this
 * particular file as subject to the "Classpath" exception as provided
 * by Oracle in the LICENSE file that accompanied this code.
 *
 * This code is distributed in the hope that it will be useful, but WITHOUT
 * ANY WARRANTY; without even the implied warranty of MERCHANTABILITY or
 * FITNESS FOR A PARTICULAR PURPOSE.  See the GNU General Public License
 * version 2 for more details (a copy is included in the LICENSE file that
 * accompanied this code).
 *
 * You should have received a copy of the GNU General Public License version
 * 2 along with this work; if not, write to the Free Software Foundation,
 * Inc., 51 Franklin St, Fifth Floor, Boston, MA 02110-1301 USA.
 *
 * Please contact Oracle, 500 Oracle Parkway, Redwood Shores, CA 94065 USA
 * or visit www.oracle.com if you need additional information or have any
 * questions.
 */

package jdk.internal.javac;

import java.lang.annotation.*;

/**
 * Indicates the API declaration in question is associated with a
 * <em>preview feature</em>. See JEP 12: "Preview Language and VM
 * Features" (https://openjdk.org/jeps/12).
 *
 * Note this internal annotation is handled specially by the javac compiler.
 * To work properly with {@code --release older-release}, it requires special
 * handling in {@code make/langtools/src/classes/build/tools/symbolgenerator/CreateSymbols.java}
 * and {@code src/jdk.compiler/share/classes/com/sun/tools/javac/jvm/ClassReader.java}.
 *
 * @since 14
 */
// Match the meaningful targets of java.lang.Deprecated, omit local
// variables and parameter declarations
@Target({ElementType.METHOD,
         ElementType.CONSTRUCTOR,
         ElementType.FIELD,
         ElementType.PACKAGE,
         ElementType.MODULE,
         ElementType.TYPE})
 // CLASS retention will hopefully be sufficient for the purposes at hand
@Retention(RetentionPolicy.CLASS)
// *Not* @Documented
public @interface PreviewFeature {
    /**
     * Name of the preview feature the annotated API is associated
     * with.
     */
    public Feature feature();

    public boolean reflective() default false;

    /**
     * Enum of preview features in the current release.
     * Values should be annotated with the feature's {@code JEP}.
     */
    public enum Feature {
        // not used, but required for interim javac to not warn.
        VIRTUAL_THREADS,
        FOREIGN,
<<<<<<< HEAD
        @JEP(number=8277163, title="Value Objects")
        VALUE_OBJECTS,
=======

>>>>>>> 6fc35142
        @JEP(number=430, title="String Templates")
        STRING_TEMPLATES,
        @JEP(number=443, title="Unnamed Patterns and Variables")
        UNNAMED,
        @JEP(number=445, title="Unnamed Classes and Instance Main Methods")
        UNNAMED_CLASSES,
        @JEP(number=446, title="Scoped Values", status="Preview")
        SCOPED_VALUES,
        @JEP(number=453, title="Structured Concurrency", status="Preview")
        STRUCTURED_CONCURRENCY,
        /**
         * A key for testing.
         */
        @JEP(number=0, title="Test Feature")
        TEST,
        ;
    }

    /**
     * Annotation identifying the JEP associated with a preview feature.
     */
    @Target(ElementType.FIELD)
    @Retention(RetentionPolicy.CLASS)
    @interface JEP {
        /** JEP number */
        int number() default 0;
        /** JEP title in plain text */
        String title();
        /** JEP status such as "Preview", "Second Preview", etc */
        String status() default "Preview";
    }
}<|MERGE_RESOLUTION|>--- conflicted
+++ resolved
@@ -67,12 +67,9 @@
         // not used, but required for interim javac to not warn.
         VIRTUAL_THREADS,
         FOREIGN,
-<<<<<<< HEAD
         @JEP(number=8277163, title="Value Objects")
         VALUE_OBJECTS,
-=======
 
->>>>>>> 6fc35142
         @JEP(number=430, title="String Templates")
         STRING_TEMPLATES,
         @JEP(number=443, title="Unnamed Patterns and Variables")
