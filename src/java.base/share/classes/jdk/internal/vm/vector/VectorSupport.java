--- conflicted
+++ resolved
@@ -234,7 +234,6 @@
             return null;
         }
 
-<<<<<<< HEAD
         @ForceInline
         public static VectorPayloadMF createVectPayloadInstanceB(int length, byte [] init) {
             VectorPayloadMF obj = newInstanceFactory(byte.class, length);
@@ -246,13 +245,6 @@
             obj = Unsafe.getUnsafe().finishPrivateBuffer(obj);
             return obj;
         }
-=======
-    /**
-     * @hidden
-     */
-    public static class VectorPayload {
-        private final Object payload; // array of primitives
->>>>>>> 94636f4c
 
         @ForceInline
         public static VectorPayloadMF createVectPayloadInstanceS(int length, short [] init) {
@@ -278,7 +270,6 @@
             return obj;
         }
 
-<<<<<<< HEAD
         @ForceInline
         public static VectorPayloadMF createVectPayloadInstanceL(int length, long [] init) {
             VectorPayloadMF obj = newInstanceFactory(long.class, length);
@@ -289,17 +280,8 @@
             }
             obj = Unsafe.getUnsafe().finishPrivateBuffer(obj);
             return obj;
-=======
-    /**
-     * @hidden
-     */
-    public static class Vector<E> extends VectorPayload {
-        public Vector(Object payload) {
-            super(payload);
->>>>>>> 94636f4c
         }
 
-<<<<<<< HEAD
         @ForceInline
         public static VectorPayloadMF createVectPayloadInstanceF(int length, float [] init) {
             VectorPayloadMF obj = newInstanceFactory(float.class, length);
@@ -322,22 +304,6 @@
             }
             obj = Unsafe.getUnsafe().finishPrivateBuffer(obj);
             return obj;
-=======
-    /**
-     * @hidden
-     */
-    public static class VectorShuffle<E> extends VectorPayload {
-        public VectorShuffle(Object payload) {
-            super(payload);
-        }
-    }
-    /**
-     * @hidden
-     */
-    public static class VectorMask<E> extends VectorPayload {
-        public VectorMask(Object payload) {
-            super(payload);
->>>>>>> 94636f4c
         }
 
         public int length() {
