/*
 * Copyright (c) 2004, 2022, Oracle and/or its affiliates. All rights reserved.
 * DO NOT ALTER OR REMOVE COPYRIGHT NOTICES OR THIS FILE HEADER.
 *
 * This code is free software; you can redistribute it and/or modify it
 * under the terms of the GNU General Public License version 2 only, as
 * published by the Free Software Foundation.  Oracle designates this
 * particular file as subject to the "Classpath" exception as provided
 * by Oracle in the LICENSE file that accompanied this code.
 *
 * This code is distributed in the hope that it will be useful, but WITHOUT
 * ANY WARRANTY; without even the implied warranty of MERCHANTABILITY or
 * FITNESS FOR A PARTICULAR PURPOSE.  See the GNU General Public License
 * version 2 for more details (a copy is included in the LICENSE file that
 * accompanied this code).
 *
 * You should have received a copy of the GNU General Public License version
 * 2 along with this work; if not, write to the Free Software Foundation,
 * Inc., 51 Franklin St, Fifth Floor, Boston, MA 02110-1301 USA.
 *
 * Please contact Oracle, 500 Oracle Parkway, Redwood Shores, CA 94065 USA
 * or visit www.oracle.com if you need additional information or have any
 * questions.
 */

package jdk.internal.reflect;

import java.lang.reflect.Field;

class UnsafeQualifiedObjectFieldAccessorImpl
    extends UnsafeQualifiedFieldAccessorImpl
{
    UnsafeQualifiedObjectFieldAccessorImpl(Field field, boolean isReadOnly) {
        super(field, isReadOnly);
    }

    public Object get(Object obj) throws IllegalArgumentException {
        ensureObj(obj);
        return isFlattened() ? unsafe.getValue(obj, fieldOffset, field.getType())
                             : unsafe.getReferenceVolatile(obj, fieldOffset, field.getType());
    }

    public boolean getBoolean(Object obj) throws IllegalArgumentException {
        throw newGetBooleanIllegalArgumentException();
    }

    public byte getByte(Object obj) throws IllegalArgumentException {
        throw newGetByteIllegalArgumentException();
    }

    public char getChar(Object obj) throws IllegalArgumentException {
        throw newGetCharIllegalArgumentException();
    }

    public short getShort(Object obj) throws IllegalArgumentException {
        throw newGetShortIllegalArgumentException();
    }

    public int getInt(Object obj) throws IllegalArgumentException {
        throw newGetIntIllegalArgumentException();
    }

    public long getLong(Object obj) throws IllegalArgumentException {
        throw newGetLongIllegalArgumentException();
    }

    public float getFloat(Object obj) throws IllegalArgumentException {
        throw newGetFloatIllegalArgumentException();
    }

    public double getDouble(Object obj) throws IllegalArgumentException {
        throw newGetDoubleIllegalArgumentException();
    }

    public void set(Object obj, Object value)
        throws IllegalArgumentException, IllegalAccessException
    {
        ensureObj(obj);
        if (isReadOnly) {
            throwFinalFieldIllegalAccessException(value);
        }
<<<<<<< HEAD
        checkValue(value);
        if (isFlattened()) {
            unsafe.putValue(obj, fieldOffset, field.getType(), value);
        } else {
            unsafe.putReferenceVolatile(obj, fieldOffset, value);
=======
        if (value != null) {
            if (!field.getType().isInstance(value)) {
                throwSetIllegalArgumentException(value);
            }
>>>>>>> c1040897
        }
    }

    public void setBoolean(Object obj, boolean z)
        throws IllegalArgumentException, IllegalAccessException
    {
        throwSetIllegalArgumentException(z);
    }

    public void setByte(Object obj, byte b)
        throws IllegalArgumentException, IllegalAccessException
    {
        throwSetIllegalArgumentException(b);
    }

    public void setChar(Object obj, char c)
        throws IllegalArgumentException, IllegalAccessException
    {
        throwSetIllegalArgumentException(c);
    }

    public void setShort(Object obj, short s)
        throws IllegalArgumentException, IllegalAccessException
    {
        throwSetIllegalArgumentException(s);
    }

    public void setInt(Object obj, int i)
        throws IllegalArgumentException, IllegalAccessException
    {
        throwSetIllegalArgumentException(i);
    }

    public void setLong(Object obj, long l)
        throws IllegalArgumentException, IllegalAccessException
    {
        throwSetIllegalArgumentException(l);
    }

    public void setFloat(Object obj, float f)
        throws IllegalArgumentException, IllegalAccessException
    {
        throwSetIllegalArgumentException(f);
    }

    public void setDouble(Object obj, double d)
        throws IllegalArgumentException, IllegalAccessException
    {
        throwSetIllegalArgumentException(d);
    }
}<|MERGE_RESOLUTION|>--- conflicted
+++ resolved
@@ -79,18 +79,11 @@
         if (isReadOnly) {
             throwFinalFieldIllegalAccessException(value);
         }
-<<<<<<< HEAD
         checkValue(value);
         if (isFlattened()) {
             unsafe.putValue(obj, fieldOffset, field.getType(), value);
         } else {
             unsafe.putReferenceVolatile(obj, fieldOffset, value);
-=======
-        if (value != null) {
-            if (!field.getType().isInstance(value)) {
-                throwSetIllegalArgumentException(value);
-            }
->>>>>>> c1040897
         }
     }
 
