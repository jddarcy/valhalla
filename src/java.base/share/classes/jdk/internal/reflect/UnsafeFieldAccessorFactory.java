--- conflicted
+++ resolved
@@ -35,11 +35,9 @@
         boolean isFinal = Modifier.isFinal(field.getModifiers());
         boolean isVolatile = Modifier.isVolatile(field.getModifiers());
         boolean isQualified = isFinal || isVolatile;
-<<<<<<< HEAD
-        boolean isReadOnly = isFinal && (isStatic || !override || field.getDeclaringClass().isInlineClass());
-=======
-        boolean isReadOnly = isFinal && (isStatic || !override || field.getDeclaringClass().isHidden());
->>>>>>> 7f634155
+        boolean isReadOnly = isFinal && (isStatic || !override ||
+                                         field.getDeclaringClass().isHidden() ||
+                                         field.getDeclaringClass().isInlineClass());
         if (isStatic) {
             // This code path does not guarantee that the field's
             // declaring class has been initialized, but it must be
