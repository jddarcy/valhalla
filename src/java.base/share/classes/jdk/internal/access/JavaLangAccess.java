/*
 * Copyright (c) 2003, 2019, Oracle and/or its affiliates. All rights reserved.
 * DO NOT ALTER OR REMOVE COPYRIGHT NOTICES OR THIS FILE HEADER.
 *
 * This code is free software; you can redistribute it and/or modify it
 * under the terms of the GNU General Public License version 2 only, as
 * published by the Free Software Foundation.  Oracle designates this
 * particular file as subject to the "Classpath" exception as provided
 * by Oracle in the LICENSE file that accompanied this code.
 *
 * This code is distributed in the hope that it will be useful, but WITHOUT
 * ANY WARRANTY; without even the implied warranty of MERCHANTABILITY or
 * FITNESS FOR A PARTICULAR PURPOSE.  See the GNU General Public License
 * version 2 for more details (a copy is included in the LICENSE file that
 * accompanied this code).
 *
 * You should have received a copy of the GNU General Public License version
 * 2 along with this work; if not, write to the Free Software Foundation,
 * Inc., 51 Franklin St, Fifth Floor, Boston, MA 02110-1301 USA.
 *
 * Please contact Oracle, 500 Oracle Parkway, Redwood Shores, CA 94065 USA
 * or visit www.oracle.com if you need additional information or have any
 * questions.
 */

package jdk.internal.access;

import java.lang.annotation.Annotation;
import java.lang.invoke.MethodHandle;
import java.lang.invoke.MethodType;
import java.lang.module.ModuleDescriptor;
import java.lang.reflect.Executable;
import java.lang.reflect.Method;
import java.net.URI;
import java.nio.charset.CharacterCodingException;
import java.nio.charset.Charset;
import java.security.AccessControlContext;
import java.security.ProtectionDomain;
import java.util.Iterator;
import java.util.List;
import java.util.Map;
import java.util.concurrent.ConcurrentHashMap;
import java.util.stream.Stream;

import jdk.internal.module.ServicesCatalog;
import jdk.internal.reflect.ConstantPool;
import sun.reflect.annotation.AnnotationType;
import sun.nio.ch.Interruptible;

public interface JavaLangAccess {

    /**
     * Returns the list of {@code Method} objects for the declared public
     * methods of this class or interface that have the specified method name
     * and parameter types.
     */
    List<Method> getDeclaredPublicMethods(Class<?> klass, String name, Class<?>... parameterTypes);

    /**
     * Return the constant pool for a class.
     */
    ConstantPool getConstantPool(Class<?> klass);

    /**
     * Compare-And-Set the AnnotationType instance corresponding to this class.
     * (This method only applies to annotation types.)
     */
    boolean casAnnotationType(Class<?> klass, AnnotationType oldType, AnnotationType newType);

    /**
     * Get the AnnotationType instance corresponding to this class.
     * (This method only applies to annotation types.)
     */
    AnnotationType getAnnotationType(Class<?> klass);

    /**
     * Get the declared annotations for a given class, indexed by their types.
     */
    Map<Class<? extends Annotation>, Annotation> getDeclaredAnnotationMap(Class<?> klass);

    /**
     * Get the array of bytes that is the class-file representation
     * of this Class' annotations.
     */
    byte[] getRawClassAnnotations(Class<?> klass);

    /**
     * Get the array of bytes that is the class-file representation
     * of this Class' type annotations.
     */
    byte[] getRawClassTypeAnnotations(Class<?> klass);

    /**
     * Get the array of bytes that is the class-file representation
     * of this Executable's type annotations.
     */
    byte[] getRawExecutableTypeAnnotations(Executable executable);

    /**
     * Returns the elements of an enum class or null if the
     * Class object does not represent an enum type;
     * the result is uncloned, cached, and shared by all callers.
     */
    <E extends Enum<E>> E[] getEnumConstantsShared(Class<E> klass);

    /**
     * Set current thread's blocker field.
     */
    void blockedOn(Interruptible b);

    /**
     * Registers a shutdown hook.
     *
     * It is expected that this method with registerShutdownInProgress=true
     * is only used to register DeleteOnExitHook since the first file
     * may be added to the delete on exit list by the application shutdown
     * hooks.
     *
     * @param slot  the slot in the shutdown hook array, whose element
     *              will be invoked in order during shutdown
     * @param registerShutdownInProgress true to allow the hook
     *        to be registered even if the shutdown is in progress.
     * @param hook  the hook to be registered
     *
     * @throws IllegalStateException if shutdown is in progress and
     *         the slot is not valid to register.
     */
    void registerShutdownHook(int slot, boolean registerShutdownInProgress, Runnable hook);

    /**
     * Returns a new Thread with the given Runnable and an
     * inherited AccessControlContext.
     */
    Thread newThreadWithAcc(Runnable target, AccessControlContext acc);

    /**
     * Invokes the finalize method of the given object.
     */
    void invokeFinalize(Object o) throws Throwable;

    /**
     * Returns the ConcurrentHashMap used as a storage for ClassLoaderValue(s)
     * associated with the given class loader, creating it if it doesn't already exist.
     */
    ConcurrentHashMap<?, ?> createOrGetClassLoaderValueMap(ClassLoader cl);

    /**
     * Defines a class with the given name to a class loader.
     */
    Class<?> defineClass(ClassLoader cl, String name, byte[] b, ProtectionDomain pd, String source);

    /**
     * Defines a class with the given name to a class loader with
     * the given flags and class data.
     *
     * @see java.lang.invoke.MethodHandles.Lookup#defineClass
     */
    Class<?> defineClass(ClassLoader cl, Class<?> lookup, String name, byte[] b, ProtectionDomain pd, boolean initialize, int flags, Object classData);

    /**
     * Returns a class loaded by the bootstrap class loader.
     */
    Class<?> findBootstrapClassOrNull(ClassLoader cl, String name);

    /**
     * Define a Package of the given name and module by the given class loader.
     */
    Package definePackage(ClassLoader cl, String name, Module module);

    /**
     * Invokes Long.fastUUID
     */
    String fastUUID(long lsb, long msb);

    /**
     * Record the non-exported packages of the modules in the given layer
     */
    void addNonExportedPackages(ModuleLayer layer);

    /**
     * Invalidate package access cache
     */
    void invalidatePackageAccessCache();

    /**
     * Defines a new module to the Java virtual machine. The module
     * is defined to the given class loader.
     *
     * The URI is for information purposes only, it can be {@code null}.
     */
    Module defineModule(ClassLoader loader, ModuleDescriptor descriptor, URI uri);

    /**
     * Defines the unnamed module for the given class loader.
     */
    Module defineUnnamedModule(ClassLoader loader);

    /**
     * Updates the readability so that module m1 reads m2. The new read edge
     * does not result in a strong reference to m2 (m2 can be GC'ed).
     *
     * This method is the same as m1.addReads(m2) but without a permission check.
     */
    void addReads(Module m1, Module m2);

    /**
     * Updates module m to read all unnamed modules.
     */
    void addReadsAllUnnamed(Module m);

    /**
     * Updates module m1 to export a package to module m2. The export does
     * not result in a strong reference to m2 (m2 can be GC'ed).
     */
    void addExports(Module m1, String pkg, Module m2);

    /**
     * Updates a module m to export a package to all unnamed modules.
     */
    void addExportsToAllUnnamed(Module m, String pkg);

    /**
     * Updates module m1 to open a package to module m2. Opening the
     * package does not result in a strong reference to m2 (m2 can be GC'ed).
     */
    void addOpens(Module m1, String pkg, Module m2);

    /**
     * Updates module m to open a package to all unnamed modules.
     */
    void addOpensToAllUnnamed(Module m, String pkg);

    /**
     * Updates module m to open all packages returned by the given iterator.
     */
    void addOpensToAllUnnamed(Module m, Iterator<String> packages);

    /**
     * Updates module m to use a service.
     */
    void addUses(Module m, Class<?> service);

    /**
     * Returns true if module m reflectively exports a package to other
     */
    boolean isReflectivelyExported(Module module, String pn, Module other);

    /**
     * Returns true if module m reflectively opens a package to other
     */
    boolean isReflectivelyOpened(Module module, String pn, Module other);

    /**
     * Returns the ServicesCatalog for the given Layer.
     */
    ServicesCatalog getServicesCatalog(ModuleLayer layer);

    /**
     * Returns an ordered stream of layers. The first element is the
     * given layer, the remaining elements are its parents, in DFS order.
     */
    Stream<ModuleLayer> layers(ModuleLayer layer);

    /**
     * Returns a stream of the layers that have modules defined to the
     * given class loader.
     */
    Stream<ModuleLayer> layers(ClassLoader loader);

    /**
     * Constructs a new {@code String} by decoding the specified subarray of
     * bytes using the specified {@linkplain java.nio.charset.Charset charset}.
     *
     * The caller of this method shall relinquish and transfer the ownership of
     * the byte array to the callee since the later will not make a copy.
     *
     * @param bytes the byte array source
     * @param cs the Charset
     * @return the newly created string
     * @throws CharacterCodingException for malformed or unmappable bytes
     */
    String newStringNoRepl(byte[] bytes, Charset cs) throws CharacterCodingException;

    /**
     * Encode the given string into a sequence of bytes using the specified Charset.
     *
     * This method avoids copying the String's internal representation if the input
     * is ASCII.
     *
     * This method throws CharacterCodingException instead of replacing when
     * malformed input or unmappable characters are encountered.
     *
     * @param s the string to encode
     * @param cs the charset
     * @return the encoded bytes
     * @throws CharacterCodingException for malformed input or unmappable characters
     */
    byte[] getBytesNoRepl(String s, Charset cs) throws CharacterCodingException;

    /**
     * Returns a new string by decoding from the given utf8 bytes array.
     *
     * @param off the index of the first byte to decode
     * @param len the number of bytes to decode
     * @return the newly created string
     * @throws IllegalArgumentException for malformed or unmappable bytes.
     */
    String newStringUTF8NoRepl(byte[] bytes, int off, int len);

    /**
     * Encode the given string into a sequence of bytes using utf8.
     *
     * @param s the string to encode
     * @return the encoded bytes in utf8
     * @throws IllegalArgumentException for malformed surrogates
     */
    byte[] getBytesUTF8NoRepl(String s);

    /**
     * Set the cause of Throwable
     * @param cause set t's cause to new value
     */
    void setCause(Throwable t, Throwable cause);

    /**
<<<<<<< HEAD
     * Returns the nest host of the given class.  This method may return
     * {@code null}.
     *
     * @throws LinkageError if fails to load the nest host named in the NestHost
     *         attribute.
     * @throws IncompatibleClassChangeError if fails to validate the nest
     *         membership and the given throwICCE is true.
     */
    Class<?> nestHost(Class<?> c, boolean throwICCE);

    /**
     * Get protection domain of the given Class
     */
    ProtectionDomain protectionDomain(Class<?> c);

    /**
     * Get a method handle of string concat helper method
     */
    MethodHandle stringConcatHelper(String name, MethodType methodType);
=======
     * Privileged System.loadLibrary
     *
     * @param caller on behalf of which the library is being loaded
     * @param library name of the library to load
     */
    void loadLibrary(Class<?> caller, String library);
>>>>>>> ea0fbbca
}<|MERGE_RESOLUTION|>--- conflicted
+++ resolved
@@ -323,7 +323,14 @@
     void setCause(Throwable t, Throwable cause);
 
     /**
-<<<<<<< HEAD
+     * Privileged System.loadLibrary
+     *
+     * @param caller on behalf of which the library is being loaded
+     * @param library name of the library to load
+     */
+    void loadLibrary(Class<?> caller, String library);
+
+    /**
      * Returns the nest host of the given class.  This method may return
      * {@code null}.
      *
@@ -343,12 +350,4 @@
      * Get a method handle of string concat helper method
      */
     MethodHandle stringConcatHelper(String name, MethodType methodType);
-=======
-     * Privileged System.loadLibrary
-     *
-     * @param caller on behalf of which the library is being loaded
-     * @param library name of the library to load
-     */
-    void loadLibrary(Class<?> caller, String library);
->>>>>>> ea0fbbca
 }