--- conflicted
+++ resolved
@@ -271,13 +271,10 @@
         jdk.jfr;
     exports jdk.internal.util.random to
         jdk.random;
-<<<<<<< HEAD
     exports jdk.internal.value to  // Needed by Unsafe
         jdk.unsupported;
-=======
     exports jdk.internal.util to
         java.desktop;
->>>>>>> 861e3020
     exports sun.net to
         java.net.http,
         jdk.naming.dns;
