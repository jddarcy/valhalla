#
# Copyright (c) 2022, Oracle and/or its affiliates. All rights reserved.
# DO NOT ALTER OR REMOVE COPYRIGHT NOTICES OR THIS FILE HEADER.
#
# This code is free software; you can redistribute it and/or modify it
# under the terms of the GNU General Public License version 2 only, as
# published by the Free Software Foundation.  Oracle designates this
# particular file as subject to the "Classpath" exception as provided
# by Oracle in the LICENSE file that accompanied this code.
#
# This code is distributed in the hope that it will be useful, but WITHOUT
# ANY WARRANTY; without even the implied warranty of MERCHANTABILITY or
# FITNESS FOR A PARTICULAR PURPOSE.  See the GNU General Public License
# version 2 for more details (a copy is included in the LICENSE file that
# accompanied this code).
#
# You should have received a copy of the GNU General Public License version
# 2 along with this work; if not, write to the Free Software Foundation,
# Inc., 51 Franklin St, Fifth Floor, Boston, MA 02110-1301 USA.
#
# Please contact Oracle, 500 Oracle Parkway, Redwood Shores, CA 94065 USA
# or visit www.oracle.com if you need additional information or have any
# questions.
#

name: 'Build (cross-compile)'

on:
  workflow_call:
    inputs:
      gcc-major-version:
        required: true
        type: string
      extra-conf-options:
        required: false
        type: string
      configure-arguments:
        required: false
        type: string
      make-arguments:
        required: false
        type: string

jobs:
  build-cross-compile:
    name: build
    runs-on: ubuntu-22.04

    strategy:
      fail-fast: false
      matrix:
        target-cpu:
          - aarch64
          - arm
          - s390x
          - ppc64le
          - riscv64
        include:
          - target-cpu: aarch64
            gnu-arch: aarch64
            debian-arch: arm64
            debian-repository: https://httpredir.debian.org/debian/
            debian-version: bullseye
          - target-cpu: arm
            gnu-arch: arm
            debian-arch: armhf
            debian-repository: https://httpredir.debian.org/debian/
            debian-version: bullseye
            gnu-abi: eabihf
          - target-cpu: s390x
            gnu-arch: s390x
            debian-arch: s390x
            debian-repository: https://httpredir.debian.org/debian/
            debian-version: bullseye
          - target-cpu: ppc64le
            gnu-arch: powerpc64le
            debian-arch: ppc64el
            debian-repository: https://httpredir.debian.org/debian/
            debian-version: bullseye
          - target-cpu: riscv64
            gnu-arch: riscv64
            debian-arch: riscv64
            debian-repository: https://httpredir.debian.org/debian/
            debian-version: sid

    steps:
      - name: 'Checkout the JDK source'
        uses: actions/checkout@v4

      - name: 'Get the BootJDK'
        id: bootjdk
        uses: ./.github/actions/get-bootjdk
        with:
          platform: linux-x64

        # Use linux-x64 JDK bundle as build JDK
      - name: 'Get build JDK'
        id: buildjdk
        uses: ./.github/actions/get-bundles
        with:
          platform: linux-x64

        # Upgrading apt to solve libc6 installation bugs, see JDK-8260460.
      - name: 'Install toolchain and dependencies'
        run: |
          # Install dependencies using apt-get
          sudo apt-get update
          sudo apt-get install --only-upgrade apt
          sudo apt-get install \
              gcc-${{ inputs.gcc-major-version }} \
              g++-${{ inputs.gcc-major-version }} \
              gcc-${{ inputs.gcc-major-version }}-${{ matrix.gnu-arch }}-linux-gnu${{ matrix.gnu-abi}} \
              g++-${{ inputs.gcc-major-version }}-${{ matrix.gnu-arch }}-linux-gnu${{ matrix.gnu-abi}} \
              libxrandr-dev libxtst-dev libcups2-dev libasound2-dev
          sudo update-alternatives --install /usr/bin/gcc gcc /usr/bin/gcc-${{ inputs.gcc-major-version }} 100 --slave /usr/bin/g++ g++ /usr/bin/g++-${{ inputs.gcc-major-version }}

      - name: 'Check cache for sysroot'
        id: get-cached-sysroot
        uses: actions/cache@v3
        with:
          path: sysroot
          key: sysroot-${{ matrix.debian-arch }}-${{ hashFiles('./.github/workflows/build-cross-compile.yml') }}

      - name: 'Install sysroot dependencies'
        run: sudo apt-get install debootstrap qemu-user-static
        if: steps.get-cached-sysroot.outputs.cache-hit != 'true'

      - name: 'Create sysroot'
        run: >
          sudo debootstrap
          --arch=${{ matrix.debian-arch }}
          --verbose
          --include=fakeroot,symlinks,build-essential,libx11-dev,libxext-dev,libxrender-dev,libxrandr-dev,libxtst-dev,libxt-dev,libcups2-dev,libfontconfig1-dev,libasound2-dev,libfreetype-dev,libpng-dev
          --resolve-deps
          --variant=minbase
<<<<<<< HEAD
          $(test -n "${{ matrix.debian-keyring }}" && echo "--keyring=${{ matrix.debian-keyring }}")
=======
>>>>>>> 16fa7709
          ${{ matrix.debian-version }}
          sysroot
          ${{ matrix.debian-repository }}
        if: steps.get-cached-sysroot.outputs.cache-hit != 'true'

      - name: 'Prepare sysroot'
        run: |
          # Prepare sysroot and remove unused files to minimize cache
          sudo chroot sysroot symlinks -cr .
          sudo chown ${USER} -R sysroot
          rm -rf sysroot/{dev,proc,run,sys,var}
          rm -rf sysroot/usr/{sbin,bin,share}
          rm -rf sysroot/usr/lib/{apt,gcc,udev,systemd}
          rm -rf sysroot/usr/libexec/gcc
        if: steps.get-cached-sysroot.outputs.cache-hit != 'true'

      - name: 'Configure'
        run: >
          bash configure
          --with-conf-name=linux-${{ matrix.target-cpu }}
          --with-version-opt=${GITHUB_ACTOR}-${GITHUB_SHA}
          --with-boot-jdk=${{ steps.bootjdk.outputs.path }}
          --with-zlib=system
          --enable-debug
          --disable-precompiled-headers
          --openjdk-target=${{ matrix.gnu-arch }}-linux-gnu${{ matrix.gnu-abi}}
          --with-sysroot=sysroot
          --with-build-jdk=${{ steps.buildjdk.outputs.jdk-path }}
          --with-jmod-compress=zip-1
          CC=${{ matrix.gnu-arch }}-linux-gnu${{ matrix.gnu-abi}}-gcc-${{ inputs.gcc-major-version }}
          CXX=${{ matrix.gnu-arch }}-linux-gnu${{ matrix.gnu-abi}}-g++-${{ inputs.gcc-major-version }}
          ${{ inputs.extra-conf-options }} ${{ inputs.configure-arguments }} || (
          echo "Dumping config.log:" &&
          cat config.log &&
          exit 1)

      - name: 'Build'
        id: build
        uses: ./.github/actions/do-build
        with:
          make-target: 'hotspot ${{ inputs.make-arguments }}'
          platform: linux-${{ matrix.target-cpu }}<|MERGE_RESOLUTION|>--- conflicted
+++ resolved
@@ -133,10 +133,6 @@
           --include=fakeroot,symlinks,build-essential,libx11-dev,libxext-dev,libxrender-dev,libxrandr-dev,libxtst-dev,libxt-dev,libcups2-dev,libfontconfig1-dev,libasound2-dev,libfreetype-dev,libpng-dev
           --resolve-deps
           --variant=minbase
-<<<<<<< HEAD
-          $(test -n "${{ matrix.debian-keyring }}" && echo "--keyring=${{ matrix.debian-keyring }}")
-=======
->>>>>>> 16fa7709
           ${{ matrix.debian-version }}
           sysroot
           ${{ matrix.debian-repository }}
