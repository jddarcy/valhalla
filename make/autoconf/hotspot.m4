#
# Copyright (c) 2011, 2020, Oracle and/or its affiliates. All rights reserved.
# DO NOT ALTER OR REMOVE COPYRIGHT NOTICES OR THIS FILE HEADER.
#
# This code is free software; you can redistribute it and/or modify it
# under the terms of the GNU General Public License version 2 only, as
# published by the Free Software Foundation.  Oracle designates this
# particular file as subject to the "Classpath" exception as provided
# by Oracle in the LICENSE file that accompanied this code.
#
# This code is distributed in the hope that it will be useful, but WITHOUT
# ANY WARRANTY; without even the implied warranty of MERCHANTABILITY or
# FITNESS FOR A PARTICULAR PURPOSE.  See the GNU General Public License
# version 2 for more details (a copy is included in the LICENSE file that
# accompanied this code).
#
# You should have received a copy of the GNU General Public License version
# 2 along with this work; if not, write to the Free Software Foundation,
# Inc., 51 Franklin St, Fifth Floor, Boston, MA 02110-1301 USA.
#
# Please contact Oracle, 500 Oracle Parkway, Redwood Shores, CA 94065 USA
# or visit www.oracle.com if you need additional information or have any
# questions.
#

# All valid JVM variants
VALID_JVM_VARIANTS="server client minimal core zero custom"

# Valhalla temporarily disabled
VALHALLA_TEMP=false

###############################################################################
# Check if the specified JVM variant should be built. To be used in shell if
# constructs, like this:
# if HOTSPOT_CHECK_JVM_VARIANT(server); then
#
# Only valid to use after HOTSPOT_SETUP_JVM_VARIANTS has setup variants.

# Definition kept in one line to allow inlining in if statements.
# Additional [] needed to keep m4 from mangling shell constructs.
AC_DEFUN([HOTSPOT_CHECK_JVM_VARIANT],
[ [ [[ " $JVM_VARIANTS " =~ " $1 " ]] ] ])

###############################################################################
# Check which variants of the JVM that we want to build. Available variants are:
#   server: normal interpreter, and a tiered C1/C2 compiler
#   client: normal interpreter, and C1 (no C2 compiler)
#   minimal: reduced form of client with optional features stripped out
#   core: normal interpreter only, no compiler
#   zero: C++ based interpreter only, no compiler
#   custom: baseline JVM with no default features
#
AC_DEFUN_ONCE([HOTSPOT_SETUP_JVM_VARIANTS],
[
  AC_ARG_WITH([jvm-variants], [AS_HELP_STRING([--with-jvm-variants],
      [JVM variants to build, separated by commas (server client minimal core
      zero custom) @<:@server@:>@])])

  if test "x$with_jvm_variants" = x; then
    with_jvm_variants="server"
  fi
  JVM_VARIANTS_OPT="$with_jvm_variants"

  # Has the user listed more than one variant?
  # Additional [] needed to keep m4 from mangling shell constructs.
  if [ [[ "$JVM_VARIANTS_OPT" =~ "," ]] ]; then
    BUILDING_MULTIPLE_JVM_VARIANTS=true
  else
    BUILDING_MULTIPLE_JVM_VARIANTS=false
  fi
  # Replace the commas with AND for use in the build directory name.
  JVM_VARIANTS_WITH_AND=`$ECHO "$JVM_VARIANTS_OPT" | $SED -e 's/,/AND/g'`

  AC_MSG_CHECKING([which variants of the JVM to build])
  # JVM_VARIANTS is a space-separated list.
  # Also use minimal, not minimal1 (which is kept for backwards compatibility).
  JVM_VARIANTS=`$ECHO $JVM_VARIANTS_OPT | $SED -e 's/,/ /g' -e 's/minimal1/minimal/'`
  AC_MSG_RESULT([$JVM_VARIANTS])

  # Check that the selected variants are valid
  UTIL_GET_NON_MATCHING_VALUES(INVALID_VARIANTS, $JVM_VARIANTS, \
      $VALID_JVM_VARIANTS)
  if test "x$INVALID_VARIANTS" != x; then
    AC_MSG_NOTICE([Unknown variant(s) specified: "$INVALID_VARIANTS"])
    AC_MSG_NOTICE([The available JVM variants are: "$VALID_JVM_VARIANTS"])
    AC_MSG_ERROR([Cannot continue])
  fi

  # All "special" variants share the same output directory ("server")
  VALID_MULTIPLE_JVM_VARIANTS="server client minimal"
  UTIL_GET_NON_MATCHING_VALUES(INVALID_MULTIPLE_VARIANTS, $JVM_VARIANTS, \
      $VALID_MULTIPLE_JVM_VARIANTS)
  if  test "x$INVALID_MULTIPLE_VARIANTS" != x && \
      test "x$BUILDING_MULTIPLE_JVM_VARIANTS" = xtrue; then
    AC_MSG_ERROR([You can only build multiple variants using these variants: '$VALID_MULTIPLE_JVM_VARIANTS'])
  fi

  # The "main" variant is the one used by other libs to link against during the
  # build.
  if test "x$BUILDING_MULTIPLE_JVM_VARIANTS" = "xtrue"; then
    MAIN_VARIANT_PRIO_ORDER="server client minimal"
    for variant in $MAIN_VARIANT_PRIO_ORDER; do
      if HOTSPOT_CHECK_JVM_VARIANT($variant); then
        JVM_VARIANT_MAIN="$variant"
        break
      fi
    done
  else
    JVM_VARIANT_MAIN="$JVM_VARIANTS"
  fi

  AC_SUBST(JVM_VARIANTS)
  AC_SUBST(VALID_JVM_VARIANTS)
  AC_SUBST(JVM_VARIANT_MAIN)
<<<<<<< HEAD

  if HOTSPOT_CHECK_JVM_VARIANT(zero); then
    # zero behaves as a platform and rewrites these values. This is really weird. :(
    # We are guaranteed that we do not build any other variants when building zero.
    HOTSPOT_TARGET_CPU=zero
    HOTSPOT_TARGET_CPU_ARCH=zero
  fi
])

###############################################################################
# Check if dtrace should be enabled and has all prerequisites present.
#
AC_DEFUN_ONCE([HOTSPOT_SETUP_DTRACE],
[
  # Test for dtrace dependencies
  AC_ARG_ENABLE([dtrace], [AS_HELP_STRING([--enable-dtrace@<:@=yes/no/auto@:>@],
      [enable dtrace. Default is auto, where dtrace is enabled if all dependencies
      are present.])])

  DTRACE_DEP_MISSING=false

  AC_MSG_CHECKING([for dtrace tool])
  if test "x$DTRACE" != "x" && test -x "$DTRACE"; then
    AC_MSG_RESULT([$DTRACE])
  else
    AC_MSG_RESULT([not found, cannot build dtrace])
    DTRACE_DEP_MISSING=true
  fi

  AC_CHECK_HEADERS([sys/sdt.h], [DTRACE_HEADERS_OK=yes],[DTRACE_HEADERS_OK=no])
  if test "x$DTRACE_HEADERS_OK" != "xyes"; then
    DTRACE_DEP_MISSING=true
  fi

  AC_MSG_CHECKING([if dtrace should be built])
  if test "x$enable_dtrace" = "xyes"; then
    if test "x$DTRACE_DEP_MISSING" = "xtrue"; then
      AC_MSG_RESULT([no, missing dependencies])
      HELP_MSG_MISSING_DEPENDENCY([dtrace])
      AC_MSG_ERROR([Cannot enable dtrace with missing dependencies. See above. $HELP_MSG])
    else
      INCLUDE_DTRACE=true
      AC_MSG_RESULT([yes, forced])
    fi
  elif test "x$enable_dtrace" = "xno"; then
    INCLUDE_DTRACE=false
    AC_MSG_RESULT([no, forced])
  elif test "x$enable_dtrace" = "xauto" || test "x$enable_dtrace" = "x"; then
    if test "x$DTRACE_DEP_MISSING" = "xtrue"; then
      INCLUDE_DTRACE=false
      AC_MSG_RESULT([no, missing dependencies])
    else
      INCLUDE_DTRACE=true
      AC_MSG_RESULT([yes, dependencies present])
    fi
  else
    AC_MSG_ERROR([Invalid value for --enable-dtrace: $enable_dtrace])
  fi
])

################################################################################
# Check if AOT should be enabled
#
AC_DEFUN_ONCE([HOTSPOT_ENABLE_DISABLE_AOT],
[
  AC_ARG_ENABLE([aot], [AS_HELP_STRING([--enable-aot@<:@=yes/no/auto@:>@],
      [enable ahead of time compilation feature. Default is auto, where aot is enabled if all dependencies are present.])])

  if test "x$enable_aot" = "x" || test "x$enable_aot" = "xauto"; then
    ENABLE_AOT="true"
  elif test "x$enable_aot" = "xyes"; then
    ENABLE_AOT="true"
  elif test "x$enable_aot" = "xno"; then
    ENABLE_AOT="false"
  else
    AC_MSG_ERROR([Invalid value for --enable-aot: $enable_aot])
  fi

  if test "x$ENABLE_AOT" = "xtrue"; then
    # Only enable AOT on X64 platforms.
    if test "x$OPENJDK_TARGET_CPU" = "xx86_64" || test "x$OPENJDK_TARGET_CPU" = "xaarch64" ; then
      if test -e "${TOPDIR}/src/jdk.aot"; then
        if test -e "${TOPDIR}/src/jdk.internal.vm.compiler"; then
          ENABLE_AOT="true"
        else
          ENABLE_AOT="false"
          if test "x$enable_aot" = "xyes"; then
            AC_MSG_ERROR([Cannot build AOT without src/jdk.internal.vm.compiler sources. Remove --enable-aot.])
          fi
        fi
      else
        ENABLE_AOT="false"
        if test "x$enable_aot" = "xyes"; then
          AC_MSG_ERROR([Cannot build AOT without src/jdk.aot sources. Remove --enable-aot.])
        fi
      fi
    else
      ENABLE_AOT="false"
      if test "x$enable_aot" = "xyes"; then
        AC_MSG_ERROR([AOT is currently only supported on x86_64 and aarch64. Remove --enable-aot.])
      fi
    fi
  fi

  AC_SUBST(ENABLE_AOT)
])

################################################################################
# Allow to disable CDS
#
AC_DEFUN_ONCE([HOTSPOT_ENABLE_DISABLE_CDS],
[
  AC_ARG_ENABLE([cds], [AS_HELP_STRING([--enable-cds@<:@=yes/no/auto@:>@],
      [enable class data sharing feature in non-minimal VM. Default is auto, where cds is enabled if supported on the platform.])])

  if test "x$enable_cds" = "x" || test "x$enable_cds" = "xauto"; then
    ENABLE_CDS="true"
  elif test "x$enable_cds" = "xyes"; then
    ENABLE_CDS="true"
  elif test "x$enable_cds" = "xno"; then
    ENABLE_CDS="false"
  else
    AC_MSG_ERROR([Invalid value for --enable-cds: $enable_cds])
  fi

  AC_SUBST(ENABLE_CDS)
])

###############################################################################
# Set up all JVM features for each JVM variant.
#
AC_DEFUN_ONCE([HOTSPOT_SETUP_JVM_FEATURES],
[
  # Prettify the VALID_JVM_FEATURES string
  BASIC_SORT_LIST(VALID_JVM_FEATURES, $VALID_JVM_FEATURES)

  # The user can in some cases supply additional jvm features. For the custom
  # variant, this defines the entire variant.
  AC_ARG_WITH([jvm-features], [AS_HELP_STRING([--with-jvm-features],
      [JVM features to enable (foo) or disable (-foo), separated by comma. Use '--help' to show possible values @<:@none@:>@])])
  if test "x$with_jvm_features" != x; then
    AC_MSG_CHECKING([user specified JVM feature list])
    USER_JVM_FEATURE_LIST=`$ECHO $with_jvm_features | $SED -e 's/,/ /g'`
    AC_MSG_RESULT([$user_jvm_feature_list])
    # These features will be added to all variant defaults
    JVM_FEATURES=`$ECHO $USER_JVM_FEATURE_LIST | $AWK '{ for (i=1; i<=NF; i++) if (!match($i, /^-.*/)) printf("%s ", $i) }'`
    # These features will be removed from all variant defaults
    DISABLED_JVM_FEATURES=`$ECHO $USER_JVM_FEATURE_LIST | $AWK '{ for (i=1; i<=NF; i++) if (match($i, /^-.*/)) printf("%s ", substr($i, 2))}'`

    # Verify that the user has provided valid features
    BASIC_GET_NON_MATCHING_VALUES(INVALID_FEATURES, $JVM_FEATURES $DISABLED_JVM_FEATURES, $VALID_JVM_FEATURES $DEPRECATED_JVM_FEATURES)
    if test "x$INVALID_FEATURES" != x; then
      AC_MSG_NOTICE([Unknown JVM features specified: "$INVALID_FEATURES"])
      AC_MSG_NOTICE([The available JVM features are: "$VALID_JVM_FEATURES"])
      AC_MSG_ERROR([Cannot continue])
    fi

    # Check if the user has provided deprecated features
    BASIC_GET_MATCHING_VALUES(DEPRECATED_FEATURES, $JVM_FEATURES $DISABLED_JVM_FEATURES, $DEPRECATED_JVM_FEATURES)
    if test "x$DEPRECATED_FEATURES" != x; then
      AC_MSG_WARN([Deprecated JVM features specified (will be ignored): "$DEPRECATED_FEATURES"])
      # Filter out deprecated features
      BASIC_GET_NON_MATCHING_VALUES(JVM_FEATURES, $JVM_FEATURES, $DEPRECATED_FEATURES)
      BASIC_GET_NON_MATCHING_VALUES(DISABLED_JVM_FEATURES, $DISABLED_JVM_FEATURES, $DEPRECATED_FEATURES)
    fi

  fi

  # Override hotspot cpu definitions for ARM platforms
  if test "x$OPENJDK_TARGET_CPU" = xarm; then
    HOTSPOT_TARGET_CPU=arm_32
    HOTSPOT_TARGET_CPU_DEFINE="ARM32"
  fi

  # Verify that dependencies are met for explicitly set features.
  if HOTSPOT_CHECK_JVM_FEATURE(jvmti) && ! HOTSPOT_CHECK_JVM_FEATURE(services); then
    AC_MSG_ERROR([Specified JVM feature 'jvmti' requires feature 'services'])
  fi

  if HOTSPOT_CHECK_JVM_FEATURE(management) && ! HOTSPOT_CHECK_JVM_FEATURE(nmt); then
    AC_MSG_ERROR([Specified JVM feature 'management' requires feature 'nmt'])
  fi

  if HOTSPOT_CHECK_JVM_FEATURE(jvmci) && ! (HOTSPOT_CHECK_JVM_FEATURE(compiler1) || HOTSPOT_CHECK_JVM_FEATURE(compiler2)); then
    AC_MSG_ERROR([Specified JVM feature 'jvmci' requires feature 'compiler2' or 'compiler1'])
  fi

  # Enable JFR by default, except for Zero, linux-sparcv9 and on minimal.
  if ! HOTSPOT_CHECK_JVM_VARIANT(zero); then
    if test "x$OPENJDK_TARGET_OS" != xaix; then
      if test "x$OPENJDK_TARGET_OS" != xlinux || test "x$OPENJDK_TARGET_CPU" != xsparcv9; then
        NON_MINIMAL_FEATURES="$NON_MINIMAL_FEATURES jfr"
      fi
    fi
  fi

  # Only enable Shenandoah on supported arches
  AC_MSG_CHECKING([if shenandoah can be built])
  # Temp diasable for Valhalla, working in Access API
  if $VALHALLA_TEMP && (test "x$OPENJDK_TARGET_CPU_ARCH" = "xx86" || test "x$OPENJDK_TARGET_CPU" = "xaarch64"); then
    AC_MSG_RESULT([yes])
  else
    DISABLED_JVM_FEATURES="$DISABLED_JVM_FEATURES shenandoahgc"
    AC_MSG_RESULT([no, platform not supported])
  fi

  # Only enable ZGC on supported platforms
  if (test "x$OPENJDK_TARGET_OS" = "xwindows" && test "x$OPENJDK_TARGET_CPU" = "xx86_64"); then
    AC_MSG_CHECKING([if zgc can be built on windows])
    AC_COMPILE_IFELSE(
      [AC_LANG_PROGRAM([[#include <windows.h>]],
        [[struct MEM_EXTENDED_PARAMETER x;]])
      ],
      [
        AC_MSG_RESULT([yes])
        CAN_BUILD_ZGC_ON_WINDOWS="yes"
      ],
      [
        AC_MSG_RESULT([no, missing required APIs])
        CAN_BUILD_ZGC_ON_WINDOWS="no"
      ]
    )
  fi

  AC_MSG_CHECKING([if zgc can be built])
  if (test "x$OPENJDK_TARGET_OS" = "xlinux" && test "x$OPENJDK_TARGET_CPU" = "xx86_64") || \
     (test "x$OPENJDK_TARGET_OS" = "xlinux" && test "x$OPENJDK_TARGET_CPU" = "xaarch64") || \
     (test "x$CAN_BUILD_ZGC_ON_WINDOWS" = "xyes") || \
     (test "x$OPENJDK_TARGET_OS" = "xmacosx" && test "x$OPENJDK_TARGET_CPU" = "xx86_64"); then
    AC_MSG_RESULT([yes])
  else
    DISABLED_JVM_FEATURES="$DISABLED_JVM_FEATURES zgc"
    AC_MSG_RESULT([no, platform not supported])
  fi

  # Disable unsupported GCs for Zero
  if HOTSPOT_CHECK_JVM_VARIANT(zero); then
    DISABLED_JVM_FEATURES="$DISABLED_JVM_FEATURES epsilongc g1gc zgc shenandoahgc"
  fi

  # Turn on additional features based on other parts of configure
  if test "x$INCLUDE_DTRACE" = "xtrue"; then
    JVM_FEATURES="$JVM_FEATURES dtrace"
  else
    if HOTSPOT_CHECK_JVM_FEATURE(dtrace); then
      AC_MSG_ERROR([To enable dtrace, you must use --enable-dtrace])
    fi
  fi

  if test "x$STATIC_BUILD" = "xtrue"; then
    JVM_FEATURES="$JVM_FEATURES static-build"
  else
    if HOTSPOT_CHECK_JVM_FEATURE(static-build); then
      AC_MSG_ERROR([To enable static-build, you must use --enable-static-build])
    fi
  fi

  if ! HOTSPOT_CHECK_JVM_VARIANT(zero); then
    if HOTSPOT_CHECK_JVM_FEATURE(zero); then
      AC_MSG_ERROR([To enable zero, you must use --with-jvm-variants=zero])
    fi
  fi

  AC_MSG_CHECKING([if jvmci module jdk.internal.vm.ci should be built])
  # Check if jvmci is diabled
  if HOTSPOT_IS_JVM_FEATURE_DISABLED(jvmci); then
    AC_MSG_RESULT([no, forced])
    JVM_FEATURES_jvmci=""
    INCLUDE_JVMCI="false"
  else
    # Only enable jvmci on x86_64 and aarch64
    if test "x$OPENJDK_TARGET_CPU" = "xx86_64" || \
       test "x$OPENJDK_TARGET_CPU" = "xaarch64" ; then
      AC_MSG_RESULT([yes])
      JVM_FEATURES_jvmci="jvmci"
      INCLUDE_JVMCI="true"
    else
      AC_MSG_RESULT([no])
      JVM_FEATURES_jvmci=""
      INCLUDE_JVMCI="false"
      if HOTSPOT_CHECK_JVM_FEATURE(jvmci); then
        AC_MSG_ERROR([JVMCI is currently not supported on this platform.])
      fi
    fi
  fi

  AC_SUBST(INCLUDE_JVMCI)

  AC_MSG_CHECKING([if graal module jdk.internal.vm.compiler should be built])
  # Check if graal is diabled
  if HOTSPOT_IS_JVM_FEATURE_DISABLED(graal); then
    AC_MSG_RESULT([no, forced])
    JVM_FEATURES_graal=""
    INCLUDE_GRAAL="false"
  else
    if HOTSPOT_CHECK_JVM_FEATURE(graal); then
      AC_MSG_RESULT([yes, forced])
      if test "x$JVM_FEATURES_jvmci" != "xjvmci" ; then
        AC_MSG_ERROR([Specified JVM feature 'graal' requires feature 'jvmci'])
      fi
      JVM_FEATURES_graal="graal"
      INCLUDE_GRAAL="true"
    else
      # By default enable graal build on x64 or where AOT is available.
      # graal build requires jvmci.
      if test "x$JVM_FEATURES_jvmci" = "xjvmci" && \
          (test "x$OPENJDK_TARGET_CPU" = "xx86_64" || \
           test "x$ENABLE_AOT" = "xtrue") ; then
        AC_MSG_RESULT([yes])
        JVM_FEATURES_graal="graal"
        INCLUDE_GRAAL="true"
      else
        AC_MSG_RESULT([no])
        JVM_FEATURES_graal=""
        INCLUDE_GRAAL="false"
      fi
    fi
  fi

  AC_SUBST(INCLUDE_GRAAL)

  # Disable aot with '--with-jvm-features=-aot'
  if HOTSPOT_IS_JVM_FEATURE_DISABLED(aot); then
    ENABLE_AOT="false"
  fi

  AC_MSG_CHECKING([if aot should be enabled])
  if test "x$ENABLE_AOT" = "xtrue"; then
    if test "x$JVM_FEATURES_graal" != "xgraal"; then
      if test "x$enable_aot" = "xyes" || HOTSPOT_CHECK_JVM_FEATURE(aot); then
        AC_MSG_RESULT([yes, forced])
        AC_MSG_ERROR([Specified JVM feature 'aot' requires feature 'graal'])
      else
        AC_MSG_RESULT([no])
      fi
      JVM_FEATURES_aot=""
      ENABLE_AOT="false"
    else
      if test "x$enable_aot" = "xyes" || HOTSPOT_CHECK_JVM_FEATURE(aot); then
        AC_MSG_RESULT([yes, forced])
      else
        AC_MSG_RESULT([yes])
      fi
      JVM_FEATURES_aot="aot"
    fi
  else
    if test "x$enable_aot" = "xno" || HOTSPOT_IS_JVM_FEATURE_DISABLED(aot); then
      AC_MSG_RESULT([no, forced])
    else
      AC_MSG_RESULT([no])
    fi
    JVM_FEATURES_aot=""
    if HOTSPOT_CHECK_JVM_FEATURE(aot); then
      AC_MSG_ERROR([To enable aot, you must use --enable-aot])
    fi
  fi

  AC_SUBST(ENABLE_AOT)

  if test "x$OPENJDK_TARGET_CPU" = xarm ; then
    # Default to use link time optimizations on minimal on arm
    JVM_FEATURES_link_time_opt="link-time-opt"
  else
    JVM_FEATURES_link_time_opt=""
  fi

  # All variants but minimal (and custom) get these features
  NON_MINIMAL_FEATURES="$NON_MINIMAL_FEATURES g1gc parallelgc serialgc epsilongc shenandoahgc jni-check jvmti management nmt services vm-structs zgc"

  # Disable CDS on AIX.
  if test "x$OPENJDK_TARGET_OS" = "xaix"; then
    ENABLE_CDS="false"
    if test "x$enable_cds" = "xyes"; then
      AC_MSG_ERROR([CDS is currently not supported on AIX. Remove --enable-cds.])
    fi
  fi

  # Disable CDS if user requested it with --with-jvm-features=-cds.
  if HOTSPOT_IS_JVM_FEATURE_DISABLED(cds); then
    ENABLE_CDS="false"
    if test "x$enable_cds" = "xyes"; then
      AC_MSG_ERROR([CDS was disabled by --with-jvm-features=-cds. Remove --enable-cds.])
    fi
  fi

  if ! HOTSPOT_CHECK_JVM_VARIANT(server) && ! HOTSPOT_CHECK_JVM_VARIANT(client); then
    # ..except when the user explicitely requested it with --enable-jvm-features
    if ! HOTSPOT_CHECK_JVM_FEATURE(cds); then
      ENABLE_CDS="false"
      if test "x$enable_cds" = "xyes"; then
        AC_MSG_ERROR([CDS not implemented for variants zero, minimal, core. Remove --enable-cds.])
      fi
    fi
  fi

  AC_MSG_CHECKING([if cds should be enabled])
  if test "x$ENABLE_CDS" = "xtrue"; then
    if test "x$enable_cds" = "xyes"; then
      AC_MSG_RESULT([yes, forced])
    else
      AC_MSG_RESULT([yes])
    fi
    NON_MINIMAL_FEATURES="$NON_MINIMAL_FEATURES cds"
  else
    if test "x$enable_cds" = "xno"; then
      AC_MSG_RESULT([no, forced])
    else
      AC_MSG_RESULT([no])
    fi
  fi

  # Enable features depending on variant.
  JVM_FEATURES_server="compiler1 compiler2 $NON_MINIMAL_FEATURES $JVM_FEATURES $JVM_FEATURES_jvmci $JVM_FEATURES_aot $JVM_FEATURES_graal"
  JVM_FEATURES_client="compiler1 $NON_MINIMAL_FEATURES $JVM_FEATURES"
  JVM_FEATURES_core="$NON_MINIMAL_FEATURES $JVM_FEATURES"
  JVM_FEATURES_minimal="compiler1 minimal serialgc $JVM_FEATURES $JVM_FEATURES_link_time_opt"
  JVM_FEATURES_zero="zero $NON_MINIMAL_FEATURES $JVM_FEATURES"
  JVM_FEATURES_custom="$JVM_FEATURES"

  AC_SUBST(JVM_FEATURES_server)
  AC_SUBST(JVM_FEATURES_client)
  AC_SUBST(JVM_FEATURES_core)
  AC_SUBST(JVM_FEATURES_minimal)
  AC_SUBST(JVM_FEATURES_zero)
  AC_SUBST(JVM_FEATURES_custom)

  # Used for verification of Makefiles by check-jvm-feature
  AC_SUBST(VALID_JVM_FEATURES)

  # --with-cpu-port is no longer supported
  BASIC_DEPRECATED_ARG_WITH(with-cpu-port)
=======
>>>>>>> 67ba91ba
])

###############################################################################
# Check if gtest should be built
#
AC_DEFUN_ONCE([HOTSPOT_ENABLE_DISABLE_GTEST],
[
  AC_ARG_ENABLE([hotspot-gtest], [AS_HELP_STRING([--disable-hotspot-gtest],
      [Disables building of the Hotspot unit tests @<:@enabled@:>@])])

  GTEST_AVAILABLE=true

  AC_MSG_CHECKING([if Hotspot gtest test source is present])
  if test -e "${TOPDIR}/test/hotspot/gtest"; then
    AC_MSG_RESULT([yes])
  else
    AC_MSG_RESULT([no, cannot run gtest])
    GTEST_AVAILABLE=false
  fi

  # On solaris, we also must have the libstlport.so.1 library, setup in
  # LIB_SETUP_LIBRARIES.
  if test "x$OPENJDK_TARGET_OS" = "xsolaris"; then
    if test "x$STLPORT_LIB" = "x"; then
      GTEST_AVAILABLE=false
    fi
  fi

  AC_MSG_CHECKING([if Hotspot gtest unit tests should be built])
  if test "x$enable_hotspot_gtest" = "xyes"; then
    if test "x$GTEST_AVAILABLE" = "xtrue"; then
      AC_MSG_RESULT([yes, forced])
      BUILD_GTEST="true"
    else
      AC_MSG_ERROR([Cannot build gtest with missing dependencies])
    fi
  elif test "x$enable_hotspot_gtest" = "xno"; then
    AC_MSG_RESULT([no, forced])
    BUILD_GTEST="false"
  elif test "x$enable_hotspot_gtest" = "x"; then
    if test "x$GTEST_AVAILABLE" = "xtrue"; then
      AC_MSG_RESULT([yes])
      BUILD_GTEST="true"
    else
      AC_MSG_RESULT([no])
      BUILD_GTEST="false"
    fi
  else
    AC_MSG_ERROR([--enable-gtest must be either yes or no])
  fi

  AC_SUBST(BUILD_GTEST)
])

###############################################################################
# Misc hotspot setup that does not fit elsewhere.
#
AC_DEFUN_ONCE([HOTSPOT_SETUP_MISC],
[
  if HOTSPOT_CHECK_JVM_VARIANT(zero); then
    # zero behaves as a platform and rewrites these values. This is a bit weird.
    # But when building zero, we never build any other variants so it works.
    HOTSPOT_TARGET_CPU=zero
    HOTSPOT_TARGET_CPU_ARCH=zero
  fi

  # Override hotspot cpu definitions for ARM platforms
  if test "x$OPENJDK_TARGET_CPU" = xarm; then
    HOTSPOT_TARGET_CPU=arm_32
    HOTSPOT_TARGET_CPU_DEFINE="ARM32"
  fi

  # --with-cpu-port is no longer supported
  UTIL_DEPRECATED_ARG_WITH(with-cpu-port)
])<|MERGE_RESOLUTION|>--- conflicted
+++ resolved
@@ -112,440 +112,6 @@
   AC_SUBST(JVM_VARIANTS)
   AC_SUBST(VALID_JVM_VARIANTS)
   AC_SUBST(JVM_VARIANT_MAIN)
-<<<<<<< HEAD
-
-  if HOTSPOT_CHECK_JVM_VARIANT(zero); then
-    # zero behaves as a platform and rewrites these values. This is really weird. :(
-    # We are guaranteed that we do not build any other variants when building zero.
-    HOTSPOT_TARGET_CPU=zero
-    HOTSPOT_TARGET_CPU_ARCH=zero
-  fi
-])
-
-###############################################################################
-# Check if dtrace should be enabled and has all prerequisites present.
-#
-AC_DEFUN_ONCE([HOTSPOT_SETUP_DTRACE],
-[
-  # Test for dtrace dependencies
-  AC_ARG_ENABLE([dtrace], [AS_HELP_STRING([--enable-dtrace@<:@=yes/no/auto@:>@],
-      [enable dtrace. Default is auto, where dtrace is enabled if all dependencies
-      are present.])])
-
-  DTRACE_DEP_MISSING=false
-
-  AC_MSG_CHECKING([for dtrace tool])
-  if test "x$DTRACE" != "x" && test -x "$DTRACE"; then
-    AC_MSG_RESULT([$DTRACE])
-  else
-    AC_MSG_RESULT([not found, cannot build dtrace])
-    DTRACE_DEP_MISSING=true
-  fi
-
-  AC_CHECK_HEADERS([sys/sdt.h], [DTRACE_HEADERS_OK=yes],[DTRACE_HEADERS_OK=no])
-  if test "x$DTRACE_HEADERS_OK" != "xyes"; then
-    DTRACE_DEP_MISSING=true
-  fi
-
-  AC_MSG_CHECKING([if dtrace should be built])
-  if test "x$enable_dtrace" = "xyes"; then
-    if test "x$DTRACE_DEP_MISSING" = "xtrue"; then
-      AC_MSG_RESULT([no, missing dependencies])
-      HELP_MSG_MISSING_DEPENDENCY([dtrace])
-      AC_MSG_ERROR([Cannot enable dtrace with missing dependencies. See above. $HELP_MSG])
-    else
-      INCLUDE_DTRACE=true
-      AC_MSG_RESULT([yes, forced])
-    fi
-  elif test "x$enable_dtrace" = "xno"; then
-    INCLUDE_DTRACE=false
-    AC_MSG_RESULT([no, forced])
-  elif test "x$enable_dtrace" = "xauto" || test "x$enable_dtrace" = "x"; then
-    if test "x$DTRACE_DEP_MISSING" = "xtrue"; then
-      INCLUDE_DTRACE=false
-      AC_MSG_RESULT([no, missing dependencies])
-    else
-      INCLUDE_DTRACE=true
-      AC_MSG_RESULT([yes, dependencies present])
-    fi
-  else
-    AC_MSG_ERROR([Invalid value for --enable-dtrace: $enable_dtrace])
-  fi
-])
-
-################################################################################
-# Check if AOT should be enabled
-#
-AC_DEFUN_ONCE([HOTSPOT_ENABLE_DISABLE_AOT],
-[
-  AC_ARG_ENABLE([aot], [AS_HELP_STRING([--enable-aot@<:@=yes/no/auto@:>@],
-      [enable ahead of time compilation feature. Default is auto, where aot is enabled if all dependencies are present.])])
-
-  if test "x$enable_aot" = "x" || test "x$enable_aot" = "xauto"; then
-    ENABLE_AOT="true"
-  elif test "x$enable_aot" = "xyes"; then
-    ENABLE_AOT="true"
-  elif test "x$enable_aot" = "xno"; then
-    ENABLE_AOT="false"
-  else
-    AC_MSG_ERROR([Invalid value for --enable-aot: $enable_aot])
-  fi
-
-  if test "x$ENABLE_AOT" = "xtrue"; then
-    # Only enable AOT on X64 platforms.
-    if test "x$OPENJDK_TARGET_CPU" = "xx86_64" || test "x$OPENJDK_TARGET_CPU" = "xaarch64" ; then
-      if test -e "${TOPDIR}/src/jdk.aot"; then
-        if test -e "${TOPDIR}/src/jdk.internal.vm.compiler"; then
-          ENABLE_AOT="true"
-        else
-          ENABLE_AOT="false"
-          if test "x$enable_aot" = "xyes"; then
-            AC_MSG_ERROR([Cannot build AOT without src/jdk.internal.vm.compiler sources. Remove --enable-aot.])
-          fi
-        fi
-      else
-        ENABLE_AOT="false"
-        if test "x$enable_aot" = "xyes"; then
-          AC_MSG_ERROR([Cannot build AOT without src/jdk.aot sources. Remove --enable-aot.])
-        fi
-      fi
-    else
-      ENABLE_AOT="false"
-      if test "x$enable_aot" = "xyes"; then
-        AC_MSG_ERROR([AOT is currently only supported on x86_64 and aarch64. Remove --enable-aot.])
-      fi
-    fi
-  fi
-
-  AC_SUBST(ENABLE_AOT)
-])
-
-################################################################################
-# Allow to disable CDS
-#
-AC_DEFUN_ONCE([HOTSPOT_ENABLE_DISABLE_CDS],
-[
-  AC_ARG_ENABLE([cds], [AS_HELP_STRING([--enable-cds@<:@=yes/no/auto@:>@],
-      [enable class data sharing feature in non-minimal VM. Default is auto, where cds is enabled if supported on the platform.])])
-
-  if test "x$enable_cds" = "x" || test "x$enable_cds" = "xauto"; then
-    ENABLE_CDS="true"
-  elif test "x$enable_cds" = "xyes"; then
-    ENABLE_CDS="true"
-  elif test "x$enable_cds" = "xno"; then
-    ENABLE_CDS="false"
-  else
-    AC_MSG_ERROR([Invalid value for --enable-cds: $enable_cds])
-  fi
-
-  AC_SUBST(ENABLE_CDS)
-])
-
-###############################################################################
-# Set up all JVM features for each JVM variant.
-#
-AC_DEFUN_ONCE([HOTSPOT_SETUP_JVM_FEATURES],
-[
-  # Prettify the VALID_JVM_FEATURES string
-  BASIC_SORT_LIST(VALID_JVM_FEATURES, $VALID_JVM_FEATURES)
-
-  # The user can in some cases supply additional jvm features. For the custom
-  # variant, this defines the entire variant.
-  AC_ARG_WITH([jvm-features], [AS_HELP_STRING([--with-jvm-features],
-      [JVM features to enable (foo) or disable (-foo), separated by comma. Use '--help' to show possible values @<:@none@:>@])])
-  if test "x$with_jvm_features" != x; then
-    AC_MSG_CHECKING([user specified JVM feature list])
-    USER_JVM_FEATURE_LIST=`$ECHO $with_jvm_features | $SED -e 's/,/ /g'`
-    AC_MSG_RESULT([$user_jvm_feature_list])
-    # These features will be added to all variant defaults
-    JVM_FEATURES=`$ECHO $USER_JVM_FEATURE_LIST | $AWK '{ for (i=1; i<=NF; i++) if (!match($i, /^-.*/)) printf("%s ", $i) }'`
-    # These features will be removed from all variant defaults
-    DISABLED_JVM_FEATURES=`$ECHO $USER_JVM_FEATURE_LIST | $AWK '{ for (i=1; i<=NF; i++) if (match($i, /^-.*/)) printf("%s ", substr($i, 2))}'`
-
-    # Verify that the user has provided valid features
-    BASIC_GET_NON_MATCHING_VALUES(INVALID_FEATURES, $JVM_FEATURES $DISABLED_JVM_FEATURES, $VALID_JVM_FEATURES $DEPRECATED_JVM_FEATURES)
-    if test "x$INVALID_FEATURES" != x; then
-      AC_MSG_NOTICE([Unknown JVM features specified: "$INVALID_FEATURES"])
-      AC_MSG_NOTICE([The available JVM features are: "$VALID_JVM_FEATURES"])
-      AC_MSG_ERROR([Cannot continue])
-    fi
-
-    # Check if the user has provided deprecated features
-    BASIC_GET_MATCHING_VALUES(DEPRECATED_FEATURES, $JVM_FEATURES $DISABLED_JVM_FEATURES, $DEPRECATED_JVM_FEATURES)
-    if test "x$DEPRECATED_FEATURES" != x; then
-      AC_MSG_WARN([Deprecated JVM features specified (will be ignored): "$DEPRECATED_FEATURES"])
-      # Filter out deprecated features
-      BASIC_GET_NON_MATCHING_VALUES(JVM_FEATURES, $JVM_FEATURES, $DEPRECATED_FEATURES)
-      BASIC_GET_NON_MATCHING_VALUES(DISABLED_JVM_FEATURES, $DISABLED_JVM_FEATURES, $DEPRECATED_FEATURES)
-    fi
-
-  fi
-
-  # Override hotspot cpu definitions for ARM platforms
-  if test "x$OPENJDK_TARGET_CPU" = xarm; then
-    HOTSPOT_TARGET_CPU=arm_32
-    HOTSPOT_TARGET_CPU_DEFINE="ARM32"
-  fi
-
-  # Verify that dependencies are met for explicitly set features.
-  if HOTSPOT_CHECK_JVM_FEATURE(jvmti) && ! HOTSPOT_CHECK_JVM_FEATURE(services); then
-    AC_MSG_ERROR([Specified JVM feature 'jvmti' requires feature 'services'])
-  fi
-
-  if HOTSPOT_CHECK_JVM_FEATURE(management) && ! HOTSPOT_CHECK_JVM_FEATURE(nmt); then
-    AC_MSG_ERROR([Specified JVM feature 'management' requires feature 'nmt'])
-  fi
-
-  if HOTSPOT_CHECK_JVM_FEATURE(jvmci) && ! (HOTSPOT_CHECK_JVM_FEATURE(compiler1) || HOTSPOT_CHECK_JVM_FEATURE(compiler2)); then
-    AC_MSG_ERROR([Specified JVM feature 'jvmci' requires feature 'compiler2' or 'compiler1'])
-  fi
-
-  # Enable JFR by default, except for Zero, linux-sparcv9 and on minimal.
-  if ! HOTSPOT_CHECK_JVM_VARIANT(zero); then
-    if test "x$OPENJDK_TARGET_OS" != xaix; then
-      if test "x$OPENJDK_TARGET_OS" != xlinux || test "x$OPENJDK_TARGET_CPU" != xsparcv9; then
-        NON_MINIMAL_FEATURES="$NON_MINIMAL_FEATURES jfr"
-      fi
-    fi
-  fi
-
-  # Only enable Shenandoah on supported arches
-  AC_MSG_CHECKING([if shenandoah can be built])
-  # Temp diasable for Valhalla, working in Access API
-  if $VALHALLA_TEMP && (test "x$OPENJDK_TARGET_CPU_ARCH" = "xx86" || test "x$OPENJDK_TARGET_CPU" = "xaarch64"); then
-    AC_MSG_RESULT([yes])
-  else
-    DISABLED_JVM_FEATURES="$DISABLED_JVM_FEATURES shenandoahgc"
-    AC_MSG_RESULT([no, platform not supported])
-  fi
-
-  # Only enable ZGC on supported platforms
-  if (test "x$OPENJDK_TARGET_OS" = "xwindows" && test "x$OPENJDK_TARGET_CPU" = "xx86_64"); then
-    AC_MSG_CHECKING([if zgc can be built on windows])
-    AC_COMPILE_IFELSE(
-      [AC_LANG_PROGRAM([[#include <windows.h>]],
-        [[struct MEM_EXTENDED_PARAMETER x;]])
-      ],
-      [
-        AC_MSG_RESULT([yes])
-        CAN_BUILD_ZGC_ON_WINDOWS="yes"
-      ],
-      [
-        AC_MSG_RESULT([no, missing required APIs])
-        CAN_BUILD_ZGC_ON_WINDOWS="no"
-      ]
-    )
-  fi
-
-  AC_MSG_CHECKING([if zgc can be built])
-  if (test "x$OPENJDK_TARGET_OS" = "xlinux" && test "x$OPENJDK_TARGET_CPU" = "xx86_64") || \
-     (test "x$OPENJDK_TARGET_OS" = "xlinux" && test "x$OPENJDK_TARGET_CPU" = "xaarch64") || \
-     (test "x$CAN_BUILD_ZGC_ON_WINDOWS" = "xyes") || \
-     (test "x$OPENJDK_TARGET_OS" = "xmacosx" && test "x$OPENJDK_TARGET_CPU" = "xx86_64"); then
-    AC_MSG_RESULT([yes])
-  else
-    DISABLED_JVM_FEATURES="$DISABLED_JVM_FEATURES zgc"
-    AC_MSG_RESULT([no, platform not supported])
-  fi
-
-  # Disable unsupported GCs for Zero
-  if HOTSPOT_CHECK_JVM_VARIANT(zero); then
-    DISABLED_JVM_FEATURES="$DISABLED_JVM_FEATURES epsilongc g1gc zgc shenandoahgc"
-  fi
-
-  # Turn on additional features based on other parts of configure
-  if test "x$INCLUDE_DTRACE" = "xtrue"; then
-    JVM_FEATURES="$JVM_FEATURES dtrace"
-  else
-    if HOTSPOT_CHECK_JVM_FEATURE(dtrace); then
-      AC_MSG_ERROR([To enable dtrace, you must use --enable-dtrace])
-    fi
-  fi
-
-  if test "x$STATIC_BUILD" = "xtrue"; then
-    JVM_FEATURES="$JVM_FEATURES static-build"
-  else
-    if HOTSPOT_CHECK_JVM_FEATURE(static-build); then
-      AC_MSG_ERROR([To enable static-build, you must use --enable-static-build])
-    fi
-  fi
-
-  if ! HOTSPOT_CHECK_JVM_VARIANT(zero); then
-    if HOTSPOT_CHECK_JVM_FEATURE(zero); then
-      AC_MSG_ERROR([To enable zero, you must use --with-jvm-variants=zero])
-    fi
-  fi
-
-  AC_MSG_CHECKING([if jvmci module jdk.internal.vm.ci should be built])
-  # Check if jvmci is diabled
-  if HOTSPOT_IS_JVM_FEATURE_DISABLED(jvmci); then
-    AC_MSG_RESULT([no, forced])
-    JVM_FEATURES_jvmci=""
-    INCLUDE_JVMCI="false"
-  else
-    # Only enable jvmci on x86_64 and aarch64
-    if test "x$OPENJDK_TARGET_CPU" = "xx86_64" || \
-       test "x$OPENJDK_TARGET_CPU" = "xaarch64" ; then
-      AC_MSG_RESULT([yes])
-      JVM_FEATURES_jvmci="jvmci"
-      INCLUDE_JVMCI="true"
-    else
-      AC_MSG_RESULT([no])
-      JVM_FEATURES_jvmci=""
-      INCLUDE_JVMCI="false"
-      if HOTSPOT_CHECK_JVM_FEATURE(jvmci); then
-        AC_MSG_ERROR([JVMCI is currently not supported on this platform.])
-      fi
-    fi
-  fi
-
-  AC_SUBST(INCLUDE_JVMCI)
-
-  AC_MSG_CHECKING([if graal module jdk.internal.vm.compiler should be built])
-  # Check if graal is diabled
-  if HOTSPOT_IS_JVM_FEATURE_DISABLED(graal); then
-    AC_MSG_RESULT([no, forced])
-    JVM_FEATURES_graal=""
-    INCLUDE_GRAAL="false"
-  else
-    if HOTSPOT_CHECK_JVM_FEATURE(graal); then
-      AC_MSG_RESULT([yes, forced])
-      if test "x$JVM_FEATURES_jvmci" != "xjvmci" ; then
-        AC_MSG_ERROR([Specified JVM feature 'graal' requires feature 'jvmci'])
-      fi
-      JVM_FEATURES_graal="graal"
-      INCLUDE_GRAAL="true"
-    else
-      # By default enable graal build on x64 or where AOT is available.
-      # graal build requires jvmci.
-      if test "x$JVM_FEATURES_jvmci" = "xjvmci" && \
-          (test "x$OPENJDK_TARGET_CPU" = "xx86_64" || \
-           test "x$ENABLE_AOT" = "xtrue") ; then
-        AC_MSG_RESULT([yes])
-        JVM_FEATURES_graal="graal"
-        INCLUDE_GRAAL="true"
-      else
-        AC_MSG_RESULT([no])
-        JVM_FEATURES_graal=""
-        INCLUDE_GRAAL="false"
-      fi
-    fi
-  fi
-
-  AC_SUBST(INCLUDE_GRAAL)
-
-  # Disable aot with '--with-jvm-features=-aot'
-  if HOTSPOT_IS_JVM_FEATURE_DISABLED(aot); then
-    ENABLE_AOT="false"
-  fi
-
-  AC_MSG_CHECKING([if aot should be enabled])
-  if test "x$ENABLE_AOT" = "xtrue"; then
-    if test "x$JVM_FEATURES_graal" != "xgraal"; then
-      if test "x$enable_aot" = "xyes" || HOTSPOT_CHECK_JVM_FEATURE(aot); then
-        AC_MSG_RESULT([yes, forced])
-        AC_MSG_ERROR([Specified JVM feature 'aot' requires feature 'graal'])
-      else
-        AC_MSG_RESULT([no])
-      fi
-      JVM_FEATURES_aot=""
-      ENABLE_AOT="false"
-    else
-      if test "x$enable_aot" = "xyes" || HOTSPOT_CHECK_JVM_FEATURE(aot); then
-        AC_MSG_RESULT([yes, forced])
-      else
-        AC_MSG_RESULT([yes])
-      fi
-      JVM_FEATURES_aot="aot"
-    fi
-  else
-    if test "x$enable_aot" = "xno" || HOTSPOT_IS_JVM_FEATURE_DISABLED(aot); then
-      AC_MSG_RESULT([no, forced])
-    else
-      AC_MSG_RESULT([no])
-    fi
-    JVM_FEATURES_aot=""
-    if HOTSPOT_CHECK_JVM_FEATURE(aot); then
-      AC_MSG_ERROR([To enable aot, you must use --enable-aot])
-    fi
-  fi
-
-  AC_SUBST(ENABLE_AOT)
-
-  if test "x$OPENJDK_TARGET_CPU" = xarm ; then
-    # Default to use link time optimizations on minimal on arm
-    JVM_FEATURES_link_time_opt="link-time-opt"
-  else
-    JVM_FEATURES_link_time_opt=""
-  fi
-
-  # All variants but minimal (and custom) get these features
-  NON_MINIMAL_FEATURES="$NON_MINIMAL_FEATURES g1gc parallelgc serialgc epsilongc shenandoahgc jni-check jvmti management nmt services vm-structs zgc"
-
-  # Disable CDS on AIX.
-  if test "x$OPENJDK_TARGET_OS" = "xaix"; then
-    ENABLE_CDS="false"
-    if test "x$enable_cds" = "xyes"; then
-      AC_MSG_ERROR([CDS is currently not supported on AIX. Remove --enable-cds.])
-    fi
-  fi
-
-  # Disable CDS if user requested it with --with-jvm-features=-cds.
-  if HOTSPOT_IS_JVM_FEATURE_DISABLED(cds); then
-    ENABLE_CDS="false"
-    if test "x$enable_cds" = "xyes"; then
-      AC_MSG_ERROR([CDS was disabled by --with-jvm-features=-cds. Remove --enable-cds.])
-    fi
-  fi
-
-  if ! HOTSPOT_CHECK_JVM_VARIANT(server) && ! HOTSPOT_CHECK_JVM_VARIANT(client); then
-    # ..except when the user explicitely requested it with --enable-jvm-features
-    if ! HOTSPOT_CHECK_JVM_FEATURE(cds); then
-      ENABLE_CDS="false"
-      if test "x$enable_cds" = "xyes"; then
-        AC_MSG_ERROR([CDS not implemented for variants zero, minimal, core. Remove --enable-cds.])
-      fi
-    fi
-  fi
-
-  AC_MSG_CHECKING([if cds should be enabled])
-  if test "x$ENABLE_CDS" = "xtrue"; then
-    if test "x$enable_cds" = "xyes"; then
-      AC_MSG_RESULT([yes, forced])
-    else
-      AC_MSG_RESULT([yes])
-    fi
-    NON_MINIMAL_FEATURES="$NON_MINIMAL_FEATURES cds"
-  else
-    if test "x$enable_cds" = "xno"; then
-      AC_MSG_RESULT([no, forced])
-    else
-      AC_MSG_RESULT([no])
-    fi
-  fi
-
-  # Enable features depending on variant.
-  JVM_FEATURES_server="compiler1 compiler2 $NON_MINIMAL_FEATURES $JVM_FEATURES $JVM_FEATURES_jvmci $JVM_FEATURES_aot $JVM_FEATURES_graal"
-  JVM_FEATURES_client="compiler1 $NON_MINIMAL_FEATURES $JVM_FEATURES"
-  JVM_FEATURES_core="$NON_MINIMAL_FEATURES $JVM_FEATURES"
-  JVM_FEATURES_minimal="compiler1 minimal serialgc $JVM_FEATURES $JVM_FEATURES_link_time_opt"
-  JVM_FEATURES_zero="zero $NON_MINIMAL_FEATURES $JVM_FEATURES"
-  JVM_FEATURES_custom="$JVM_FEATURES"
-
-  AC_SUBST(JVM_FEATURES_server)
-  AC_SUBST(JVM_FEATURES_client)
-  AC_SUBST(JVM_FEATURES_core)
-  AC_SUBST(JVM_FEATURES_minimal)
-  AC_SUBST(JVM_FEATURES_zero)
-  AC_SUBST(JVM_FEATURES_custom)
-
-  # Used for verification of Makefiles by check-jvm-feature
-  AC_SUBST(VALID_JVM_FEATURES)
-
-  # --with-cpu-port is no longer supported
-  BASIC_DEPRECATED_ARG_WITH(with-cpu-port)
-=======
->>>>>>> 67ba91ba
 ])
 
 ###############################################################################
