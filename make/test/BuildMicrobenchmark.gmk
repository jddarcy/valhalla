#
# Copyright (c) 2018, 2024, Oracle and/or its affiliates. All rights reserved.
# DO NOT ALTER OR REMOVE COPYRIGHT NOTICES OR THIS FILE HEADER.
#
# This code is free software; you can redistribute it and/or modify it
# under the terms of the GNU General Public License version 2 only, as
# published by the Free Software Foundation.  Oracle designates this
# particular file as subject to the "Classpath" exception as provided
# by Oracle in the LICENSE file that accompanied this code.
#
# This code is distributed in the hope that it will be useful, but WITHOUT
# ANY WARRANTY; without even the implied warranty of MERCHANTABILITY or
# FITNESS FOR A PARTICULAR PURPOSE.  See the GNU General Public License
# version 2 for more details (a copy is included in the LICENSE file that
# accompanied this code).
#
# You should have received a copy of the GNU General Public License version
# 2 along with this work; if not, write to the Free Software Foundation,
# Inc., 51 Franklin St, Fifth Floor, Boston, MA 02110-1301 USA.
#
# Please contact Oracle, 500 Oracle Parkway, Redwood Shores, CA 94065 USA
# or visit www.oracle.com if you need additional information or have any
# questions.
#

# This must be the first rule
default: all

include $(SPEC)
include MakeBase.gmk

include CopyFiles.gmk
include JavaCompilation.gmk
include TestFilesCompilation.gmk

ifeq ($(JMH_CORE_JAR), )
  $(info Error: JMH is missing. Please use configure --with-jmh.)
  $(error Cannot continue)
endif

#### Variables

MICROBENCHMARK_SRC := $(TOPDIR)/test/micro
MICROBENCHMARK_IMAGE_DIR := $(TEST_IMAGE_DIR)/micro
MICROBENCHMARK_JAR := $(MICROBENCHMARK_IMAGE_DIR)/benchmarks.jar

MICROBENCHMARK_OUTPUT := $(SUPPORT_OUTPUTDIR)/test/micro
MICROBENCHMARK_CLASSES := $(MICROBENCHMARK_OUTPUT)/classes
MICROBENCHMARK_JAR_BIN := $(MICROBENCHMARK_OUTPUT)/jar

MICROBENCHMARK_TOOLS_CLASSES := $(MICROBENCHMARK_OUTPUT)/tools-classes
MICROBENCHMARK_INDIFY_DONE := $(MICROBENCHMARK_CLASSES)/_indify.marker

JMH_UNPACKED_DIR := $(MICROBENCHMARK_OUTPUT)/jmh_jars
JMH_UNPACKED_JARS_DONE := $(JMH_UNPACKED_DIR)/_unpacked.marker

# External dependencies
WHITEBOX_JAR := $(SUPPORT_OUTPUTDIR)/test/lib/wb.jar
JMH_COMPILE_JARS := $(JMH_CORE_JAR) $(JMH_GENERATOR_JAR) $(WHITEBOX_JAR)
JMH_RUNTIME_JARS := $(JMH_CORE_JAR) $(JMH_COMMONS_MATH_JAR) $(JMH_JOPT_SIMPLE_JAR)

# Native dependencies
MICROBENCHMARK_NATIVE_SRC_DIRS := $(MICROBENCHMARK_SRC)
MICROBENCHMARK_NATIVE_OUTPUT := $(MICROBENCHMARK_OUTPUT)/native
MICROBENCHMARK_NATIVE_EXCLUDE :=

###

# Need double \n to get new lines and no trailing spaces
MICROBENCHMARK_MANIFEST := Build: $(FULL_VERSION)\n\
\nJMH-Version: $(JMH_VERSION)\n\
\nName: OpenJDK Microbenchmark Suite

#### Compile Indify tool

$(eval $(call SetupJavaCompilation, BUILD_INDIFY, \
    TARGET_RELEASE := $(TARGET_RELEASE_BOOTJDK), \
    SRC := $(TOPDIR)/test/jdk/java/lang/invoke, \
    INCLUDE_FILES := indify/Indify.java, \
    DISABLED_WARNINGS := this-escape rawtypes serial options, \
    BIN := $(MICROBENCHMARK_TOOLS_CLASSES), \
    JAVAC_FLAGS := -XDstringConcat=inline -Xprefer:newer, \
))

#### Compile Targets

# Building microbenchmark requires the jdk.unsupported and java.management modules.
# sun.security.util is required to compile Cache benchmark.
# jmh uses annotation processors to generate the benchmark jar and thus
# requires the use of -processor option during benchmark compilation.

# Build microbenchmark suite for the current JDK
$(eval $(call SetupJavaCompilation, BUILD_JDK_MICROBENCHMARK, \
    TARGET_RELEASE := $(TARGET_RELEASE_NEWJDK_UPGRADED), \
    SMALL_JAVA := false, \
    CLASSPATH := $(JMH_COMPILE_JARS), \
    DISABLED_WARNINGS := restricted this-escape processing rawtypes cast \
<<<<<<< HEAD
        serial preview unchecked deprecation, \
=======
        serial preview dangling-doc-comments, \
>>>>>>> 9d332e65
    SRC := $(MICROBENCHMARK_SRC), \
    BIN := $(MICROBENCHMARK_CLASSES), \
    JAVAC_FLAGS := \
        --add-exports java.base/jdk.internal.classfile.impl=ALL-UNNAMED \
        --add-exports java.base/jdk.internal.event=ALL-UNNAMED \
        --add-exports java.base/jdk.internal.foreign=ALL-UNNAMED \
        --add-exports java.base/jdk.internal.misc=ALL-UNNAMED \
        --add-exports java.base/jdk.internal.util=ALL-UNNAMED \
        --add-exports java.base/jdk.internal.org.objectweb.asm.tree=ALL-UNNAMED \
        --add-exports java.base/jdk.internal.org.objectweb.asm=ALL-UNNAMED \
        --add-exports java.base/jdk.internal.vm=ALL-UNNAMED \
        --add-exports java.base/sun.invoke.util=ALL-UNNAMED \
        --add-exports java.base/sun.security.util=ALL-UNNAMED \
        --add-exports java.base/sun.security.util.math=ALL-UNNAMED \
        --add-exports java.base/sun.security.util.math.intpoly=ALL-UNNAMED \
        --enable-preview \
        -XDsuppressNotes \
        -processor org.openjdk.jmh.generators.BenchmarkProcessor, \
    JAVA_FLAGS := \
        --add-exports java.base/jdk.internal.vm=ALL-UNNAMED \
        --add-modules jdk.unsupported \
        --enable-preview \
        --limit-modules java.management, \
))

$(BUILD_JDK_MICROBENCHMARK): $(JMH_COMPILE_JARS)

# Run Indify
$(MICROBENCHMARK_INDIFY_DONE): $(BUILD_INDIFY) $(BUILD_JDK_MICROBENCHMARK)
	$(call LogWarn, Running Indify on microbenchmark classes)
	$(JAVA_SMALL) -cp $(MICROBENCHMARK_TOOLS_CLASSES) \
	    indify.Indify --overwrite $(MICROBENCHMARK_CLASSES) \
	    $(LOG_DEBUG) 2>&1
	$(TOUCH) $@

# Unpacking dependencies for inclusion in the benchmark JARs
$(JMH_UNPACKED_JARS_DONE): $(JMH_RUNTIME_JARS)
	$(RM) -r $(JMH_UNPACKED_DIR)
	$(MKDIR) -p $(JMH_UNPACKED_DIR)
	$(foreach jar, $(JMH_RUNTIME_JARS), \
            $$($(UNZIP) -oq $(jar) -d $(JMH_UNPACKED_DIR)))
	$(RM) -r $(JMH_UNPACKED_DIR)/META-INF
	$(RM) $(JMH_UNPACKED_DIR)/*.xml
	$(TOUCH) $@

# Create benchmarks JAR file with benchmarks for both the old and new JDK
$(eval $(call SetupJarArchive, BUILD_JDK_JAR, \
    DEPENDENCIES := $(BUILD_JDK_MICROBENCHMARK) $(JMH_UNPACKED_JARS_DONE) \
        $(MICROBENCHMARK_INDIFY_DONE), \
    SRCS := $(MICROBENCHMARK_CLASSES) $(JMH_UNPACKED_DIR), \
    BIN := $(MICROBENCHMARK_JAR_BIN), \
    SUFFIXES := .*, \
    EXCLUDE_FILES:= _the.BUILD_JDK_MICROBENCHMARK_batch \
        _the.BUILD_JDK_MICROBENCHMARK.vardeps _unpacked.marker, \
    EXTRA_MANIFEST_ATTR := $(MICROBENCHMARK_MANIFEST), \
    JARMAIN := org.openjdk.jmh.Main, \
    JAR := $(MICROBENCHMARK_JAR), \
))

# Setup compilation of native library dependencies
$(eval $(call SetupTestFilesCompilation, BUILD_MICROBENCHMARK_LIBRARIES, \
    TYPE := LIBRARY, \
    SOURCE_DIRS := $(MICROBENCHMARK_NATIVE_SRC_DIRS), \
    OUTPUT_DIR := $(MICROBENCHMARK_NATIVE_OUTPUT), \
    EXCLUDE := $(MICROBENCHMARK_NATIVE_EXCLUDE), \
))

# Setup copy of native dependencies to image output dir
$(eval $(call SetupCopyFiles, COPY_MICROBENCHMARK_NATIVE, \
    SRC := $(MICROBENCHMARK_NATIVE_OUTPUT)/lib, \
    DEST := $(MICROBENCHMARK_IMAGE_DIR)/native, \
    FILES := $(filter $(MICROBENCHMARK_NATIVE_OUTPUT)/lib/%, \
        $(BUILD_MICROBENCHMARK_LIBRARIES)), \
))

all: $(MICROBENCHMARK_JAR) $(BUILD_MICROBENCHMARK_LIBRARIES) $(COPY_MICROBENCHMARK_NATIVE)

.PHONY: all<|MERGE_RESOLUTION|>--- conflicted
+++ resolved
@@ -95,11 +95,7 @@
     SMALL_JAVA := false, \
     CLASSPATH := $(JMH_COMPILE_JARS), \
     DISABLED_WARNINGS := restricted this-escape processing rawtypes cast \
-<<<<<<< HEAD
-        serial preview unchecked deprecation, \
-=======
-        serial preview dangling-doc-comments, \
->>>>>>> 9d332e65
+        serial preview unchecked deprecation dangling-doc-comments, \
     SRC := $(MICROBENCHMARK_SRC), \
     BIN := $(MICROBENCHMARK_CLASSES), \
     JAVAC_FLAGS := \
