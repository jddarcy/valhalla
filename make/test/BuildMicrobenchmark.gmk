#
# Copyright (c) 2018, 2024, Oracle and/or its affiliates. All rights reserved.
# DO NOT ALTER OR REMOVE COPYRIGHT NOTICES OR THIS FILE HEADER.
#
# This code is free software; you can redistribute it and/or modify it
# under the terms of the GNU General Public License version 2 only, as
# published by the Free Software Foundation.  Oracle designates this
# particular file as subject to the "Classpath" exception as provided
# by Oracle in the LICENSE file that accompanied this code.
#
# This code is distributed in the hope that it will be useful, but WITHOUT
# ANY WARRANTY; without even the implied warranty of MERCHANTABILITY or
# FITNESS FOR A PARTICULAR PURPOSE.  See the GNU General Public License
# version 2 for more details (a copy is included in the LICENSE file that
# accompanied this code).
#
# You should have received a copy of the GNU General Public License version
# 2 along with this work; if not, write to the Free Software Foundation,
# Inc., 51 Franklin St, Fifth Floor, Boston, MA 02110-1301 USA.
#
# Please contact Oracle, 500 Oracle Parkway, Redwood Shores, CA 94065 USA
# or visit www.oracle.com if you need additional information or have any
# questions.
#

# This must be the first rule
default: all

include $(SPEC)
include MakeBase.gmk

include CopyFiles.gmk
include JavaCompilation.gmk
include TestFilesCompilation.gmk

ifeq ($(JMH_CORE_JAR), )
  $(info Error: JMH is missing. Please use configure --with-jmh.)
  $(error Cannot continue)
endif

#### Variables

MICROBENCHMARK_SRC := $(TOPDIR)/test/micro
MICROBENCHMARK_IMAGE_DIR := $(TEST_IMAGE_DIR)/micro
MICROBENCHMARK_JAR := $(MICROBENCHMARK_IMAGE_DIR)/benchmarks.jar

MICROBENCHMARK_OUTPUT := $(SUPPORT_OUTPUTDIR)/test/micro
MICROBENCHMARK_CLASSES := $(MICROBENCHMARK_OUTPUT)/classes
MICROBENCHMARK_JAR_BIN := $(MICROBENCHMARK_OUTPUT)/jar

MICROBENCHMARK_TOOLS_CLASSES := $(MICROBENCHMARK_OUTPUT)/tools-classes
MICROBENCHMARK_INDIFY_DONE := $(MICROBENCHMARK_CLASSES)/_indify.marker

JMH_UNPACKED_DIR := $(MICROBENCHMARK_OUTPUT)/jmh_jars
JMH_UNPACKED_JARS_DONE := $(JMH_UNPACKED_DIR)/_unpacked.marker

# External dependencies
WHITEBOX_JAR := $(SUPPORT_OUTPUTDIR)/test/lib/wb.jar
JMH_COMPILE_JARS := $(JMH_CORE_JAR) $(JMH_GENERATOR_JAR) $(WHITEBOX_JAR)
JMH_RUNTIME_JARS := $(JMH_CORE_JAR) $(JMH_COMMONS_MATH_JAR) $(JMH_JOPT_SIMPLE_JAR)

# Native dependencies
MICROBENCHMARK_NATIVE_SRC_DIRS := $(MICROBENCHMARK_SRC)
MICROBENCHMARK_NATIVE_OUTPUT := $(MICROBENCHMARK_OUTPUT)/native
MICROBENCHMARK_NATIVE_EXCLUDE :=

###

# Need double \n to get new lines and no trailing spaces
MICROBENCHMARK_MANIFEST := Build: $(FULL_VERSION)\n\
\nJMH-Version: $(JMH_VERSION)\n\
\nName: OpenJDK Microbenchmark Suite

#### Compile Indify tool

$(eval $(call SetupJavaCompilation, BUILD_INDIFY, \
    TARGET_RELEASE := $(TARGET_RELEASE_BOOTJDK), \
    SRC := $(TOPDIR)/test/jdk/java/lang/invoke, \
    INCLUDE_FILES := indify/Indify.java, \
    DISABLED_WARNINGS := this-escape rawtypes serial options, \
    BIN := $(MICROBENCHMARK_TOOLS_CLASSES), \
    JAVAC_FLAGS := -XDstringConcat=inline -Xprefer:newer, \
))

#### Compile Targets

# Building microbenchmark requires the jdk.unsupported and java.management modules.
# sun.security.util is required to compile Cache benchmark.
# jmh uses annotation processors to generate the benchmark jar and thus
# requires the use of -processor option during benchmark compilation.

# Build microbenchmark suite for the current JDK
$(eval $(call SetupJavaCompilation, BUILD_JDK_MICROBENCHMARK, \
    TARGET_RELEASE := $(TARGET_RELEASE_NEWJDK_UPGRADED), \
    SMALL_JAVA := false, \
    CLASSPATH := $(JMH_COMPILE_JARS), \
<<<<<<< HEAD
    DISABLED_WARNINGS := restricted this-escape processing rawtypes cast \
        serial preview unchecked deprecation dangling-doc-comments, \
=======
    DISABLED_WARNINGS := restricted this-escape processing rawtypes removal cast \
        serial preview dangling-doc-comments, \
>>>>>>> 789ac8b2
    SRC := $(MICROBENCHMARK_SRC), \
    BIN := $(MICROBENCHMARK_CLASSES), \
    JAVAC_FLAGS := \
        --add-exports java.base/jdk.internal.classfile.impl=ALL-UNNAMED \
        --add-exports java.base/jdk.internal.event=ALL-UNNAMED \
        --add-exports java.base/jdk.internal.foreign=ALL-UNNAMED \
        --add-exports java.base/jdk.internal.misc=ALL-UNNAMED \
        --add-exports java.base/jdk.internal.util=ALL-UNNAMED \
        --add-exports java.base/jdk.internal.org.objectweb.asm.tree=ALL-UNNAMED \
        --add-exports java.base/jdk.internal.org.objectweb.asm=ALL-UNNAMED \
        --add-exports java.base/jdk.internal.vm=ALL-UNNAMED \
        --add-exports java.base/sun.invoke.util=ALL-UNNAMED \
        --add-exports java.base/sun.security.util=ALL-UNNAMED \
        --add-exports java.base/sun.security.util.math=ALL-UNNAMED \
        --add-exports java.base/sun.security.util.math.intpoly=ALL-UNNAMED \
        --enable-preview \
        -XDsuppressNotes \
        -processor org.openjdk.jmh.generators.BenchmarkProcessor, \
    JAVA_FLAGS := \
        --add-exports java.base/jdk.internal.vm=ALL-UNNAMED \
        --add-modules jdk.unsupported \
        --enable-preview \
        --limit-modules java.management, \
))

$(BUILD_JDK_MICROBENCHMARK): $(JMH_COMPILE_JARS)

# Run Indify
$(MICROBENCHMARK_INDIFY_DONE): $(BUILD_INDIFY) $(BUILD_JDK_MICROBENCHMARK)
	$(call LogWarn, Running Indify on microbenchmark classes)
	$(JAVA_SMALL) -cp $(MICROBENCHMARK_TOOLS_CLASSES) \
	    indify.Indify --overwrite $(MICROBENCHMARK_CLASSES) \
	    $(LOG_DEBUG) 2>&1
	$(TOUCH) $@

# Unpacking dependencies for inclusion in the benchmark JARs
$(JMH_UNPACKED_JARS_DONE): $(JMH_RUNTIME_JARS)
	$(RM) -r $(JMH_UNPACKED_DIR)
	$(MKDIR) -p $(JMH_UNPACKED_DIR)
	$(foreach jar, $(JMH_RUNTIME_JARS), \
            $$($(UNZIP) -oq $(jar) -d $(JMH_UNPACKED_DIR)))
	$(RM) -r $(JMH_UNPACKED_DIR)/META-INF
	$(RM) $(JMH_UNPACKED_DIR)/*.xml
	$(TOUCH) $@

# Create benchmarks JAR file with benchmarks for both the old and new JDK
$(eval $(call SetupJarArchive, BUILD_JDK_JAR, \
    DEPENDENCIES := $(BUILD_JDK_MICROBENCHMARK) $(JMH_UNPACKED_JARS_DONE) \
        $(MICROBENCHMARK_INDIFY_DONE), \
    SRCS := $(MICROBENCHMARK_CLASSES) $(JMH_UNPACKED_DIR), \
    BIN := $(MICROBENCHMARK_JAR_BIN), \
    SUFFIXES := .*, \
    EXCLUDE_FILES:= _the.BUILD_JDK_MICROBENCHMARK_batch \
        _the.BUILD_JDK_MICROBENCHMARK.vardeps _unpacked.marker, \
    EXTRA_MANIFEST_ATTR := $(MICROBENCHMARK_MANIFEST), \
    JARMAIN := org.openjdk.jmh.Main, \
    JAR := $(MICROBENCHMARK_JAR), \
))

# Setup compilation of native library dependencies
$(eval $(call SetupTestFilesCompilation, BUILD_MICROBENCHMARK_LIBRARIES, \
    TYPE := LIBRARY, \
    SOURCE_DIRS := $(MICROBENCHMARK_NATIVE_SRC_DIRS), \
    OUTPUT_DIR := $(MICROBENCHMARK_NATIVE_OUTPUT), \
    EXCLUDE := $(MICROBENCHMARK_NATIVE_EXCLUDE), \
))

# Setup copy of native dependencies to image output dir
$(eval $(call SetupCopyFiles, COPY_MICROBENCHMARK_NATIVE, \
    SRC := $(MICROBENCHMARK_NATIVE_OUTPUT)/lib, \
    DEST := $(MICROBENCHMARK_IMAGE_DIR)/native, \
    FILES := $(filter $(MICROBENCHMARK_NATIVE_OUTPUT)/lib/%, \
        $(BUILD_MICROBENCHMARK_LIBRARIES)), \
))

all: $(MICROBENCHMARK_JAR) $(BUILD_MICROBENCHMARK_LIBRARIES) $(COPY_MICROBENCHMARK_NATIVE)

.PHONY: all<|MERGE_RESOLUTION|>--- conflicted
+++ resolved
@@ -94,13 +94,8 @@
     TARGET_RELEASE := $(TARGET_RELEASE_NEWJDK_UPGRADED), \
     SMALL_JAVA := false, \
     CLASSPATH := $(JMH_COMPILE_JARS), \
-<<<<<<< HEAD
-    DISABLED_WARNINGS := restricted this-escape processing rawtypes cast \
+    DISABLED_WARNINGS := restricted this-escape processing rawtypes removal cast \
         serial preview unchecked deprecation dangling-doc-comments, \
-=======
-    DISABLED_WARNINGS := restricted this-escape processing rawtypes removal cast \
-        serial preview dangling-doc-comments, \
->>>>>>> 789ac8b2
     SRC := $(MICROBENCHMARK_SRC), \
     BIN := $(MICROBENCHMARK_CLASSES), \
     JAVAC_FLAGS := \
