--- conflicted
+++ resolved
@@ -27,11 +27,7 @@
 # new warning is added to javac, it can be temporarily added to the
 # disabled warnings list.
 #
-<<<<<<< HEAD
-DISABLED_WARNINGS_java +=
-=======
 DISABLED_WARNINGS_java += dangling-doc-comments
->>>>>>> 9d332e65
 
 DOCLINT += -Xdoclint:all/protected \
     '-Xdoclint/package:java.*,javax.*'
